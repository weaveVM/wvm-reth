[package]
name = "reth"
version.workspace = true
edition.workspace = true
rust-version.workspace = true
license.workspace = true
homepage.workspace = true
repository.workspace = true
description = "Reth node implementation"
default-run = "reth"

[lints]
workspace = true

[dependencies]
# reth
reth-chainspec.workspace = true
reth-config.workspace = true
reth-primitives.workspace = true
reth-fs-util.workspace = true
reth-db = { workspace = true, features = ["mdbx"] }
reth-db-api.workspace = true
reth-exex.workspace = true
reth-provider.workspace = true
reth-evm.workspace = true
reth-revm.workspace = true
reth-stages.workspace = true
reth-execution-types.workspace = true
reth-errors.workspace = true
reth-transaction-pool.workspace = true
reth-beacon-consensus.workspace = true
reth-cli-runner.workspace = true
reth-cli-commands.workspace = true
reth-cli-util.workspace = true
reth-consensus-common.workspace = true
reth-blockchain-tree.workspace = true
reth-rpc-builder.workspace = true
reth-rpc.workspace = true
reth-rpc-types.workspace = true
reth-rpc-types-compat.workspace = true
reth-rpc-api = { workspace = true, features = ["client"] }
reth-rpc-eth-types.workspace = true
reth-rpc-server-types.workspace = true
reth-network = { workspace = true, features = ["serde"] }
reth-network-p2p.workspace = true
reth-network-api.workspace = true
reth-downloaders.workspace = true
reth-tracing.workspace = true
reth-tasks.workspace = true
reth-payload-builder.workspace = true
reth-payload-primitives.workspace = true
reth-payload-validator.workspace = true
reth-basic-payload-builder.workspace = true
reth-static-file.workspace = true
reth-static-file-types = { workspace = true, features = ["clap"] }
reth-trie = { workspace = true, features = ["metrics"] }
<<<<<<< HEAD
=======
reth-trie-db = { workspace = true, features = ["metrics"] }
>>>>>>> 74ba71f7
reth-node-api.workspace = true
reth-node-optimism = { workspace = true, optional = true, features = [
    "optimism",
] }
reth-node-core.workspace = true
reth-ethereum-payload-builder.workspace = true
reth-db-common.workspace = true
reth-node-ethereum.workspace = true
reth-node-builder.workspace = true
reth-node-events.workspace = true
reth-node-metrics.workspace = true
reth-consensus.workspace = true
reth-optimism-primitives.workspace = true
reth-engine-util.workspace = true
reth-prune.workspace = true
reth-stages-api.workspace = true
reth-optimism-cli = { workspace = true, optional = true }

# crypto
alloy-rlp.workspace = true

# tracing
tracing.workspace = true

# io
fdlimit.workspace = true
serde.workspace = true
serde_json.workspace = true
confy.workspace = true
toml = { workspace = true, features = ["display"] }

# metrics
metrics-process.workspace = true

# async
tokio = { workspace = true, features = [
    "sync",
    "macros",
    "time",
    "rt-multi-thread",
] }
futures.workspace = true

# misc
aquamarine.workspace = true
eyre.workspace = true
clap = { workspace = true, features = ["derive", "env"] }
tempfile.workspace = true
backon.workspace = true
similar-asserts.workspace = true
itertools.workspace = true

# p2p
discv5.workspace = true

[target.'cfg(unix)'.dependencies]
tikv-jemallocator = { version = "0.5.0", optional = true }
libc = "0.2"

[dev-dependencies]
reth-discv4.workspace = true
<<<<<<< HEAD

=======
>>>>>>> 74ba71f7

[features]
default = ["jemalloc"]

dev = ["reth-cli-commands/dev"]

<<<<<<< HEAD
asm-keccak = ["reth-primitives/asm-keccak"]
=======
asm-keccak = ["reth-node-core/asm-keccak", "reth-primitives/asm-keccak"]
>>>>>>> 74ba71f7

jemalloc = ["dep:tikv-jemallocator", "reth-node-core/jemalloc", "reth-node-metrics/jemalloc"]
jemalloc-prof = ["jemalloc", "tikv-jemallocator?/profiling"]

min-error-logs = ["tracing/release_max_level_error"]
min-warn-logs = ["tracing/release_max_level_warn"]
min-info-logs = ["tracing/release_max_level_info"]
min-debug-logs = ["tracing/release_max_level_debug"]
min-trace-logs = ["tracing/release_max_level_trace"]

optimism = [
<<<<<<< HEAD
    "dep:reth-optimism-cli",
    "reth-optimism-cli?/optimism",
    "reth-primitives/optimism",
    "reth-rpc/optimism",
    "reth-provider/optimism",
=======
    "dep:reth-node-optimism",
    "dep:reth-optimism-cli",
>>>>>>> 74ba71f7
    "reth-beacon-consensus/optimism",
    "reth-blockchain-tree/optimism",
    "reth-node-core/optimism",
<<<<<<< HEAD
    "reth-rpc-eth-types/optimism",
=======
    "reth-optimism-cli?/optimism",
    "reth-primitives/optimism",
    "reth-provider/optimism",
    "reth-rpc/optimism",
>>>>>>> 74ba71f7
]

# no-op feature flag for switching between the `optimism` and default functionality in CI matrices
ethereum = []

[[bin]]
name = "reth"
path = "src/main.rs"

[[bin]]
name = "engine2"
path = "src/engine2.rs"

[[bin]]
name = "op-reth"
path = "src/optimism.rs"
required-features = ["optimism"]<|MERGE_RESOLUTION|>--- conflicted
+++ resolved
@@ -54,10 +54,7 @@
 reth-static-file.workspace = true
 reth-static-file-types = { workspace = true, features = ["clap"] }
 reth-trie = { workspace = true, features = ["metrics"] }
-<<<<<<< HEAD
-=======
 reth-trie-db = { workspace = true, features = ["metrics"] }
->>>>>>> 74ba71f7
 reth-node-api.workspace = true
 reth-node-optimism = { workspace = true, optional = true, features = [
     "optimism",
@@ -119,21 +116,13 @@
 
 [dev-dependencies]
 reth-discv4.workspace = true
-<<<<<<< HEAD
-
-=======
->>>>>>> 74ba71f7
 
 [features]
 default = ["jemalloc"]
 
 dev = ["reth-cli-commands/dev"]
 
-<<<<<<< HEAD
-asm-keccak = ["reth-primitives/asm-keccak"]
-=======
 asm-keccak = ["reth-node-core/asm-keccak", "reth-primitives/asm-keccak"]
->>>>>>> 74ba71f7
 
 jemalloc = ["dep:tikv-jemallocator", "reth-node-core/jemalloc", "reth-node-metrics/jemalloc"]
 jemalloc-prof = ["jemalloc", "tikv-jemallocator?/profiling"]
@@ -145,27 +134,15 @@
 min-trace-logs = ["tracing/release_max_level_trace"]
 
 optimism = [
-<<<<<<< HEAD
-    "dep:reth-optimism-cli",
-    "reth-optimism-cli?/optimism",
-    "reth-primitives/optimism",
-    "reth-rpc/optimism",
-    "reth-provider/optimism",
-=======
     "dep:reth-node-optimism",
     "dep:reth-optimism-cli",
->>>>>>> 74ba71f7
     "reth-beacon-consensus/optimism",
     "reth-blockchain-tree/optimism",
     "reth-node-core/optimism",
-<<<<<<< HEAD
-    "reth-rpc-eth-types/optimism",
-=======
     "reth-optimism-cli?/optimism",
     "reth-primitives/optimism",
     "reth-provider/optimism",
     "reth-rpc/optimism",
->>>>>>> 74ba71f7
 ]
 
 # no-op feature flag for switching between the `optimism` and default functionality in CI matrices
