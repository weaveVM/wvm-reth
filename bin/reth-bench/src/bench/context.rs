--- conflicted
+++ resolved
@@ -93,21 +93,7 @@
             }
         };
 
-<<<<<<< HEAD
-        let next_block = match first_block.header.number {
-            Some(number) => {
-                // fetch next block
-                number + 1
-            }
-            None => {
-                // this should never happen
-                return Err(eyre::eyre!("First block number is None"))
-            }
-        };
-
-=======
         let next_block = first_block.header.number + 1;
->>>>>>> 3e2c34ac
         Ok(Self { auth_provider, block_provider, benchmark_mode, next_block })
     }
 }