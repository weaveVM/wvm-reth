--- conflicted
+++ resolved
@@ -8131,11 +8131,7 @@
         "h": 1,
         "w": 24,
         "x": 0,
-<<<<<<< HEAD
-        "y": 298
-=======
         "y": 297
->>>>>>> c4b5f5e9
       },
       "id": 226,
       "panels": [],
@@ -8190,12 +8186,7 @@
             "mode": "absolute",
             "steps": [
               {
-<<<<<<< HEAD
-                "color": "green",
-                "value": null
-=======
                 "color": "green"
->>>>>>> c4b5f5e9
               },
               {
                 "color": "red",
@@ -8236,11 +8227,7 @@
         "h": 8,
         "w": 12,
         "x": 0,
-<<<<<<< HEAD
-        "y": 299
-=======
         "y": 298
->>>>>>> c4b5f5e9
       },
       "id": 225,
       "options": {
@@ -8269,11 +8256,7 @@
           "format": "time_series",
           "fullMetaSearch": false,
           "includeNullMetadata": true,
-<<<<<<< HEAD
-           "legendFormat": "Headers Requests/s",
-=======
           "legendFormat": "Headers Requests/s",
->>>>>>> c4b5f5e9
           "range": true,
           "refId": "A",
           "useBackend": false
@@ -8330,12 +8313,7 @@
             "mode": "absolute",
             "steps": [
               {
-<<<<<<< HEAD
-                "color": "green",
-                "value": null
-=======
                 "color": "green"
->>>>>>> c4b5f5e9
               },
               {
                 "color": "red",
@@ -8376,11 +8354,7 @@
         "h": 8,
         "w": 12,
         "x": 12,
-<<<<<<< HEAD
-        "y": 299
-=======
         "y": 298
->>>>>>> c4b5f5e9
       },
       "id": 227,
       "options": {
