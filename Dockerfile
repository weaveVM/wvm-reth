# syntax=docker.io/docker/dockerfile:1.7-labs

FROM lukemathwalker/cargo-chef:latest-rust-1 AS chef
WORKDIR /app
LABEL org.opencontainers.image.source=https://github.com/weaveVM/wvm-reth
LABEL org.opencontainers.image.licenses="MIT OR Apache-2.0"
# Install system dependencies
RUN apt-get update && apt-get -y upgrade && apt-get install -y libclang-dev pkg-config
# Builds a cargo-chef plan
FROM chef AS planner
COPY --exclude=.git --exclude=dist . .
RUN cargo chef prepare --recipe-path recipe.json
FROM chef AS builder
COPY --from=planner /app/recipe.json recipe.json
# Build profile, release by default
ARG BUILD_PROFILE=release
ENV BUILD_PROFILE=$BUILD_PROFILE
# Extra Cargo flags
ARG RUSTFLAGS=""
ENV RUSTFLAGS="$RUSTFLAGS"
# Extra Cargo features
ARG FEATURES=""
ENV FEATURES=$FEATURES
# Builds dependencies
RUN cargo chef cook --profile $BUILD_PROFILE --features "$FEATURES" --recipe-path recipe.json

# Build application
<<<<<<< HEAD
COPY . .
RUN cd /app/wvm-apps/wvm-exexed
WORKDIR /app/wvm-apps/wvm-exexed
RUN cargo build --profile $BUILD_PROFILE --features "$FEATURES" --bin reth
=======
COPY --exclude=.git --exclude=dist . .
RUN cargo build --profile $BUILD_PROFILE --features "$FEATURES" --locked --bin reth
>>>>>>> a38c991c

# ARG is not resolved in COPY so we have to hack around it by copying the
# binary to a temporary location
RUN cp /app/target/$BUILD_PROFILE/reth /app/reth
# Use Ubuntu as the release image
FROM ubuntu AS runtime
WORKDIR /app

# Install ca-certificates
RUN apt-get update && apt-get install -y ca-certificates

# Copy reth over from the build stage
COPY --from=builder /app/reth /usr/local/bin

# Copy licenses
COPY LICENSE-* ./
EXPOSE 30303 30303/udp 9001 8545 8546
ENTRYPOINT ["/usr/local/bin/reth"]<|MERGE_RESOLUTION|>--- conflicted
+++ resolved
@@ -25,15 +25,10 @@
 RUN cargo chef cook --profile $BUILD_PROFILE --features "$FEATURES" --recipe-path recipe.json
 
 # Build application
-<<<<<<< HEAD
-COPY . .
+COPY --exclude=.git --exclude=dist . .
 RUN cd /app/wvm-apps/wvm-exexed
 WORKDIR /app/wvm-apps/wvm-exexed
 RUN cargo build --profile $BUILD_PROFILE --features "$FEATURES" --bin reth
-=======
-COPY --exclude=.git --exclude=dist . .
-RUN cargo build --profile $BUILD_PROFILE --features "$FEATURES" --locked --bin reth
->>>>>>> a38c991c
 
 # ARG is not resolved in COPY so we have to hack around it by copying the
 # binary to a temporary location
