--- conflicted
+++ resolved
@@ -166,12 +166,9 @@
     "crates/wvm-static/",
     "wvm-apps/wvm-exexed/crates/brotli/",
     "wvm-apps/wvm-exexed/crates/tx/",
-<<<<<<< HEAD
+    "crates/load-db/",
     "wvm-apps/wvm-exexed/crates/evm/",
     "wvm-apps/wvm-exexed/crates/node/",
-=======
-    "crates/load-db/",
->>>>>>> 617e118f
 ]
 default-members = ["bin/reth"]
 exclude = ["book/sources", "book/cli"]
@@ -669,13 +666,7 @@
 # brotli
 brotlic = "0.8.2"
 
-<<<<<<< HEAD
-exex-wvm-bigquery = { git = "https://github.com/weaveVM/exex-templates?i", branch = "merge/upstream-v1.2.0-merge-v2" }
-
-exex-wvm-da = { git = "https://github.com/weaveVM/exex-templates?i", branch = "merge/upstream-v1.2.0-merge-v2" }
-=======
 exex-wvm-da = { git = "https://github.com/weaveVM/exex-templates?i", tag = "v0.1.0" }
->>>>>>> 617e118f
 
 # fees
 fees = { git = "https://github.com/weaveVM/miscalleneous?c", branch = "main" }
