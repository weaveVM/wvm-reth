--- conflicted
+++ resolved
@@ -147,11 +147,8 @@
     "examples/rpc-db/",
     "examples/stateful-precompile/",
     "examples/txpool-tracing/",
-<<<<<<< HEAD
     "examples/custom-rlpx-subprotocol",
-=======
     "examples/custom-beacon-withdrawals",
->>>>>>> 15c230ba
     "testing/ef-tests/",
     "testing/testing-utils/",
     "wvm-apps/wvm-exexed/",
@@ -436,7 +433,6 @@
 wvm-static = { path = "crates/wvm-static" }
 
 # revm
-<<<<<<< HEAD
 revm = { git = "https://github.com/weaveVM/wvm-revm", branch = "main", features = [
     "std",
     "secp256k1",
@@ -444,11 +440,6 @@
 ], default-features = false }
 revm-inspectors = { git = "https://github.com/weaveVM/revm-inspectors?v", branch = "main" }
 revm-primitives = { git = "https://github.com/weaveVM/wvm-revm", branch = "main", features = [
-=======
-revm = { version = "17.0.0", features = ["std"], default-features = false }
-revm-inspectors = "0.10.0"
-revm-primitives = { version = "13.0.0", features = [
->>>>>>> 15c230ba
     "std",
 ], default-features = false }
 
@@ -642,38 +633,8 @@
 tikv-jemalloc-ctl = "0.6"
 tikv-jemallocator = "0.6"
 tracy-client = "0.17.3"
-
-<<<<<<< HEAD
 parse_duration = "2.1.1"
 
-[patch.crates-io]
-#alloy-consensus = { git = "https://github.com/alloy-rs/alloy", rev = "8c499409"}
-#alloy-eips = { git = "https://github.com/alloy-rs/alloy", rev = "8c499409"}
-#alloy-genesis = { git = "https://github.com/alloy-rs/alloy", rev = "8c499409"}
-#alloy-json-rpc = { git = "https://github.com/alloy-rs/alloy", rev = "8c499409"}
-#alloy-network = { git = "https://github.com/alloy-rs/alloy", rev = "8c499409"}
-#alloy-node-bindings = { git = "https://github.com/alloy-rs/alloy", rev = "8c499409"}
-#alloy-provider = { git = "https://github.com/alloy-rs/alloy", rev = "8c499409"}
-#alloy-pubsub = { git = "https://github.com/alloy-rs/alloy", rev = "8c499409"}
-#alloy-rpc-client = { git = "https://github.com/alloy-rs/alloy", rev = "8c499409"}
-#alloy-rpc-types = { git = "https://github.com/alloy-rs/alloy", rev = "8c499409"}
-#alloy-rpc-types-admin = { git = "https://github.com/alloy-rs/alloy", rev = "8c499409"}
-#alloy-rpc-types-anvil = { git = "https://github.com/alloy-rs/alloy", rev = "8c499409"}
-#alloy-rpc-types-beacon = { git = "https://github.com/alloy-rs/alloy", rev = "8c499409"}
-#alloy-rpc-types-debug = { git = "https://github.com/alloy-rs/alloy", rev = "8c499409"}
-#alloy-rpc-types-engine = { git = "https://github.com/alloy-rs/alloy", rev = "8c499409"}
-#alloy-rpc-types-eth = { git = "https://github.com/alloy-rs/alloy", rev = "8c499409"}
-#alloy-rpc-types-mev = { git = "https://github.com/alloy-rs/alloy", rev = "8c499409"}
-#alloy-rpc-types-trace = { git = "https://github.com/alloy-rs/alloy", rev = "8c499409"}
-#alloy-rpc-types-txpool = { git = "https://github.com/alloy-rs/alloy", rev = "8c499409"}
-#alloy-serde = { git = "https://github.com/alloy-rs/alloy", rev = "8c499409"}
-#alloy-signer = { git = "https://github.com/alloy-rs/alloy", rev = "8c499409"}
-#alloy-signer-local = { git = "https://github.com/alloy-rs/alloy", rev = "8c499409"}
-#alloy-transport = { git = "https://github.com/alloy-rs/alloy", rev = "8c499409"}
-#alloy-transport-http = { git = "https://github.com/alloy-rs/alloy", rev = "8c499409"}
-#alloy-transport-ipc = { git = "https://github.com/alloy-rs/alloy", rev = "8c499409"}
-#alloy-transport-ws = { git = "https://github.com/alloy-rs/alloy", rev = "8c499409"}
-=======
 #[patch.crates-io]
 #alloy-consensus = { git = "https://github.com/alloy-rs/alloy", rev = "a971b3a" }
 #alloy-eips = { git = "https://github.com/alloy-rs/alloy", rev = "a971b3a" }
@@ -705,5 +666,4 @@
 #op-alloy-rpc-types = { git = "https://github.com/alloy-rs/op-alloy", rev = "6a042e7681b1" }
 #op-alloy-rpc-types-engine = { git = "https://github.com/alloy-rs/op-alloy", rev = "6a042e7681b1" }
 #op-alloy-network = { git = "https://github.com/alloy-rs/op-alloy", rev = "6a042e7681b1" }
-#op-alloy-consensus = { git = "https://github.com/alloy-rs/op-alloy", rev = "6a042e7681b1" }
->>>>>>> 15c230ba
+#op-alloy-consensus = { git = "https://github.com/alloy-rs/op-alloy", rev = "6a042e7681b1" }