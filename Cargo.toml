[workspace.package]
version = "1.0.6"
edition = "2021"
rust-version = "1.81"
license = "MIT OR Apache-2.0"
homepage = "https://paradigmxyz.github.io/reth"
repository = "https://github.com/paradigmxyz/reth"
exclude = [".github/"]

[workspace]
members = [
    "bin/reth-bench/",
    "bin/reth/",
    "crates/blockchain-tree-api/",
    "crates/blockchain-tree/",
    "crates/chain-state/",
    "crates/chainspec/",
    "crates/cli/cli/",
    "crates/cli/commands/",
    "crates/cli/runner/",
    "crates/cli/util/",
    "crates/config/",
    "crates/consensus/auto-seal/",
    "crates/consensus/beacon/",
    "crates/consensus/common/",
    "crates/consensus/consensus/",
    "crates/consensus/debug-client/",
    "crates/e2e-test-utils/",
    "crates/engine/invalid-block-hooks/",
    "crates/engine/primitives/",
    "crates/engine/service",
    "crates/engine/tree/",
    "crates/engine/util/",
    "crates/errors/",
    "crates/ethereum-forks/",
    "crates/ethereum-forks/",
    "crates/ethereum/cli/",
    "crates/ethereum/consensus/",
    "crates/ethereum/engine-primitives/",
    "crates/ethereum/evm",
    "crates/ethereum/node",
    "crates/ethereum/payload/",
    "crates/etl/",
    "crates/evm/",
    "crates/evm/execution-errors",
    "crates/evm/execution-types",
    "crates/exex/exex/",
    "crates/exex/test-utils/",
    "crates/exex/types/",
    "crates/metrics/",
    "crates/metrics/metrics-derive/",
    "crates/net/banlist/",
    "crates/net/discv4/",
    "crates/net/discv5/",
    "crates/net/dns/",
    "crates/net/downloaders/",
    "crates/net/ecies/",
    "crates/net/eth-wire-types",
    "crates/net/eth-wire/",
    "crates/net/nat/",
    "crates/net/network-api/",
    "crates/net/network-types/",
    "crates/net/network/",
    "crates/net/p2p/",
    "crates/net/peers/",
    "crates/node/api/",
    "crates/node/builder/",
    "crates/node/core/",
    "crates/node/events/",
    "crates/node/metrics",
    "crates/node/types",
    "crates/optimism/bin",
    "crates/optimism/chainspec",
    "crates/optimism/cli",
    "crates/optimism/consensus",
    "crates/optimism/evm/",
    "crates/optimism/node/",
    "crates/optimism/payload/",
    "crates/optimism/primitives/",
    "crates/optimism/rpc/",
    "crates/payload/basic/",
    "crates/payload/builder/",
    "crates/payload/primitives/",
    "crates/payload/validator/",
    "crates/primitives-traits/",
    "crates/primitives/",
    "crates/prune/prune",
    "crates/prune/types",
    "crates/revm/",
    "crates/rpc/ipc/",
    "crates/rpc/rpc-api/",
    "crates/rpc/rpc-builder/",
    "crates/rpc/rpc-engine-api/",
    "crates/rpc/rpc-eth-api/",
    "crates/rpc/rpc-eth-types/",
    "crates/rpc/rpc-layer",
    "crates/rpc/rpc-server-types/",
    "crates/rpc/rpc-testing-util/",
    "crates/rpc/rpc-server-types/",
    "crates/rpc/rpc-types-compat/",
    "crates/rpc/rpc-types/",
    "crates/rpc/rpc/",
    "crates/stages/api/",
    "crates/stages/stages/",
    "crates/stages/types/",
    "crates/static-file/static-file",
    "crates/static-file/types/",
    "crates/storage/codecs/",
    "crates/storage/codecs/derive/",
    "crates/storage/db-api/",
    "crates/storage/db-common",
    "crates/storage/db-models/",
    "crates/storage/db/",
    "crates/storage/errors/",
    "crates/storage/libmdbx-rs/",
    "crates/storage/libmdbx-rs/mdbx-sys/",
    "crates/storage/nippy-jar/",
    "crates/storage/provider/",
    "crates/storage/storage-api/",
    "crates/tasks/",
    "crates/tokio-util/",
    "crates/tracing/",
    "crates/transaction-pool/",
    "crates/trie/common",
    "crates/trie/db",
    "crates/trie/parallel/",
    "crates/trie/trie",
    "examples/beacon-api-sidecar-fetcher/",
    "examples/beacon-api-sse/",
    "examples/bsc-p2p",
    "examples/custom-dev-node/",
    "examples/custom-engine-types/",
    "examples/custom-evm/",
    "examples/stateful-precompile/",
    "examples/custom-inspector/",
    "examples/custom-node-components/",
    "examples/custom-payload-builder/",
    "examples/custom-rlpx-subprotocol",
    "examples/db-access",
    "examples/manual-p2p/",
    "examples/network-txpool/",
    "examples/network/",
    "examples/node-custom-rpc/",
    "examples/node-event-hooks/",
    "examples/polygon-p2p/",
    "examples/rpc-db/",
    "examples/stateful-precompile/",
    "examples/txpool-tracing/",
    "examples/custom-rlpx-subprotocol",
    "testing/ef-tests/",
    "testing/testing-utils/",
    "wvm-apps/wvm-exexed/",
    "wvm-apps/wvm-exexed/crates/reth-exexed/",
    "wvm-apps/wvm-exexed/crates/repository/",
    "wvm-apps/wvm-exexed/crates/exex-etl/",
    "wvm-apps/wvm-exexed/crates/lambda/",
    "wvm-apps/wvm-exexed/crates/precompiles/",
    "wvm-apps/wvm-exexed/crates/bigquery/",
    "wvm-apps/wvm-exexed/crates/wevm-borsh/",
    "wvm-apps/wvm-exexed/crates/types/",
    "wvm-apps/wvm-exexed/crates/brotli/",
]
default-members = ["bin/reth"]

# Explicitly set the resolver to version 2, which is the default for packages with edition >= 2021
# https://doc.rust-lang.org/edition-guide/rust-2021/default-cargo-resolver.html
resolver = "2"

[workspace.lints]
rust.missing_debug_implementations = "warn"
rust.missing_docs = "warn"
rust.rust_2018_idioms = { level = "deny", priority = -1 }
rust.unreachable_pub = "warn"
rust.unused_must_use = "deny"
rustdoc.all = "warn"
# rust.unnameable-types = "warn"

[workspace.lints.clippy]
# These are some of clippy's nursery (i.e., experimental) lints that we like.
# By default, nursery lints are allowed. Some of the lints below have made good
# suggestions which we fixed. The others didn't have any findings, so we can
# assume they don't have that many false positives. Let's enable them to
# prevent future problems.
branches_sharing_code = "warn"
clear_with_drain = "warn"
cloned_instead_of_copied = "warn"
collection_is_never_read = "warn"
derive_partial_eq_without_eq = "warn"
doc_markdown = "warn"
empty_line_after_doc_comments = "warn"
empty_line_after_outer_attr = "warn"
enum_glob_use = "warn"
equatable_if_let = "warn"
explicit_into_iter_loop = "warn"
explicit_iter_loop = "warn"
flat_map_option = "warn"
if_not_else = "warn"
implicit_clone = "warn"
imprecise_flops = "warn"
iter_on_empty_collections = "warn"
iter_on_single_items = "warn"
iter_with_drain = "warn"
iter_without_into_iter = "warn"
large_stack_frames = "warn"
manual_assert = "warn"
manual_clamp = "warn"
manual_is_variant_and = "warn"
manual_string_new = "warn"
match_same_arms = "warn"
missing_const_for_fn = "warn"
mutex_integer = "warn"
naive_bytecount = "warn"
needless_bitwise_bool = "warn"
needless_continue = "warn"
needless_for_each = "warn"
needless_pass_by_ref_mut = "warn"
nonstandard_macro_braces = "warn"
option_as_ref_cloned = "warn"
or_fun_call = "warn"
path_buf_push_overwrite = "warn"
read_zero_byte_vec = "warn"
redundant_clone = "warn"
redundant_else = "warn"
single_char_pattern = "warn"
string_lit_as_bytes = "warn"
suboptimal_flops = "warn"
suspicious_operation_groupings = "warn"
trailing_empty_array = "warn"
trait_duplication_in_bounds = "warn"
transmute_undefined_repr = "warn"
trivial_regex = "warn"
tuple_array_conversions = "warn"
type_repetition_in_bounds = "warn"
uninhabited_references = "warn"
unnecessary_struct_initialization = "warn"
unnested_or_patterns = "warn"
unused_peekable = "warn"
unused_rounding = "warn"
use_self = "warn"
useless_let_if_seq = "warn"
zero_sized_map_values = "warn"

# These are nursery lints which have findings. Allow them for now. Some are not
# quite mature enough for use in our codebase and some we don't really want.
# Explicitly listing should make it easier to fix in the future.
as_ptr_cast_mut = "allow"
cognitive_complexity = "allow"
debug_assert_with_mut_call = "allow"
fallible_impl_from = "allow"
future_not_send = "allow"
needless_collect = "allow"
non_send_fields_in_send_ty = "allow"
redundant_pub_crate = "allow"
too_long_first_doc_paragraph = "allow"
significant_drop_in_scrutinee = "allow"
significant_drop_tightening = "allow"

# Speed up tests.
[profile.dev.package]
proptest.opt-level = 3
rand_chacha.opt-level = 3
rand_xorshift.opt-level = 3
unarray.opt-level = 3

# Meant for testing - all optimizations, but with debug assertions and overflow checks.
[profile.hivetests]
inherits = "test"
opt-level = 3
lto = "thin"

[profile.release]
opt-level = 3
lto = "thin"
debug = "line-tables-only"
strip = true
panic = "unwind"
codegen-units = 16

# Use the `--profile profiling` flag to show symbols in release mode.
# e.g. `cargo build --profile profiling`
[profile.profiling]
inherits = "release"
debug = 2
strip = false

# Make sure debug symbols are in the bench profile
[profile.bench]
inherits = "profiling"

[profile.maxperf]
inherits = "release"
lto = "fat"
codegen-units = 1

[workspace.dependencies]
# reth
reth = { path = "bin/reth" }
reth-bench = { path = "bin/reth-bench" }
reth-auto-seal-consensus = { path = "crates/consensus/auto-seal" }
reth-basic-payload-builder = { path = "crates/payload/basic" }
reth-beacon-consensus = { path = "crates/consensus/beacon" }
reth-blockchain-tree = { path = "crates/blockchain-tree" }
reth-blockchain-tree-api = { path = "crates/blockchain-tree-api" }
reth-chain-state = { path = "crates/chain-state" }
reth-chainspec = { path = "crates/chainspec" }
reth-cli = { path = "crates/cli/cli" }
reth-cli-commands = { path = "crates/cli/commands" }
reth-cli-runner = { path = "crates/cli/runner" }
reth-cli-util = { path = "crates/cli/util" }
reth-codecs = { path = "crates/storage/codecs" }
reth-codecs-derive = { path = "crates/storage/codecs/derive" }
reth-config = { path = "crates/config" }
reth-consensus = { path = "crates/consensus/consensus", default-features = false }
reth-consensus-common = { path = "crates/consensus/common" }
reth-consensus-debug-client = { path = "crates/consensus/debug-client" }
reth-db = { path = "crates/storage/db", default-features = false }
reth-db-api = { path = "crates/storage/db-api" }
reth-db-common = { path = "crates/storage/db-common" }
reth-db-models = { path = "crates/storage/db-models" }
reth-discv4 = { path = "crates/net/discv4" }
reth-discv5 = { path = "crates/net/discv5" }
reth-dns-discovery = { path = "crates/net/dns" }
reth-downloaders = { path = "crates/net/downloaders" }
reth-e2e-test-utils = { path = "crates/e2e-test-utils" }
reth-ecies = { path = "crates/net/ecies" }
reth-engine-primitives = { path = "crates/engine/primitives" }
reth-engine-tree = { path = "crates/engine/tree" }
reth-engine-service = { path = "crates/engine/service" }
reth-engine-util = { path = "crates/engine/util" }
reth-errors = { path = "crates/errors" }
reth-eth-wire = { path = "crates/net/eth-wire" }
reth-eth-wire-types = { path = "crates/net/eth-wire-types" }
reth-ethereum-cli = { path = "crates/ethereum/cli" }
reth-ethereum-consensus = { path = "crates/ethereum/consensus" }
reth-ethereum-engine-primitives = { path = "crates/ethereum/engine-primitives" }
reth-ethereum-forks = { path = "crates/ethereum-forks" }
reth-ethereum-payload-builder = { path = "crates/ethereum/payload" }
reth-etl = { path = "crates/etl" }
reth-evm = { path = "crates/evm" }
reth-evm-ethereum = { path = "crates/ethereum/evm" }
reth-evm-optimism = { path = "crates/optimism/evm" }
reth-execution-errors = { path = "crates/evm/execution-errors" }
reth-execution-types = { path = "crates/evm/execution-types" }
reth-exex = { path = "crates/exex/exex" }
reth-exex-test-utils = { path = "crates/exex/test-utils" }
reth-exex-types = { path = "crates/exex/types" }
reth-fs-util = { path = "crates/fs-util" }
reth-invalid-block-hooks = { path = "crates/engine/invalid-block-hooks" }
reth-ipc = { path = "crates/rpc/ipc" }
reth-libmdbx = { path = "crates/storage/libmdbx-rs" }
reth-mdbx-sys = { path = "crates/storage/libmdbx-rs/mdbx-sys" }
reth-metrics = { path = "crates/metrics" }
reth-metrics-derive = { path = "crates/metrics/metrics-derive" }
reth-net-banlist = { path = "crates/net/banlist" }
reth-net-nat = { path = "crates/net/nat" }
reth-network = { path = "crates/net/network" }
reth-network-api = { path = "crates/net/network-api" }
reth-network-p2p = { path = "crates/net/p2p" }
reth-network-peers = { path = "crates/net/peers", default-features = false }
reth-network-types = { path = "crates/net/network-types" }
reth-nippy-jar = { path = "crates/storage/nippy-jar" }
reth-node-api = { path = "crates/node/api" }
reth-node-builder = { path = "crates/node/builder" }
reth-node-core = { path = "crates/node/core" }
reth-node-ethereum = { path = "crates/ethereum/node" }
reth-node-events = { path = "crates/node/events" }
reth-node-metrics = { path = "crates/node/metrics" }
reth-node-optimism = { path = "crates/optimism/node" }
reth-node-types = { path = "crates/node/types" }
op-reth = { path = "crates/optimism/bin" }
reth-optimism-chainspec = { path = "crates/optimism/chainspec" }
reth-optimism-cli = { path = "crates/optimism/cli" }
reth-optimism-consensus = { path = "crates/optimism/consensus" }
reth-optimism-payload-builder = { path = "crates/optimism/payload" }
reth-optimism-primitives = { path = "crates/optimism/primitives" }
reth-optimism-rpc = { path = "crates/optimism/rpc" }
reth-payload-builder = { path = "crates/payload/builder" }
reth-payload-primitives = { path = "crates/payload/primitives" }
reth-payload-validator = { path = "crates/payload/validator" }
reth-primitives = { path = "crates/primitives", default-features = false, features = [
    "std",
] }
reth-primitives-traits = { path = "crates/primitives-traits", default-features = false }
reth-provider = { path = "crates/storage/provider" }
reth-prune = { path = "crates/prune/prune" }
reth-prune-types = { path = "crates/prune/types" }
reth-revm = { path = "crates/revm" }
reth-rpc = { path = "crates/rpc/rpc" }
reth-rpc-api = { path = "crates/rpc/rpc-api" }
reth-rpc-api-testing-util = { path = "crates/rpc/rpc-testing-util" }
reth-rpc-builder = { path = "crates/rpc/rpc-builder" }
reth-rpc-engine-api = { path = "crates/rpc/rpc-engine-api" }
reth-rpc-eth-api = { path = "crates/rpc/rpc-eth-api" }
reth-rpc-eth-types = { path = "crates/rpc/rpc-eth-types", default-features = false }
reth-rpc-layer = { path = "crates/rpc/rpc-layer" }
reth-rpc-server-types = { path = "crates/rpc/rpc-server-types" }
reth-rpc-types = { path = "crates/rpc/rpc-types" }
reth-rpc-types-compat = { path = "crates/rpc/rpc-types-compat" }
reth-stages = { path = "crates/stages/stages" }
reth-stages-api = { path = "crates/stages/api" }
reth-stages-types = { path = "crates/stages/types" }
reth-static-file = { path = "crates/static-file/static-file" }
reth-static-file-types = { path = "crates/static-file/types" }
reth-storage-api = { path = "crates/storage/storage-api" }
reth-storage-errors = { path = "crates/storage/errors" }
reth-tasks = { path = "crates/tasks" }
reth-testing-utils = { path = "testing/testing-utils" }
reth-tokio-util = { path = "crates/tokio-util" }
reth-tracing = { path = "crates/tracing" }
reth-transaction-pool = { path = "crates/transaction-pool" }
reth-trie = { path = "crates/trie/trie" }
reth-trie-common = { path = "crates/trie/common" }
reth-trie-db = { path = "crates/trie/db" }
reth-trie-parallel = { path = "crates/trie/parallel" }

# revm
revm = { version = "14.0.0", features = [
    "std",
    "secp256k1",
    "blst",
], default-features = false }
revm-inspectors = "0.6"
revm-primitives = { version = "9.0.0", features = [
    "std",
], default-features = false }

# eth
alloy-chains = "0.1.18"
alloy-dyn-abi = "0.8.0"
alloy-primitives = { version = "0.8.0", default-features = false }
alloy-rlp = "0.3.4"
alloy-sol-types = "0.8.0"
alloy-trie = { version = "0.5", default-features = false }

alloy-consensus = { version = "0.3.1", default-features = false }
alloy-eips = { version = "0.3.1", default-features = false }
alloy-genesis = { version = "0.3.1", default-features = false }
alloy-json-rpc = { version = "0.3.1", default-features = false }
alloy-network = { version = "0.3.1", default-features = false }
alloy-node-bindings = { version = "0.3.1", default-features = false }
alloy-provider = { version = "0.3.1", features = [
    "reqwest",
], default-features = false }
alloy-pubsub = { version = "0.3.1", default-features = false }
alloy-rpc-client = { version = "0.3.1", default-features = false }
alloy-rpc-types = { version = "0.3.1", features = [
    "eth",
], default-features = false }
alloy-rpc-types-admin = { version = "0.3.1", default-features = false }
alloy-rpc-types-anvil = { version = "0.3.1", default-features = false }
alloy-rpc-types-beacon = { version = "0.3.1", default-features = false }
alloy-rpc-types-debug = { version = "0.3.1", default-features = false }
alloy-rpc-types-engine = { version = "0.3.1", default-features = false }
alloy-rpc-types-eth = { version = "0.3.1", default-features = false }
alloy-rpc-types-mev = { version = "0.3.1", default-features = false }
alloy-rpc-types-trace = { version = "0.3.1", default-features = false }
alloy-rpc-types-txpool = { version = "0.3.1", default-features = false }
alloy-serde = { version = "0.3.1", default-features = false }
alloy-signer = { version = "0.3.1", default-features = false }
alloy-signer-local = { version = "0.3.1", default-features = false }
alloy-transport = { version = "0.3.1" }
alloy-transport-http = { version = "0.3.1", features = [
    "reqwest-rustls-tls",
], default-features = false }
alloy-transport-ipc = { version = "0.3.1", default-features = false }
alloy-transport-ws = { version = "0.3.1", default-features = false }

# op
op-alloy-rpc-types = "0.2.8"
op-alloy-rpc-types-engine = "0.2.8"
op-alloy-network = "0.2.8"
op-alloy-consensus = "0.2.8"

# misc
aquamarine = "0.5"
auto_impl = "1"
backon = "0.4"
bitflags = "2.4"
boyer-moore-magiclen = "0.2.16"
bytes = "1.5"
clap = "4"
const_format = { version = "0.2.32", features = ["rust_1_64"] }
dashmap = "6.0"
derive_more = { version = "1", features = ["full"] }
dyn-clone = "1.0.17"
eyre = "0.6"
fdlimit = "0.3.0"
generic-array = "0.14"
humantime = "2.1"
humantime-serde = "1.1"
itertools = "0.13"
linked_hash_set = "0.1"
modular-bitfield = "0.11.2"
notify = { version = "6.1.1", default-features = false, features = ["macos_fsevent"] }
nybbles = "0.2.1"
once_cell = "1.19"
parking_lot = "0.12"
paste = "1.0"
rand = "0.8.5"
rayon = "1.7"
rustc-hash = { version = "2.0", default-features = false }
schnellru = "0.2"
serde = { version = "1.0", default-features = false }
serde_json = "1.0.94"
serde_with = "3.3.0"
sha2 = { version = "0.10", default-features = false }
shellexpand = "3.0.0"
smallvec = "1"
strum = { version = "0.26", default-features = false }
syn = "2.0"
thiserror = "1.0"
thiserror-no-std = { version = "2.0.2", default-features = false }
tracing = "0.1.0"
tracing-appender = "0.2"
url = "2.3"
zstd = "0.13"

# metrics
metrics = "0.23.0"
metrics-exporter-prometheus = { version = "0.15.0", default-features = false }
metrics-process = "2.1.0"
metrics-util = "0.17.0"

# proc-macros
proc-macro2 = "1.0"
quote = "1.0"

# tokio
tokio = { version = "1.39", default-features = false }
tokio-stream = "0.1.11"
tokio-util = { version = "0.7.4", features = ["codec"] }

# async
async-stream = "0.3"
async-trait = "0.1.68"
futures = "0.3"
futures-core = "0.3"
futures-util = "0.3"
hyper = "1.3"
hyper-util = "0.1.5"
pin-project = "1.0.12"
reqwest = { version = "0.12", default-features = false }
tower = "0.4"
tower-http = "0.5"

# p2p
discv5 = "0.7.0"

# rpc
jsonrpsee = "0.24"
jsonrpsee-core = "0.24"
jsonrpsee-http-client = "0.24"
jsonrpsee-types = "0.24"

# http
http = "1.0"
http-body = "1.0"
jsonwebtoken = "9"
proptest-arbitrary-interop = "0.1.0"

# crypto
enr = { version = "0.12.1", default-features = false }
k256 = { version = "0.13", default-features = false, features = ["ecdsa"] }
secp256k1 = { version = "0.29", default-features = false, features = [
    "global-context",
    "recovery",
] }

# for eip-4844
c-kzg = "1.0.0"

# config
toml = "0.8"

# misc-testing
arbitrary = "1.3"
assert_matches = "1.5.0"
criterion = "0.5"
pprof = "0.13"
proptest = "1.4"
proptest-derive = "0.5"
serial_test = "3"
similar-asserts = "1.5.0"
tempfile = "3.8"
test-fuzz = "5"
<<<<<<< HEAD
iai-callgrind = "0.11"

# borsh
borsh = "1.5.1"

# brotli
brotlic = "0.8.2"
=======
tikv-jemallocator = { version = "0.5.0" }
>>>>>>> 3e2c34ac
<|MERGE_RESOLUTION|>--- conflicted
+++ resolved
@@ -583,14 +583,13 @@
 similar-asserts = "1.5.0"
 tempfile = "3.8"
 test-fuzz = "5"
-<<<<<<< HEAD
 iai-callgrind = "0.11"
+tikv-jemallocator = { version = "0.5.0" }
 
 # borsh
 borsh = "1.5.1"
 
 # brotli
 brotlic = "0.8.2"
-=======
-tikv-jemallocator = { version = "0.5.0" }
->>>>>>> 3e2c34ac
+
+
