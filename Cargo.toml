--- conflicted
+++ resolved
@@ -1,9 +1,5 @@
 [workspace.package]
-<<<<<<< HEAD
-version = "1.0.1"
-=======
 version = "1.0.3"
->>>>>>> 74ba71f7
 edition = "2021"
 rust-version = "1.79"
 license = "MIT OR Apache-2.0"
@@ -16,11 +12,8 @@
     "bin/reth-bench/",
     "bin/reth/",
     "crates/blockchain-tree-api/",
-<<<<<<< HEAD
-=======
     "crates/blockchain-tree/",
     "crates/chain-state/",
->>>>>>> 74ba71f7
     "crates/chainspec/",
     "crates/cli/cli/",
     "crates/cli/commands/",
@@ -38,10 +31,7 @@
     "crates/engine/util/",
     "crates/errors/",
     "crates/ethereum-forks/",
-<<<<<<< HEAD
-=======
     "crates/ethereum-forks/",
->>>>>>> 74ba71f7
     "crates/ethereum/cli/",
     "crates/ethereum/consensus/",
     "crates/ethereum/engine/",
@@ -73,18 +63,11 @@
     "crates/net/network/",
     "crates/net/p2p/",
     "crates/net/peers/",
-<<<<<<< HEAD
-    "crates/node/core/",
-=======
->>>>>>> 74ba71f7
     "crates/node/api/",
     "crates/node/builder/",
     "crates/node/core/",
     "crates/node/events/",
-<<<<<<< HEAD
-=======
     "crates/node/metrics",
->>>>>>> 74ba71f7
     "crates/optimism/cli",
     "crates/optimism/consensus",
     "crates/optimism/evm/",
@@ -135,10 +118,7 @@
     "crates/tracing/",
     "crates/transaction-pool/",
     "crates/trie/common",
-<<<<<<< HEAD
-=======
     "crates/trie/db",
->>>>>>> 74ba71f7
     "crates/trie/parallel/",
     "crates/trie/trie",
     "examples/beacon-api-sidecar-fetcher/",
@@ -246,13 +226,6 @@
 use_self = "warn"
 useless_let_if_seq = "warn"
 zero_sized_map_values = "warn"
-<<<<<<< HEAD
-single_char_pattern = "warn"
-needless_continue = "warn"
-enum_glob_use = "warn"
-iter_without_into_iter = "warn"
-=======
->>>>>>> 74ba71f7
 
 # These are nursery lints which have findings. Allow them for now. Some are not
 # quite mature enough for use in our codebase and some we don't really want.
@@ -313,13 +286,9 @@
 reth-auto-seal-consensus = { path = "crates/consensus/auto-seal" }
 reth-basic-payload-builder = { path = "crates/payload/basic" }
 reth-beacon-consensus = { path = "crates/consensus/beacon" }
-reth-bench = { path = "bin/reth-bench" }
 reth-blockchain-tree = { path = "crates/blockchain-tree" }
 reth-blockchain-tree-api = { path = "crates/blockchain-tree-api" }
-<<<<<<< HEAD
-=======
 reth-chain-state = { path = "crates/chain-state" }
->>>>>>> 74ba71f7
 reth-chainspec = { path = "crates/chainspec" }
 reth-cli = { path = "crates/cli/cli" }
 reth-cli-commands = { path = "crates/cli/commands" }
@@ -331,8 +300,6 @@
 reth-consensus = { path = "crates/consensus/consensus" }
 reth-consensus-common = { path = "crates/consensus/common" }
 reth-consensus-debug-client = { path = "crates/consensus/debug-client" }
-reth-db = { path = "crates/storage/db", default-features = false }
-reth-db-api = { path = "crates/storage/db-api" }
 reth-db-common = { path = "crates/storage/db-common" }
 reth-discv4 = { path = "crates/net/discv4" }
 reth-discv5 = { path = "crates/net/discv5" }
@@ -371,11 +338,6 @@
 reth-net-nat = { path = "crates/net/nat" }
 reth-network = { path = "crates/net/network" }
 reth-network-api = { path = "crates/net/network-api" }
-<<<<<<< HEAD
-reth-network-types = { path = "crates/net/network-types" }
-reth-network-peers = { path = "crates/net/peers", default-features = false }
-=======
->>>>>>> 74ba71f7
 reth-network-p2p = { path = "crates/net/p2p" }
 reth-network-peers = { path = "crates/net/peers", default-features = false }
 reth-network-types = { path = "crates/net/network-types" }
@@ -407,12 +369,8 @@
 reth-rpc-builder = { path = "crates/rpc/rpc-builder" }
 reth-rpc-engine-api = { path = "crates/rpc/rpc-engine-api" }
 reth-rpc-eth-api = { path = "crates/rpc/rpc-eth-api" }
-<<<<<<< HEAD
-=======
 reth-rpc-eth-types = { path = "crates/rpc/rpc-eth-types" }
->>>>>>> 74ba71f7
 reth-rpc-layer = { path = "crates/rpc/rpc-layer" }
-reth-rpc-eth-types = { path = "crates/rpc/rpc-eth-types" }
 reth-rpc-server-types = { path = "crates/rpc/rpc-server-types" }
 reth-rpc-types = { path = "crates/rpc/rpc-types" }
 reth-rpc-types-compat = { path = "crates/rpc/rpc-types-compat" }
@@ -430,73 +388,25 @@
 reth-transaction-pool = { path = "crates/transaction-pool" }
 reth-trie = { path = "crates/trie/trie" }
 reth-trie-common = { path = "crates/trie/common" }
-<<<<<<< HEAD
-reth-trie-parallel = { path = "crates/trie/parallel" }
-
-# revm
-revm = { version = "11.0.0", features = [
-=======
 reth-trie-db = { path = "crates/trie/db" }
 reth-trie-parallel = { path = "crates/trie/parallel" }
 
 # revm
 revm = { version = "12.1.0", features = [
->>>>>>> 74ba71f7
     "std",
     "secp256k1",
     "blst",
 ], default-features = false }
-<<<<<<< HEAD
-revm-primitives = { version = "6.0.0", features = [
-    "std",
-], default-features = false }
-revm-inspectors = "0.4"
-=======
 revm-inspectors = "0.5"
 revm-primitives = { version = "7.1.0", features = [
     "std",
 ], default-features = false }
->>>>>>> 74ba71f7
 
 # eth
 alloy-chains = "0.1.18"
 alloy-dyn-abi = "0.7.2"
 alloy-primitives = "0.7.2"
 alloy-rlp = "0.3.4"
-<<<<<<< HEAD
-alloy-trie = "0.4"
-alloy-rpc-types = { version = "0.1", default-features = false, features = [
-    "eth",
-] }
-alloy-rpc-types-anvil = { version = "0.1", default-features = false }
-alloy-rpc-types-beacon = { version = "0.1", default-features = false }
-alloy-rpc-types-admin = { version = "0.1", default-features = false }
-alloy-rpc-types-txpool = { version = "0.1", default-features = false }
-alloy-serde = { version = "0.1", default-features = false }
-alloy-rpc-types-engine = { version = "0.1", default-features = false }
-alloy-rpc-types-eth = { version = "0.1", default-features = false }
-alloy-rpc-types-mev = { version = "0.1", default-features = false }
-alloy-rpc-types-trace = { version = "0.1", default-features = false }
-alloy-genesis = { version = "0.1", default-features = false }
-alloy-node-bindings = { version = "0.1", default-features = false }
-alloy-provider = { version = "0.1", default-features = false, features = [
-    "reqwest",
-] }
-alloy-eips = { version = "0.1", default-features = false }
-alloy-signer = { version = "0.1", default-features = false }
-alloy-signer-local = { version = "0.1", default-features = false }
-alloy-network = { version = "0.1", default-features = false }
-alloy-consensus = { version = "0.1", default-features = false }
-alloy-transport = { version = "0.1" }
-alloy-transport-http = { version = "0.1", features = [
-    "reqwest-rustls-tls",
-], default-features = false }
-alloy-transport-ws = { version = "0.1", default-features = false }
-alloy-transport-ipc = { version = "0.1", default-features = false }
-alloy-pubsub = { version = "0.1", default-features = false }
-alloy-json-rpc = { version = "0.1", default-features = false }
-alloy-rpc-client = { version = "0.1", default-features = false }
-=======
 alloy-sol-types = "0.7.2"
 alloy-trie = { version = "0.4", default-features = false }
 
@@ -525,7 +435,6 @@
 alloy-transport-http = { version = "0.2.1", features = ["reqwest-rustls-tls"], default-features = false }
 alloy-transport-ipc = { version = "0.2.1", default-features = false }
 alloy-transport-ws = { version = "0.2.1", default-features = false }
->>>>>>> 74ba71f7
 
 # op
 op-alloy-rpc-types = "0.1"
@@ -539,40 +448,16 @@
 bytes = "1.5"
 clap = "4"
 const_format = { version = "0.2.32", features = ["rust_1_64"] }
-<<<<<<< HEAD
-dashmap = "5.5"
-=======
 dashmap = "6.0"
->>>>>>> 74ba71f7
 derive_more = "0.99.17"
 dyn-clone = "1.0.17"
 eyre = "0.6"
 fdlimit = "0.3.0"
 generic-array = "0.14"
-<<<<<<< HEAD
-linked_hash_set = "0.1"
-tracing = "0.1.0"
-tracing-appender = "0.2"
-thiserror = "1.0"
-thiserror-no-std = { version = "2.0.2", default-features = false }
-serde_json = "1.0.94"
-serde = { version = "1.0", default-features = false }
-serde_with = "3.3.0"
-humantime = "2.1"
-humantime-serde = "1.1"
-rand = "0.8.5"
-rustc-hash = "2.0"
-schnellru = "0.2"
-strum = "0.26"
-rayon = "1.7"
-itertools = "0.13"
-parking_lot = "0.12"
-=======
 humantime = "2.1"
 humantime-serde = "1.1"
 itertools = "0.13"
 linked_hash_set = "0.1"
->>>>>>> 74ba71f7
 modular-bitfield = "0.11.2"
 nybbles = "0.2.1"
 once_cell = "1.17"
@@ -595,23 +480,13 @@
 tracing = "0.1.0"
 tracing-appender = "0.2"
 url = "2.3"
-<<<<<<< HEAD
-backon = "0.4"
-boyer-moore-magiclen = "0.2.16"
-=======
 zstd = "0.13"
->>>>>>> 74ba71f7
 
 # metrics
 metrics = "0.23.0"
 metrics-exporter-prometheus = { version = "0.15.0", default-features = false }
-<<<<<<< HEAD
-metrics-util = "0.17.0"
-metrics-process = "2.1.0"
-=======
 metrics-process = "2.1.0"
 metrics-util = "0.17.0"
->>>>>>> 74ba71f7
 
 # proc-macros
 proc-macro2 = "1.0"
@@ -626,14 +501,8 @@
 async-stream = "0.3"
 async-trait = "0.1.68"
 futures = "0.3"
-<<<<<<< HEAD
-futures-util = "0.3"
-futures-core = "0.3"
-pin-project = "1.0.12"
-=======
 futures-core = "0.3"
 futures-util = "0.3"
->>>>>>> 74ba71f7
 hyper = "1.3"
 hyper-util = "0.1.5"
 pin-project = "1.0.12"
@@ -657,19 +526,12 @@
 proptest-arbitrary-interop = "0.1.0"
 
 # crypto
-<<<<<<< HEAD
-=======
 enr = { version = "0.12.1", default-features = false }
 k256 = { version = "0.13", default-features = false, features = ["ecdsa"] }
->>>>>>> 74ba71f7
 secp256k1 = { version = "0.29", default-features = false, features = [
     "global-context",
     "recovery",
 ] }
-<<<<<<< HEAD
-enr = { version = "0.12.1", default-features = false }
-=======
->>>>>>> 74ba71f7
 
 # for eip-4844
 c-kzg = "1.0.0"
@@ -682,13 +544,12 @@
 arbitrary = "1.3"
 assert_matches = "1.5.0"
 criterion = "0.5"
-iai-callgrind = "0.11"
 pprof = "0.13"
 proptest = "1.4"
 proptest-derive = "0.5"
 serial_test = "3"
 similar-asserts = "1.5.0"
-<<<<<<< HEAD
+tempfile = "3.8"
 test-fuzz = "5"
 iai-callgrind = "0.11"
 
@@ -696,8 +557,4 @@
 borsh = "1.5.1"
 
 # brotli
-brotlic = "0.8.2"
-=======
-tempfile = "3.8"
-test-fuzz = "5"
->>>>>>> 74ba71f7
+brotlic = "0.8.2"