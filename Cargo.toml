[workspace.package]
<<<<<<< HEAD
version = "1.2.0"
=======
version = "1.2.2"
>>>>>>> 2f4c509b
edition = "2021"
rust-version = "1.82"
license = "MIT OR Apache-2.0"
homepage = "https://paradigmxyz.github.io/reth"
repository = "https://github.com/paradigmxyz/reth"
exclude = [".github/"]

[workspace]
members = [
    "bin/reth-bench/",
    "bin/reth/",
    "crates/chain-state/",
    "crates/chainspec/",
    "crates/cli/cli/",
    "crates/cli/commands/",
    "crates/cli/runner/",
    "crates/cli/util/",
    "crates/config/",
    "crates/consensus/common/",
    "crates/consensus/consensus/",
    "crates/consensus/debug-client/",
    "crates/e2e-test-utils/",
    "crates/engine/invalid-block-hooks/",
    "crates/engine/local",
    "crates/engine/primitives/",
    "crates/engine/service",
    "crates/engine/tree/",
    "crates/engine/util/",
    "crates/errors/",
    "crates/ethereum-forks/",
    "crates/ethereum/cli/",
    "crates/ethereum/consensus/",
    "crates/ethereum/engine-primitives/",
    "crates/ethereum/evm",
    "crates/ethereum/node",
    "crates/ethereum/payload/",
    "crates/ethereum/primitives/",
    "crates/ethereum/reth/",
    "crates/etl/",
    "crates/evm/",
    "crates/evm/execution-errors",
    "crates/evm/execution-types",
    "crates/exex/exex/",
    "crates/exex/test-utils/",
    "crates/exex/types/",
    "crates/metrics/",
    "crates/net/banlist/",
    "crates/net/discv4/",
    "crates/net/discv5/",
    "crates/net/dns/",
    "crates/net/downloaders/",
    "crates/net/ecies/",
    "crates/net/eth-wire-types",
    "crates/net/eth-wire/",
    "crates/net/nat/",
    "crates/net/network-api/",
    "crates/net/network-types/",
    "crates/net/network/",
    "crates/net/p2p/",
    "crates/net/peers/",
    "crates/node/api/",
    "crates/node/builder/",
    "crates/node/core/",
    "crates/node/events/",
    "crates/node/metrics",
    "crates/node/types",
    "crates/optimism/bin",
    "crates/optimism/chainspec",
    "crates/optimism/cli",
    "crates/optimism/consensus",
    "crates/optimism/evm/",
    "crates/optimism/hardforks/",
    "crates/optimism/node/",
    "crates/optimism/payload/",
    "crates/optimism/primitives/",
    "crates/optimism/reth/",
    "crates/optimism/rpc/",
    "crates/optimism/storage",
    "crates/optimism/txpool/",
    "crates/payload/basic/",
    "crates/payload/builder/",
    "crates/payload/builder-primitives/",
    "crates/payload/primitives/",
    "crates/payload/validator/",
    "crates/payload/util/",
    "crates/primitives-traits/",
    "crates/primitives/",
    "crates/prune/prune",
    "crates/prune/types",
    "crates/revm/",
    "crates/rpc/ipc/",
    "crates/rpc/rpc-api/",
    "crates/rpc/rpc-builder/",
    "crates/rpc/rpc-engine-api/",
    "crates/rpc/rpc-eth-api/",
    "crates/rpc/rpc-eth-types/",
    "crates/rpc/rpc-layer",
    "crates/rpc/rpc-server-types/",
    "crates/rpc/rpc-testing-util/",
    "crates/rpc/rpc-server-types/",
    "crates/rpc/rpc-types-compat/",
    "crates/rpc/rpc/",
    "crates/stages/api/",
    "crates/stages/stages/",
    "crates/stages/types/",
    "crates/static-file/static-file",
    "crates/static-file/types/",
    "crates/storage/codecs/",
    "crates/storage/codecs/derive/",
    "crates/storage/db-api/",
    "crates/storage/db-common",
    "crates/storage/db-models/",
    "crates/storage/db/",
    "crates/storage/errors/",
    "crates/storage/libmdbx-rs/",
    "crates/storage/libmdbx-rs/mdbx-sys/",
    "crates/storage/nippy-jar/",
    "crates/storage/provider/",
    "crates/storage/storage-api/",
    "crates/storage/zstd-compressors/",
    "crates/tasks/",
    "crates/tokio-util/",
    "crates/tracing/",
    "crates/transaction-pool/",
    "crates/trie/common",
    "crates/trie/db",
    "crates/trie/parallel/",
    "crates/trie/sparse",
    "crates/trie/trie",
    "examples/beacon-api-sidecar-fetcher/",
    "examples/beacon-api-sse/",
    "examples/bsc-p2p",
    "examples/custom-dev-node/",
    "examples/custom-engine-types/",
    "examples/custom-evm/",
    "examples/stateful-precompile/",
    "examples/custom-inspector/",
    "examples/custom-node-components/",
    "examples/custom-payload-builder/",
    "examples/custom-rlpx-subprotocol",
    "examples/db-access",
    "examples/manual-p2p/",
    "examples/network-txpool/",
    "examples/network/",
    "examples/network-proxy/",
    "examples/node-custom-rpc/",
    "examples/node-event-hooks/",
    "examples/polygon-p2p/",
    "examples/rpc-db/",
    "examples/stateful-precompile/",
    "examples/txpool-tracing/",
    "examples/custom-rlpx-subprotocol",
    "examples/custom-beacon-withdrawals",
    "testing/ef-tests/",
    "testing/testing-utils/",
    "wvm-apps/wvm-exexed/",
    "wvm-apps/wvm-exexed/crates/reth-exexed/",
    "wvm-apps/wvm-exexed/crates/lambda/",
    "wvm-apps/wvm-exexed/crates/precompiles/",
    "wvm-apps/wvm-exexed/crates/wvm-borsh/",
    "crates/wvm-static/",
    "wvm-apps/wvm-exexed/crates/brotli/",
    "wvm-apps/wvm-exexed/crates/tx/",
]
default-members = ["bin/reth"]
exclude = ["book/sources"]

# Explicitly set the resolver to version 2, which is the default for packages with edition >= 2021
# https://doc.rust-lang.org/edition-guide/rust-2021/default-cargo-resolver.html
resolver = "2"

[workspace.lints]
rust.missing_debug_implementations = "warn"
rust.missing_docs = "warn"
rust.rust_2018_idioms = { level = "deny", priority = -1 }
rust.unreachable_pub = "warn"
rust.unused_must_use = "deny"
rustdoc.all = "warn"
# rust.unnameable-types = "warn"

[workspace.lints.clippy]
# These are some of clippy's nursery (i.e., experimental) lints that we like.
# By default, nursery lints are allowed. Some of the lints below have made good
# suggestions which we fixed. The others didn't have any findings, so we can
# assume they don't have that many false positives. Let's enable them to
# prevent future problems.
borrow_as_ptr = "warn"
branches_sharing_code = "warn"
clear_with_drain = "warn"
cloned_instead_of_copied = "warn"
collection_is_never_read = "warn"
dbg_macro = "warn"
derive_partial_eq_without_eq = "warn"
doc_markdown = "warn"
empty_line_after_doc_comments = "warn"
empty_line_after_outer_attr = "warn"
enum_glob_use = "warn"
equatable_if_let = "warn"
explicit_into_iter_loop = "warn"
explicit_iter_loop = "warn"
flat_map_option = "warn"
from_iter_instead_of_collect = "warn"
if_not_else = "warn"
if_then_some_else_none = "warn"
implicit_clone = "warn"
imprecise_flops = "warn"
iter_on_empty_collections = "warn"
iter_on_single_items = "warn"
iter_with_drain = "warn"
iter_without_into_iter = "warn"
large_stack_frames = "warn"
manual_assert = "warn"
manual_clamp = "warn"
manual_is_variant_and = "warn"
manual_string_new = "warn"
match_same_arms = "warn"
missing-const-for-fn = "allow" # TODO: https://github.com/rust-lang/rust-clippy/issues/14020
mutex_integer = "warn"
naive_bytecount = "warn"
needless_bitwise_bool = "warn"
needless_continue = "warn"
needless_for_each = "warn"
needless_pass_by_ref_mut = "warn"
nonstandard_macro_braces = "warn"
option_as_ref_cloned = "warn"
or_fun_call = "warn"
path_buf_push_overwrite = "warn"
read_zero_byte_vec = "warn"
redundant_clone = "warn"
redundant_else = "warn"
single_char_pattern = "warn"
string_lit_as_bytes = "warn"
string_lit_chars_any = "warn"
suboptimal_flops = "warn"
suspicious_operation_groupings = "warn"
trailing_empty_array = "warn"
trait_duplication_in_bounds = "warn"
transmute_undefined_repr = "warn"
trivial_regex = "warn"
tuple_array_conversions = "warn"
type_repetition_in_bounds = "warn"
uninhabited_references = "warn"
unnecessary_self_imports = "warn"
unnecessary_struct_initialization = "warn"
unnested_or_patterns = "warn"
unused_peekable = "warn"
unused_rounding = "warn"
use_self = "warn"
useless_let_if_seq = "warn"
while_float = "warn"
zero_sized_map_values = "warn"

# These are nursery lints which have findings. Allow them for now. Some are not
# quite mature enough for use in our codebase and some we don't really want.
# Explicitly listing should make it easier to fix in the future.
as_ptr_cast_mut = "allow"
cognitive_complexity = "allow"
debug_assert_with_mut_call = "allow"
fallible_impl_from = "allow"
future_not_send = "allow"
needless_collect = "allow"
non_send_fields_in_send_ty = "allow"
redundant_pub_crate = "allow"
significant_drop_in_scrutinee = "allow"
significant_drop_tightening = "allow"
too_long_first_doc_paragraph = "allow"

# Speed up compilation time for dev builds by reducing emitted debug info.
# NOTE: Debuggers may provide less useful information with this setting.
# Uncomment this section if you're using a debugger.
[profile.dev]
# https://davidlattimore.github.io/posts/2024/02/04/speeding-up-the-rust-edit-build-run-cycle.html
debug = "line-tables-only"
split-debuginfo = "unpacked"

# Speed up tests.
[profile.dev.package]
proptest.opt-level = 3
rand_chacha.opt-level = 3
rand_xorshift.opt-level = 3
unarray.opt-level = 3

# Meant for testing - all optimizations, but with debug assertions and overflow checks.
[profile.hivetests]
inherits = "test"
opt-level = 3
lto = "thin"

[profile.release]
opt-level = 3
lto = "thin"
debug = "none"
strip = "symbols"
panic = "unwind"
codegen-units = 16

# Use the `--profile profiling` flag to show symbols in release mode.
# e.g. `cargo build --profile profiling`
[profile.profiling]
inherits = "release"
debug = "full"
strip = "none"

# Include debug info in benchmarks too.
[profile.bench]
inherits = "profiling"

[profile.maxperf]
inherits = "release"
lto = "fat"
codegen-units = 1

[workspace.dependencies]
# reth
op-reth = { path = "crates/optimism/bin" }
reth = { path = "bin/reth" }
reth-basic-payload-builder = { path = "crates/payload/basic" }
reth-bench = { path = "bin/reth-bench" }
reth-chain-state = { path = "crates/chain-state" }
reth-chainspec = { path = "crates/chainspec", default-features = false }
reth-cli = { path = "crates/cli/cli" }
reth-cli-commands = { path = "crates/cli/commands" }
reth-cli-runner = { path = "crates/cli/runner" }
reth-cli-util = { path = "crates/cli/util" }
reth-codecs = { path = "crates/storage/codecs" }
reth-codecs-derive = { path = "crates/storage/codecs/derive" }
reth-config = { path = "crates/config" }
reth-consensus = { path = "crates/consensus/consensus", default-features = false }
reth-consensus-common = { path = "crates/consensus/common", default-features = false }
reth-consensus-debug-client = { path = "crates/consensus/debug-client" }
reth-db = { path = "crates/storage/db", default-features = false }
reth-db-api = { path = "crates/storage/db-api" }
reth-db-common = { path = "crates/storage/db-common" }
reth-db-models = { path = "crates/storage/db-models" }
reth-discv4 = { path = "crates/net/discv4" }
reth-discv5 = { path = "crates/net/discv5" }
reth-dns-discovery = { path = "crates/net/dns" }
reth-downloaders = { path = "crates/net/downloaders" }
reth-e2e-test-utils = { path = "crates/e2e-test-utils" }
reth-ecies = { path = "crates/net/ecies" }
reth-engine-local = { path = "crates/engine/local" }
reth-engine-primitives = { path = "crates/engine/primitives", default-features = false }
reth-engine-tree = { path = "crates/engine/tree" }
reth-engine-service = { path = "crates/engine/service" }
reth-engine-util = { path = "crates/engine/util" }
reth-errors = { path = "crates/errors" }
reth-eth-wire = { path = "crates/net/eth-wire" }
reth-eth-wire-types = { path = "crates/net/eth-wire-types" }
reth-ethereum-cli = { path = "crates/ethereum/cli" }
reth-ethereum-consensus = { path = "crates/ethereum/consensus" }
reth-ethereum-engine-primitives = { path = "crates/ethereum/engine-primitives", default-features = false }
reth-ethereum-forks = { path = "crates/ethereum-forks", default-features = false }
reth-ethereum-payload-builder = { path = "crates/ethereum/payload" }
reth-ethereum-primitives = { path = "crates/ethereum/primitives", default-features = false }
reth-ethereum = { path = "crates/ethereum/reth" }
reth-etl = { path = "crates/etl" }
reth-evm = { path = "crates/evm" }
reth-evm-ethereum = { path = "crates/ethereum/evm" }
reth-optimism-evm = { path = "crates/optimism/evm" }
reth-execution-errors = { path = "crates/evm/execution-errors" }
reth-execution-types = { path = "crates/evm/execution-types" }
reth-exex = { path = "crates/exex/exex" }
reth-exex-test-utils = { path = "crates/exex/test-utils" }
reth-exex-types = { path = "crates/exex/types" }
reth-fs-util = { path = "crates/fs-util" }
reth-invalid-block-hooks = { path = "crates/engine/invalid-block-hooks" }
reth-ipc = { path = "crates/rpc/ipc" }
reth-libmdbx = { path = "crates/storage/libmdbx-rs" }
reth-mdbx-sys = { path = "crates/storage/libmdbx-rs/mdbx-sys" }
reth-metrics = { path = "crates/metrics" }
reth-net-banlist = { path = "crates/net/banlist" }
reth-net-nat = { path = "crates/net/nat" }
reth-network = { path = "crates/net/network" }
reth-network-api = { path = "crates/net/network-api" }
reth-network-p2p = { path = "crates/net/p2p" }
reth-network-peers = { path = "crates/net/peers", default-features = false }
reth-network-types = { path = "crates/net/network-types" }
reth-nippy-jar = { path = "crates/storage/nippy-jar" }
reth-node-api = { path = "crates/node/api" }
reth-node-builder = { path = "crates/node/builder" }
reth-node-core = { path = "crates/node/core" }
reth-node-ethereum = { path = "crates/ethereum/node" }
reth-node-events = { path = "crates/node/events" }
reth-node-metrics = { path = "crates/node/metrics" }
reth-optimism-node = { path = "crates/optimism/node" }
reth-node-types = { path = "crates/node/types" }
reth-op = { path = "crates/optimism/reth" }
reth-optimism-chainspec = { path = "crates/optimism/chainspec" }
reth-optimism-cli = { path = "crates/optimism/cli" }
reth-optimism-consensus = { path = "crates/optimism/consensus" }
reth-optimism-forks = { path = "crates/optimism/hardforks", default-features = false }
reth-optimism-payload-builder = { path = "crates/optimism/payload" }
reth-optimism-primitives = { path = "crates/optimism/primitives" }
reth-optimism-rpc = { path = "crates/optimism/rpc" }
reth-optimism-storage = { path = "crates/optimism/storage" }
reth-optimism-txpool = { path = "crates/optimism/txpool" }
reth-payload-builder = { path = "crates/payload/builder" }
reth-payload-builder-primitives = { path = "crates/payload/builder-primitives" }
reth-payload-primitives = { path = "crates/payload/primitives" }
reth-payload-validator = { path = "crates/payload/validator" }
reth-payload-util = { path = "crates/payload/util" }
reth-primitives = { path = "crates/primitives", default-features = false }
reth-primitives-traits = { path = "crates/primitives-traits", default-features = false }
reth-provider = { path = "crates/storage/provider" }
reth-prune = { path = "crates/prune/prune" }
reth-prune-types = { path = "crates/prune/types" }
reth-revm = { path = "crates/revm", default-features = false }
reth-rpc = { path = "crates/rpc/rpc" }
reth-rpc-api = { path = "crates/rpc/rpc-api" }
reth-rpc-api-testing-util = { path = "crates/rpc/rpc-testing-util" }
reth-rpc-builder = { path = "crates/rpc/rpc-builder" }
reth-rpc-engine-api = { path = "crates/rpc/rpc-engine-api" }
reth-rpc-eth-api = { path = "crates/rpc/rpc-eth-api", features = ["client"] }
reth-rpc-eth-types = { path = "crates/rpc/rpc-eth-types", default-features = false }
reth-rpc-layer = { path = "crates/rpc/rpc-layer" }
reth-rpc-server-types = { path = "crates/rpc/rpc-server-types" }
reth-rpc-types-compat = { path = "crates/rpc/rpc-types-compat" }
reth-stages = { path = "crates/stages/stages" }
reth-stages-api = { path = "crates/stages/api" }
reth-stages-types = { path = "crates/stages/types", default-features = false }
reth-static-file = { path = "crates/static-file/static-file" }
reth-static-file-types = { path = "crates/static-file/types" }
reth-storage-api = { path = "crates/storage/storage-api" }
reth-storage-errors = { path = "crates/storage/errors" }
reth-tasks = { path = "crates/tasks" }
reth-testing-utils = { path = "testing/testing-utils" }
reth-tokio-util = { path = "crates/tokio-util" }
reth-tracing = { path = "crates/tracing" }
reth-transaction-pool = { path = "crates/transaction-pool" }
reth-trie = { path = "crates/trie/trie" }
reth-trie-common = { path = "crates/trie/common", default-features = false }
reth-trie-db = { path = "crates/trie/db" }
reth-trie-parallel = { path = "crates/trie/parallel" }
reth-trie-sparse = { path = "crates/trie/sparse" }
reth-zstd-compressors = { path = "crates/storage/zstd-compressors", default-features = false }
<<<<<<< HEAD

# wvm
wvm-static = { path = "crates/wvm-static" }

# revm
revm = { git = "https://github.com/weaveVM/wvm-revm", branch = "merge-upstream-v19.5.0", default-features = false }
revm-interpreter = {  git = "https://github.com/weaveVM/wvm-revm", branch = "merge-upstream-v19.5.0", default-features = false }
revm-primitives = { git = "https://github.com/weaveVM/wvm-revm", branch = "merge-upstream-v19.5.0", default-features = false }
revm-inspectors = { git = "https://github.com/weaveVM/revm-inspectors?v", branch = "merge-upstream-v0.15.0" }

#revm = { version = "19.5.0", default-features = false }
#revm-primitives = { version = "15.2.0", default-features = false }
#revm-interpreter = { version = "15.2.0", default-features = false }
#revm-inspectors = "0.15.0"
=======

# revm
revm = { version = "19.5.0", default-features = false }
revm-primitives = { version = "15.2.0", default-features = false }
revm-interpreter = { version = "15.2.0", default-features = false }
revm-inspectors = "0.15.0"
>>>>>>> 2f4c509b

# eth
alloy-chains = { version = "0.1.32", default-features = false }
alloy-dyn-abi = "0.8.20"
alloy-eip2124 = { version = "0.1.0", default-features = false }
alloy-primitives = { version = "0.8.20", default-features = false, features = ["map-foldhash"] }
alloy-rlp = { version = "0.3.10", default-features = false }
alloy-sol-types = "0.8.20"
alloy-trie = { version = "0.7", default-features = false }

alloy-consensus = { version = "0.11.1", default-features = false }
alloy-contract = { version = "0.11.1", default-features = false }
alloy-eips = { version = "0.11.1", default-features = false }
alloy-genesis = { version = "0.11.1", default-features = false }
alloy-json-rpc = { version = "0.11.1", default-features = false }
alloy-network = { version = "0.11.1", default-features = false }
alloy-network-primitives = { version = "0.11.1", default-features = false }
alloy-node-bindings = { version = "0.11.1", default-features = false }
alloy-provider = { version = "0.11.1", features = ["reqwest"], default-features = false }
alloy-pubsub = { version = "0.11.1", default-features = false }
alloy-rpc-client = { version = "0.11.1", default-features = false }
alloy-rpc-types = { version = "0.11.1", features = ["eth"], default-features = false }
alloy-rpc-types-admin = { version = "0.11.1", default-features = false }
alloy-rpc-types-anvil = { version = "0.11.1", default-features = false }
alloy-rpc-types-beacon = { version = "0.11.1", default-features = false }
alloy-rpc-types-debug = { version = "0.11.1", default-features = false }
alloy-rpc-types-engine = { version = "0.11.1", default-features = false }
alloy-rpc-types-eth = { version = "0.11.1", default-features = false }
alloy-rpc-types-mev = { version = "0.11.1", default-features = false }
alloy-rpc-types-trace = { version = "0.11.1", default-features = false }
alloy-rpc-types-txpool = { version = "0.11.1", default-features = false }
alloy-serde = { version = "0.11.1", default-features = false }
alloy-signer = { version = "0.11.1", default-features = false }
alloy-signer-local = { version = "0.11.1", default-features = false }
alloy-transport = { version = "0.11.1" }
alloy-transport-http = { version = "0.11.1", features = ["reqwest-rustls-tls"], default-features = false }
alloy-transport-ipc = { version = "0.11.1", default-features = false }
alloy-transport-ws = { version = "0.11.1", default-features = false }

# op
op-alloy-rpc-types = { version = "0.10.3", default-features = false }
op-alloy-rpc-types-engine = { version = "0.10.3", default-features = false }
op-alloy-network = { version = "0.10.3", default-features = false }
op-alloy-consensus = { version = "0.10.3", default-features = false }
op-alloy-flz = { version = "0.10.3", default-features = false }
op-alloy-rpc-jsonrpsee = { version = "0.10.3", default-features = false }

# misc
aquamarine = "0.6"
auto_impl = "1"
backon = { version = "1.2", default-features = false, features = ["std-blocking-sleep", "tokio-sleep"] }
bincode = "1.3"
bitflags = "2.4"
blake3 = "1.5.5"
boyer-moore-magiclen = "0.2.16"
bytes = { version = "1.5", default-features = false }
cfg-if = "1.0"
clap = "4"
dashmap = "6.0"
derive_more = { version = "1", default-features = false, features = ["full"] }
dyn-clone = "1.0.17"
eyre = "0.6"
fdlimit = "0.3.0"
generic-array = "0.14"
humantime = "2.1"
humantime-serde = "1.1"
itertools = { version = "0.13", default-features = false }
linked_hash_set = "0.1"
modular-bitfield = "0.11.2"
notify = { version = "6.1.1", default-features = false, features = ["macos_fsevent"] }
nybbles = { version = "0.3.0", default-features = false }
once_cell = { version = "1.19", default-features = false, features = ["critical-section"] }
parking_lot = "0.12"
paste = "1.0"
rand = "0.8.5"
rayon = "1.7"
rustc-hash = { version = "2.0", default-features = false }
schnellru = "0.2"
serde = { version = "1.0", default-features = false }
serde_json = { version = "1.0", default-features = false, features = ["alloc"] }
serde_with = { version = "3", default-features = false, features = ["macros"] }
sha2 = { version = "0.10", default-features = false }
shellexpand = "3.0.0"
smallvec = "1"
strum = { version = "0.26", default-features = false }
syn = "2.0"
thiserror = { version = "2.0.0", default-features = false }
tracing = "0.1.0"
tracing-appender = "0.2"
url = { version = "2.3", default-features = false }
zstd = "0.13"
byteorder = "1"
mini-moka = "0.10"

# metrics
metrics = "0.24.0"
metrics-derive = "0.1"
metrics-exporter-prometheus = { version = "0.16.0", default-features = false }
metrics-process = "2.1.0"
metrics-util = { default-features = false, version = "0.19.0" }

# proc-macros
proc-macro2 = "1.0"
quote = "1.0"

# tokio
tokio = { version = "1.39", default-features = false }
tokio-stream = "0.1.11"
tokio-util = { version = "0.7.4", features = ["codec"] }

# async
async-stream = "0.3"
async-trait = "0.1.68"
futures = "0.3"
futures-core = "0.3"
futures-util = "0.3"
hyper = "1.3"
hyper-util = "0.1.5"
pin-project = "1.0.12"
reqwest = { version = "0.12", default-features = false }
tracing-futures = "0.2"
tower = "0.4"
tower-http = "0.6"

# p2p
discv5 = "0.8.0"
if-addrs = "0.13"

# rpc
jsonrpsee = "0.24"
jsonrpsee-core = "0.24"
jsonrpsee-server = "0.24"
jsonrpsee-http-client = "0.24"
jsonrpsee-types = "0.24"

# http
http = "1.0"
http-body = "1.0"
http-body-util = "0.1.2"
jsonwebtoken = "9"
proptest-arbitrary-interop = "0.1.0"

# crypto
enr = { version = "0.12.1", default-features = false }
k256 = { version = "0.13", default-features = false, features = ["ecdsa"] }
secp256k1 = { version = "0.29", default-features = false, features = ["global-context", "recovery"] }

# for eip-4844
c-kzg = "1.0.0"

# config
toml = "0.8"

# misc-testing
arbitrary = "1.3"
assert_matches = "1.5.0"
criterion = { package = "codspeed-criterion-compat", version = "2.7" }
pprof = "0.14"
proptest = "1.4"
proptest-derive = "0.5"
serial_test = { default-features = false, version = "3" }
similar-asserts = { version = "1.5.0", features = ["serde"] }
tempfile = "3.8"
test-fuzz = "6"
rstest = "0.23.0"
<<<<<<< HEAD

# borsh
borsh = "1.5.1"

# brotli
brotlic = "0.8.2"

exex-wvm-da = { git = "https://github.com/weaveVM/exex-templates?i", tag = "v0.1.0" }
exex-wvm-bigquery = { git = "https://github.com/weaveVM/exex-templates?i", tag = "v0.3.2" }

# fees
fees = { git = "https://github.com/weaveVM/miscalleneous?c", branch = "main" }

=======

>>>>>>> 2f4c509b
# allocators
tikv-jemalloc-ctl = "0.6"
tikv-jemallocator = "0.6"
tracy-client = "0.17.3"
<<<<<<< HEAD
parse_duration = "2.1.1"
=======
>>>>>>> 2f4c509b
snmalloc-rs = { version = "0.3.7", features = ["build_cc"] }

# TODO: When we build for a windows target on an ubuntu runner, crunchy tries to
# get the wrong path, update this when the workflow has been updated
#
# See: https://github.com/eira-fransham/crunchy/issues/13
crunchy = "=0.2.2"

# [patch.crates-io]
# alloy-consensus = { git = "https://github.com/alloy-rs/alloy", rev = "cfb13aa" }
# alloy-contract = { git = "https://github.com/alloy-rs/alloy", rev = "cfb13aa" }
# alloy-eips = { git = "https://github.com/alloy-rs/alloy", rev = "cfb13aa" }
# alloy-genesis = { git = "https://github.com/alloy-rs/alloy", rev = "cfb13aa" }
# alloy-json-rpc = { git = "https://github.com/alloy-rs/alloy", rev = "cfb13aa" }
# alloy-network = { git = "https://github.com/alloy-rs/alloy", rev = "cfb13aa" }
# alloy-network-primitives = { git = "https://github.com/alloy-rs/alloy", rev = "cfb13aa" }
# alloy-node-bindings = { git = "https://github.com/alloy-rs/alloy", rev = "cfb13aa" }
# alloy-provider = { git = "https://github.com/alloy-rs/alloy", rev = "cfb13aa" }
# alloy-pubsub = { git = "https://github.com/alloy-rs/alloy", rev = "cfb13aa" }
# alloy-rpc-client = { git = "https://github.com/alloy-rs/alloy", rev = "cfb13aa" }
# alloy-rpc-types = { git = "https://github.com/alloy-rs/alloy", rev = "cfb13aa" }
# alloy-rpc-types-admin = { git = "https://github.com/alloy-rs/alloy", rev = "cfb13aa" }
# alloy-rpc-types-anvil = { git = "https://github.com/alloy-rs/alloy", rev = "cfb13aa" }
# alloy-rpc-types-beacon = { git = "https://github.com/alloy-rs/alloy", rev = "cfb13aa" }
# alloy-rpc-types-debug = { git = "https://github.com/alloy-rs/alloy", rev = "cfb13aa" }
# alloy-rpc-types-engine = { git = "https://github.com/alloy-rs/alloy", rev = "cfb13aa" }
# alloy-rpc-types-eth = { git = "https://github.com/alloy-rs/alloy", rev = "cfb13aa" }
# alloy-rpc-types-mev = { git = "https://github.com/alloy-rs/alloy", rev = "cfb13aa" }
# alloy-rpc-types-trace = { git = "https://github.com/alloy-rs/alloy", rev = "cfb13aa" }
# alloy-rpc-types-txpool = { git = "https://github.com/alloy-rs/alloy", rev = "cfb13aa" }
# alloy-serde = { git = "https://github.com/alloy-rs/alloy", rev = "cfb13aa" }
# alloy-signer = { git = "https://github.com/alloy-rs/alloy", rev = "cfb13aa" }
# alloy-signer-local = { git = "https://github.com/alloy-rs/alloy", rev = "cfb13aa" }
# alloy-transport = { git = "https://github.com/alloy-rs/alloy", rev = "cfb13aa" }
# alloy-transport-http = { git = "https://github.com/alloy-rs/alloy", rev = "cfb13aa" }
# alloy-transport-ipc = { git = "https://github.com/alloy-rs/alloy", rev = "cfb13aa" }
# alloy-transport-ws = { git = "https://github.com/alloy-rs/alloy", rev = "cfb13aa" }
#
# op-alloy-consensus = { git = "https://github.com/alloy-rs/op-alloy", rev = "ad607c1" }
# op-alloy-network = { git = "https://github.com/alloy-rs/op-alloy", rev = "ad607c1" }
# op-alloy-rpc-types = { git = "https://github.com/alloy-rs/op-alloy", rev = "ad607c1" }
# op-alloy-rpc-types-engine = { git = "https://github.com/alloy-rs/op-alloy", rev = "ad607c1" }
#
<<<<<<< HEAD
# revm-inspectors = { git = "https://github.com/paradigmxyz/revm-inspectors", rev = "1207e33" }

#op-alloy-rpc-types = { git = "https://github.com/alloy-rs/op-alloy", rev = "6a042e7681b1" }
#op-alloy-rpc-types-engine = { git = "https://github.com/alloy-rs/op-alloy", rev = "6a042e7681b1" }
#op-alloy-network = { git = "https://github.com/alloy-rs/op-alloy", rev = "6a042e7681b1" }
#op-alloy-consensus = { git = "https://github.com/alloy-rs/op-alloy", rev = "6a042e7681b1" }

# exex-templates
=======
# revm-inspectors = { git = "https://github.com/paradigmxyz/revm-inspectors", rev = "1207e33" }
>>>>>>> 2f4c509b
<|MERGE_RESOLUTION|>--- conflicted
+++ resolved
@@ -1,9 +1,5 @@
 [workspace.package]
-<<<<<<< HEAD
-version = "1.2.0"
-=======
 version = "1.2.2"
->>>>>>> 2f4c509b
 edition = "2021"
 rust-version = "1.82"
 license = "MIT OR Apache-2.0"
@@ -439,7 +435,6 @@
 reth-trie-parallel = { path = "crates/trie/parallel" }
 reth-trie-sparse = { path = "crates/trie/sparse" }
 reth-zstd-compressors = { path = "crates/storage/zstd-compressors", default-features = false }
-<<<<<<< HEAD
 
 # wvm
 wvm-static = { path = "crates/wvm-static" }
@@ -454,14 +449,6 @@
 #revm-primitives = { version = "15.2.0", default-features = false }
 #revm-interpreter = { version = "15.2.0", default-features = false }
 #revm-inspectors = "0.15.0"
-=======
-
-# revm
-revm = { version = "19.5.0", default-features = false }
-revm-primitives = { version = "15.2.0", default-features = false }
-revm-interpreter = { version = "15.2.0", default-features = false }
-revm-inspectors = "0.15.0"
->>>>>>> 2f4c509b
 
 # eth
 alloy-chains = { version = "0.1.32", default-features = false }
@@ -627,7 +614,6 @@
 tempfile = "3.8"
 test-fuzz = "6"
 rstest = "0.23.0"
-<<<<<<< HEAD
 
 # borsh
 borsh = "1.5.1"
@@ -641,17 +627,11 @@
 # fees
 fees = { git = "https://github.com/weaveVM/miscalleneous?c", branch = "main" }
 
-=======
-
->>>>>>> 2f4c509b
 # allocators
 tikv-jemalloc-ctl = "0.6"
 tikv-jemallocator = "0.6"
 tracy-client = "0.17.3"
-<<<<<<< HEAD
 parse_duration = "2.1.1"
-=======
->>>>>>> 2f4c509b
 snmalloc-rs = { version = "0.3.7", features = ["build_cc"] }
 
 # TODO: When we build for a windows target on an ubuntu runner, crunchy tries to
@@ -695,15 +675,4 @@
 # op-alloy-rpc-types = { git = "https://github.com/alloy-rs/op-alloy", rev = "ad607c1" }
 # op-alloy-rpc-types-engine = { git = "https://github.com/alloy-rs/op-alloy", rev = "ad607c1" }
 #
-<<<<<<< HEAD
-# revm-inspectors = { git = "https://github.com/paradigmxyz/revm-inspectors", rev = "1207e33" }
-
-#op-alloy-rpc-types = { git = "https://github.com/alloy-rs/op-alloy", rev = "6a042e7681b1" }
-#op-alloy-rpc-types-engine = { git = "https://github.com/alloy-rs/op-alloy", rev = "6a042e7681b1" }
-#op-alloy-network = { git = "https://github.com/alloy-rs/op-alloy", rev = "6a042e7681b1" }
-#op-alloy-consensus = { git = "https://github.com/alloy-rs/op-alloy", rev = "6a042e7681b1" }
-
-# exex-templates
-=======
-# revm-inspectors = { git = "https://github.com/paradigmxyz/revm-inspectors", rev = "1207e33" }
->>>>>>> 2f4c509b
+# revm-inspectors = { git = "https://github.com/paradigmxyz/revm-inspectors", rev = "1207e33" }