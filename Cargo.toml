--- conflicted
+++ resolved
@@ -625,10 +625,6 @@
 brotlic = "0.8.2"
 
 exex-wvm-da = { git = "https://github.com/weaveVM/exex-templates?i", tag = "v0.1.0" }
-<<<<<<< HEAD
-exex-wvm-bigquery = { git = "https://github.com/weaveVM/exex-templates?i", tag = "v0.3.2" }
-=======
->>>>>>> 1b638fe7
 
 # fees
 fees = { git = "https://github.com/weaveVM/miscalleneous?c", branch = "main" }
