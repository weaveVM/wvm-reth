[workspace.package]
version = "1.0.8"
edition = "2021"
rust-version = "1.81"
license = "MIT OR Apache-2.0"
homepage = "https://paradigmxyz.github.io/reth"
repository = "https://github.com/paradigmxyz/reth"
exclude = [".github/"]

[workspace]
members = [
    "bin/reth-bench/",
    "bin/reth/",
    "crates/blockchain-tree-api/",
    "crates/blockchain-tree/",
    "crates/chain-state/",
    "crates/chainspec/",
    "crates/cli/cli/",
    "crates/cli/commands/",
    "crates/cli/runner/",
    "crates/cli/util/",
    "crates/config/",
    "crates/consensus/auto-seal/",
    "crates/consensus/beacon/",
    "crates/consensus/common/",
    "crates/consensus/consensus/",
    "crates/consensus/debug-client/",
    "crates/e2e-test-utils/",
    "crates/engine/invalid-block-hooks/",
    "crates/engine/local",
    "crates/engine/primitives/",
    "crates/engine/service",
    "crates/engine/tree/",
    "crates/engine/util/",
    "crates/errors/",
    "crates/ethereum-forks/",
    "crates/ethereum/cli/",
    "crates/ethereum/consensus/",
    "crates/ethereum/engine-primitives/",
    "crates/ethereum/evm",
    "crates/ethereum/node",
    "crates/ethereum/payload/",
    "crates/etl/",
    "crates/evm/",
    "crates/evm/execution-errors",
    "crates/evm/execution-types",
    "crates/exex/exex/",
    "crates/exex/test-utils/",
    "crates/exex/types/",
    "crates/metrics/",
    "crates/net/banlist/",
    "crates/net/discv4/",
    "crates/net/discv5/",
    "crates/net/dns/",
    "crates/net/downloaders/",
    "crates/net/ecies/",
    "crates/net/eth-wire-types",
    "crates/net/eth-wire/",
    "crates/net/nat/",
    "crates/net/network-api/",
    "crates/net/network-types/",
    "crates/net/network/",
    "crates/net/p2p/",
    "crates/net/peers/",
    "crates/node/api/",
    "crates/node/builder/",
    "crates/node/core/",
    "crates/node/events/",
    "crates/node/metrics",
    "crates/node/types",
    "crates/optimism/bin",
    "crates/optimism/chainspec",
    "crates/optimism/cli",
    "crates/optimism/consensus",
    "crates/optimism/evm/",
    "crates/optimism/hardforks/",
    "crates/optimism/node/",
    "crates/optimism/payload/",
    "crates/optimism/primitives/",
    "crates/optimism/rpc/",
    "crates/optimism/storage",
    "crates/payload/basic/",
    "crates/payload/builder/",
    "crates/payload/primitives/",
    "crates/payload/validator/",
    "crates/primitives-traits/",
    "crates/primitives/",
    "crates/prune/prune",
    "crates/prune/types",
    "crates/revm/",
    "crates/rpc/ipc/",
    "crates/rpc/rpc-api/",
    "crates/rpc/rpc-builder/",
    "crates/rpc/rpc-engine-api/",
    "crates/rpc/rpc-eth-api/",
    "crates/rpc/rpc-eth-types/",
    "crates/rpc/rpc-layer",
    "crates/rpc/rpc-server-types/",
    "crates/rpc/rpc-testing-util/",
    "crates/rpc/rpc-server-types/",
    "crates/rpc/rpc-types-compat/",
    "crates/rpc/rpc/",
    "crates/stages/api/",
    "crates/stages/stages/",
    "crates/stages/types/",
    "crates/static-file/static-file",
    "crates/static-file/types/",
    "crates/storage/codecs/",
    "crates/storage/codecs/derive/",
    "crates/storage/db-api/",
    "crates/storage/db-common",
    "crates/storage/db-models/",
    "crates/storage/db/",
    "crates/storage/errors/",
    "crates/storage/libmdbx-rs/",
    "crates/storage/libmdbx-rs/mdbx-sys/",
    "crates/storage/nippy-jar/",
    "crates/storage/provider/",
    "crates/storage/storage-api/",
    "crates/tasks/",
    "crates/tokio-util/",
    "crates/tracing/",
    "crates/transaction-pool/",
    "crates/trie/common",
    "crates/trie/db",
    "crates/trie/parallel/",
    "crates/trie/trie",
    "examples/beacon-api-sidecar-fetcher/",
    "examples/beacon-api-sse/",
    "examples/bsc-p2p",
    "examples/custom-dev-node/",
    "examples/custom-engine-types/",
    "examples/custom-evm/",
    "examples/stateful-precompile/",
    "examples/custom-inspector/",
    "examples/custom-node-components/",
    "examples/custom-payload-builder/",
    "examples/custom-rlpx-subprotocol",
    "examples/db-access",
    "examples/manual-p2p/",
    "examples/network-txpool/",
    "examples/network/",
    "examples/node-custom-rpc/",
    "examples/node-event-hooks/",
    "examples/polygon-p2p/",
    "examples/rpc-db/",
    "examples/stateful-precompile/",
    "examples/txpool-tracing/",
    "examples/custom-rlpx-subprotocol",
    "testing/ef-tests/",
    "testing/testing-utils/",
    "wvm-apps/wvm-exexed/",
    "wvm-apps/wvm-exexed/crates/reth-exexed/",
    "wvm-apps/wvm-exexed/crates/exex-etl/",
    "wvm-apps/wvm-exexed/crates/lambda/",
    "wvm-apps/wvm-exexed/crates/precompiles/",
    "wvm-apps/wvm-exexed/crates/wevm-borsh/",
    "wvm-apps/wvm-exexed/crates/brotli/",
]
default-members = ["bin/reth"]

# Explicitly set the resolver to version 2, which is the default for packages with edition >= 2021
# https://doc.rust-lang.org/edition-guide/rust-2021/default-cargo-resolver.html
resolver = "2"

[workspace.lints]
rust.missing_debug_implementations = "warn"
rust.missing_docs = "warn"
rust.rust_2018_idioms = { level = "deny", priority = -1 }
rust.unreachable_pub = "warn"
rust.unused_must_use = "deny"
rustdoc.all = "warn"
# rust.unnameable-types = "warn"

[workspace.lints.clippy]
# These are some of clippy's nursery (i.e., experimental) lints that we like.
# By default, nursery lints are allowed. Some of the lints below have made good
# suggestions which we fixed. The others didn't have any findings, so we can
# assume they don't have that many false positives. Let's enable them to
# prevent future problems.
borrow_as_ptr = "warn"
branches_sharing_code = "warn"
clear_with_drain = "warn"
cloned_instead_of_copied = "warn"
collection_is_never_read = "warn"
derive_partial_eq_without_eq = "warn"
doc_markdown = "warn"
empty_line_after_doc_comments = "warn"
empty_line_after_outer_attr = "warn"
enum_glob_use = "warn"
equatable_if_let = "warn"
explicit_into_iter_loop = "warn"
explicit_iter_loop = "warn"
flat_map_option = "warn"
if_not_else = "warn"
implicit_clone = "warn"
imprecise_flops = "warn"
iter_on_empty_collections = "warn"
iter_on_single_items = "warn"
iter_with_drain = "warn"
iter_without_into_iter = "warn"
large_stack_frames = "warn"
manual_assert = "warn"
manual_clamp = "warn"
manual_is_variant_and = "warn"
manual_string_new = "warn"
match_same_arms = "warn"
missing_const_for_fn = "warn"
mutex_integer = "warn"
naive_bytecount = "warn"
needless_bitwise_bool = "warn"
needless_continue = "warn"
needless_for_each = "warn"
needless_pass_by_ref_mut = "warn"
nonstandard_macro_braces = "warn"
option_as_ref_cloned = "warn"
or_fun_call = "warn"
path_buf_push_overwrite = "warn"
read_zero_byte_vec = "warn"
redundant_clone = "warn"
redundant_else = "warn"
single_char_pattern = "warn"
string_lit_as_bytes = "warn"
string_lit_chars_any = "warn"
suboptimal_flops = "warn"
suspicious_operation_groupings = "warn"
trailing_empty_array = "warn"
trait_duplication_in_bounds = "warn"
transmute_undefined_repr = "warn"
trivial_regex = "warn"
tuple_array_conversions = "warn"
type_repetition_in_bounds = "warn"
uninhabited_references = "warn"
unnecessary_self_imports = "warn"
unnecessary_struct_initialization = "warn"
unnested_or_patterns = "warn"
unused_peekable = "warn"
unused_rounding = "warn"
use_self = "warn"
useless_let_if_seq = "warn"
while_float = "warn"
zero_sized_map_values = "warn"

# These are nursery lints which have findings. Allow them for now. Some are not
# quite mature enough for use in our codebase and some we don't really want.
# Explicitly listing should make it easier to fix in the future.
as_ptr_cast_mut = "allow"
cognitive_complexity = "allow"
debug_assert_with_mut_call = "allow"
fallible_impl_from = "allow"
future_not_send = "allow"
needless_collect = "allow"
non_send_fields_in_send_ty = "allow"
redundant_pub_crate = "allow"
significant_drop_in_scrutinee = "allow"
significant_drop_tightening = "allow"
too_long_first_doc_paragraph = "allow"

# Speed up tests.
[profile.dev.package]
proptest.opt-level = 3
rand_chacha.opt-level = 3
rand_xorshift.opt-level = 3
unarray.opt-level = 3

# Meant for testing - all optimizations, but with debug assertions and overflow checks.
[profile.hivetests]
inherits = "test"
lto = "thin"
opt-level = 3

[profile.release]
codegen-units = 16
debug = "line-tables-only"
lto = "thin"
opt-level = 3
panic = "unwind"
strip = true

# Use the `--profile profiling` flag to show symbols in release mode.
# e.g. `cargo build --profile profiling`
[profile.profiling]
debug = 2
inherits = "release"
strip = false

# Make sure debug symbols are in the bench profile
[profile.bench]
inherits = "profiling"

[profile.maxperf]
codegen-units = 1
inherits = "release"
lto = "fat"

[workspace.dependencies]
# reth
op-reth = { path = "crates/optimism/bin" }
reth = { path = "bin/reth" }
reth-bench = { path = "bin/reth-bench" }
reth-auto-seal-consensus = { path = "crates/consensus/auto-seal" }
reth-basic-payload-builder = { path = "crates/payload/basic" }
reth-beacon-consensus = { path = "crates/consensus/beacon" }
reth-blockchain-tree = { path = "crates/blockchain-tree" }
reth-blockchain-tree-api = { path = "crates/blockchain-tree-api" }
reth-chain-state = { path = "crates/chain-state" }
reth-chainspec = { path = "crates/chainspec" }
reth-cli = { path = "crates/cli/cli" }
reth-cli-commands = { path = "crates/cli/commands" }
reth-cli-runner = { path = "crates/cli/runner" }
reth-cli-util = { path = "crates/cli/util" }
reth-codecs = { path = "crates/storage/codecs" }
reth-codecs-derive = { path = "crates/storage/codecs/derive" }
reth-config = { path = "crates/config" }
reth-consensus = { path = "crates/consensus/consensus", default-features = false }
reth-consensus-common = { path = "crates/consensus/common" }
reth-consensus-debug-client = { path = "crates/consensus/debug-client" }
reth-db = { path = "crates/storage/db", default-features = false }
reth-db-api = { path = "crates/storage/db-api" }
reth-db-common = { path = "crates/storage/db-common" }
reth-db-models = { path = "crates/storage/db-models" }
reth-discv4 = { path = "crates/net/discv4" }
reth-discv5 = { path = "crates/net/discv5" }
reth-dns-discovery = { path = "crates/net/dns" }
reth-downloaders = { path = "crates/net/downloaders" }
reth-e2e-test-utils = { path = "crates/e2e-test-utils" }
reth-ecies = { path = "crates/net/ecies" }
reth-engine-local = { path = "crates/engine/local" }
reth-engine-primitives = { path = "crates/engine/primitives" }
reth-engine-tree = { path = "crates/engine/tree" }
reth-engine-service = { path = "crates/engine/service" }
reth-engine-util = { path = "crates/engine/util" }
reth-errors = { path = "crates/errors" }
reth-eth-wire = { path = "crates/net/eth-wire" }
reth-eth-wire-types = { path = "crates/net/eth-wire-types" }
reth-ethereum-cli = { path = "crates/ethereum/cli" }
reth-ethereum-consensus = { path = "crates/ethereum/consensus" }
reth-ethereum-engine-primitives = { path = "crates/ethereum/engine-primitives" }
reth-ethereum-forks = { path = "crates/ethereum-forks" }
reth-ethereum-payload-builder = { path = "crates/ethereum/payload" }
reth-etl = { path = "crates/etl" }
reth-evm = { path = "crates/evm" }
reth-evm-ethereum = { path = "crates/ethereum/evm" }
reth-optimism-evm = { path = "crates/optimism/evm" }
reth-execution-errors = { path = "crates/evm/execution-errors" }
reth-execution-types = { path = "crates/evm/execution-types" }
reth-exex = { path = "crates/exex/exex" }
reth-exex-test-utils = { path = "crates/exex/test-utils" }
reth-exex-types = { path = "crates/exex/types" }
reth-fs-util = { path = "crates/fs-util" }
reth-invalid-block-hooks = { path = "crates/engine/invalid-block-hooks" }
reth-ipc = { path = "crates/rpc/ipc" }
reth-libmdbx = { path = "crates/storage/libmdbx-rs" }
reth-mdbx-sys = { path = "crates/storage/libmdbx-rs/mdbx-sys" }
reth-metrics = { path = "crates/metrics" }
reth-net-banlist = { path = "crates/net/banlist" }
reth-net-nat = { path = "crates/net/nat" }
reth-network = { path = "crates/net/network" }
reth-network-api = { path = "crates/net/network-api" }
reth-network-p2p = { path = "crates/net/p2p" }
reth-network-peers = { path = "crates/net/peers", default-features = false }
reth-network-types = { path = "crates/net/network-types" }
reth-nippy-jar = { path = "crates/storage/nippy-jar" }
reth-node-api = { path = "crates/node/api" }
reth-node-builder = { path = "crates/node/builder" }
reth-node-core = { path = "crates/node/core" }
reth-node-ethereum = { path = "crates/ethereum/node" }
reth-node-events = { path = "crates/node/events" }
reth-node-metrics = { path = "crates/node/metrics" }
reth-optimism-node = { path = "crates/optimism/node" }
reth-node-types = { path = "crates/node/types" }
reth-optimism-chainspec = { path = "crates/optimism/chainspec" }
reth-optimism-cli = { path = "crates/optimism/cli" }
reth-optimism-consensus = { path = "crates/optimism/consensus" }
reth-optimism-forks = { path = "crates/optimism/hardforks" }
reth-optimism-payload-builder = { path = "crates/optimism/payload" }
reth-optimism-primitives = { path = "crates/optimism/primitives" }
reth-optimism-rpc = { path = "crates/optimism/rpc" }
reth-optimism-storage = { path = "crates/optimism/storage" }
reth-payload-builder = { path = "crates/payload/builder" }
reth-payload-primitives = { path = "crates/payload/primitives" }
reth-payload-validator = { path = "crates/payload/validator" }
reth-primitives = { path = "crates/primitives", default-features = false, features = [
    "std",
] }
reth-primitives-traits = { path = "crates/primitives-traits", default-features = false }
reth-provider = { path = "crates/storage/provider" }
reth-prune = { path = "crates/prune/prune" }
reth-prune-types = { path = "crates/prune/types" }
reth-revm = { path = "crates/revm" }
reth-rpc = { path = "crates/rpc/rpc" }
reth-rpc-api = { path = "crates/rpc/rpc-api" }
reth-rpc-api-testing-util = { path = "crates/rpc/rpc-testing-util" }
reth-rpc-builder = { path = "crates/rpc/rpc-builder" }
reth-rpc-engine-api = { path = "crates/rpc/rpc-engine-api" }
reth-rpc-eth-api = { path = "crates/rpc/rpc-eth-api" }
reth-rpc-eth-types = { path = "crates/rpc/rpc-eth-types", default-features = false }
reth-rpc-layer = { path = "crates/rpc/rpc-layer" }
reth-rpc-server-types = { path = "crates/rpc/rpc-server-types" }
reth-rpc-types-compat = { path = "crates/rpc/rpc-types-compat" }
reth-stages = { path = "crates/stages/stages" }
reth-stages-api = { path = "crates/stages/api" }
reth-stages-types = { path = "crates/stages/types" }
reth-static-file = { path = "crates/static-file/static-file" }
reth-static-file-types = { path = "crates/static-file/types" }
reth-storage-api = { path = "crates/storage/storage-api" }
reth-storage-errors = { path = "crates/storage/errors" }
reth-tasks = { path = "crates/tasks" }
reth-testing-utils = { path = "testing/testing-utils" }
reth-tokio-util = { path = "crates/tokio-util" }
reth-tracing = { path = "crates/tracing" }
reth-transaction-pool = { path = "crates/transaction-pool" }
reth-trie = { path = "crates/trie/trie" }
reth-trie-common = { path = "crates/trie/common" }
reth-trie-db = { path = "crates/trie/db" }
reth-trie-parallel = { path = "crates/trie/parallel" }

# revm
<<<<<<< HEAD
revm = { git = "https://github.com/weaveVM/wvm-revm", branch = "main", features = [
=======
revm = { version = "14.0.3", features = [
>>>>>>> d72e438c
    "std",
    "secp256k1",
    "blst",
], default-features = false }
<<<<<<< HEAD
revm-inspectors = { git = "https://github.com/weaveVM/revm-inspectors?v", branch = "main" }
revm-primitives = { git = "https://github.com/weaveVM/wvm-revm", branch = "main", features = [
=======
revm-inspectors = "0.8.1"
revm-primitives = { version = "10.0.0", features = [
>>>>>>> d72e438c
    "std",
], default-features = false }

# eth
alloy-chains = "0.1.32"
alloy-dyn-abi = "0.8.0"
alloy-primitives = { version = "0.8.4", default-features = false }
alloy-rlp = "0.3.4"
alloy-sol-types = "0.8.0"
alloy-trie = { version = "0.6", default-features = false }

alloy-consensus = { version = "0.4.2", default-features = false }
alloy-eips = { version = "0.4.2", default-features = false }
alloy-genesis = { version = "0.4.2", default-features = false }
alloy-json-rpc = { version = "0.4.2", default-features = false }
alloy-network = { version = "0.4.2", default-features = false }
alloy-network-primitives = { version = "0.4.2", default-features = false }
alloy-node-bindings = { version = "0.4.2", default-features = false }
alloy-provider = { version = "0.4.2", features = [
    "reqwest",
], default-features = false }
alloy-pubsub = { version = "0.4.2", default-features = false }
alloy-rpc-client = { version = "0.4.2", default-features = false }
alloy-rpc-types = { version = "0.4.2", features = [
    "eth",
], default-features = false }
alloy-rpc-types-admin = { version = "0.4.2", default-features = false }
alloy-rpc-types-anvil = { version = "0.4.2", default-features = false }
alloy-rpc-types-beacon = { version = "0.4.2", default-features = false }
alloy-rpc-types-debug = { version = "0.4.2", default-features = false }
alloy-rpc-types-engine = { version = "0.4.2", default-features = false }
alloy-rpc-types-eth = { version = "0.4.2", default-features = false }
alloy-rpc-types-mev = { version = "0.4.2", default-features = false }
alloy-rpc-types-trace = { version = "0.4.2", default-features = false }
alloy-rpc-types-txpool = { version = "0.4.2", default-features = false }
alloy-serde = { version = "0.4.2", default-features = false }
alloy-signer = { version = "0.4.2", default-features = false }
alloy-signer-local = { version = "0.4.2", default-features = false }
alloy-transport = { version = "0.4.2" }
alloy-transport-http = { version = "0.4.2", features = [
    "reqwest-rustls-tls",
], default-features = false }
alloy-transport-ipc = { version = "0.4.2", default-features = false }
alloy-transport-ws = { version = "0.4.2", default-features = false }

# op
op-alloy-rpc-types = "0.3.2"
op-alloy-rpc-types-engine = "0.3.2"
op-alloy-network = "0.3.2"
op-alloy-consensus = "0.3.2"

# misc
aquamarine = "0.5"
auto_impl = "1"
backon = { version = "1.2", default-features = false, features = [
    "std-blocking-sleep",
    "tokio-sleep",
] }
bincode = "1.3"
bitflags = "2.4"
boyer-moore-magiclen = "0.2.16"
bytes = "1.5"
cfg-if = "1.0"
clap = "4"
const_format = { version = "0.2.32", features = ["rust_1_64"] }
dashmap = "6.0"
derive_more = { version = "1", features = ["full"] }
dyn-clone = "1.0.17"
eyre = "0.6"
fdlimit = "0.3.0"
generic-array = "0.14"
humantime = "2.1"
humantime-serde = "1.1"
itertools = "0.13"
linked_hash_set = "0.1"
modular-bitfield = "0.11.2"
notify = { version = "6.1.1", default-features = false, features = [
    "macos_fsevent",
] }
nybbles = "0.2.1"
once_cell = "1.19"
parking_lot = "0.12"
paste = "1.0"
rand = "0.8.5"
rayon = "1.7"
rustc-hash = { version = "2.0", default-features = false }
schnellru = "0.2"
serde = { version = "1.0", default-features = false }
serde_json = "1.0.94"
serde_with = "3.3.0"
sha2 = { version = "0.10", default-features = false }
shellexpand = "3.0.0"
smallvec = "1"
strum = { version = "0.26", default-features = false }
syn = "2.0"
thiserror = "1.0"
thiserror-no-std = { version = "2.0.2", default-features = false }
tracing = "0.1.0"
tracing-appender = "0.2"
url = "2.3"
zstd = "0.13"

# metrics
metrics = "0.23.0"
metrics-derive = "0.1"
metrics-exporter-prometheus = { version = "0.15.0", default-features = false }
metrics-process = "2.1.0"
metrics-util = { default-features = false, version = "0.17.0" }

# proc-macros
proc-macro2 = "1.0"
quote = "1.0"

# tokio
tokio = { version = "1.39", default-features = false }
tokio-stream = "0.1.11"
tokio-util = { version = "0.7.4", features = ["codec"] }

# async
async-stream = "0.3"
async-trait = "0.1.68"
futures = "0.3"
futures-core = "0.3"
futures-util = "0.3"
hyper = "1.3"
hyper-util = "0.1.5"
pin-project = "1.0.12"
reqwest = { version = "0.12", default-features = false }
tower = "0.4"
tower-http = "0.5"

# p2p
discv5 = "0.7.0"
if-addrs = "0.13"

# rpc
jsonrpsee = "0.24"
jsonrpsee-core = "0.24"
jsonrpsee-http-client = "0.24"
jsonrpsee-types = "0.24"

# http
http = "1.0"
http-body = "1.0"
jsonwebtoken = "9"
proptest-arbitrary-interop = "0.1.0"

# crypto
enr = { version = "0.12.1", default-features = false }
k256 = { version = "0.13", default-features = false, features = ["ecdsa"] }
secp256k1 = { version = "0.29", default-features = false, features = [
    "global-context",
    "recovery",
] }

# for eip-4844
c-kzg = "1.0.0"

# config
toml = "0.8"

# misc-testing
arbitrary = "1.3"
assert_matches = "1.5.0"
criterion = "0.5"
<<<<<<< HEAD
=======
iai-callgrind = "0.13"
>>>>>>> d72e438c
pprof = "0.13"
proptest = "1.4"
proptest-derive = "0.5"
serial_test = { default-features = false, version = "3" }
similar-asserts = { default-features = false, version = "1.5.0" }
tempfile = "3.8"
<<<<<<< HEAD
test-fuzz = "5"
iai-callgrind = "0.11"

# borsh
borsh = "1.5.1"

# brotli
brotlic = "0.8.2"

# exex-templates
exex-wvm-da = { git = "https://github.com/weaveVM/exex-templates?a", branch = "main" }
exex-wvm-bigquery = { git = "https://github.com/weaveVM/exex-templates?b", branch = "main" }

# fees
fees = { git = "https://github.com/weaveVM/miscalleneous?c", branch = "main" }
=======
test-fuzz = "6"
>>>>>>> d72e438c

tikv-jemalloc-ctl = "0.6"
tikv-jemallocator = "0.6"
tracy-client = "0.17.3"

<<<<<<< HEAD
parse_duration = "2.1.1"
=======
[patch.crates-io]
#alloy-consensus = { git = "https://github.com/alloy-rs/alloy", rev = "8c499409"}
#alloy-eips = { git = "https://github.com/alloy-rs/alloy", rev = "8c499409"}
#alloy-genesis = { git = "https://github.com/alloy-rs/alloy", rev = "8c499409"}
#alloy-json-rpc = { git = "https://github.com/alloy-rs/alloy", rev = "8c499409"}
#alloy-network = { git = "https://github.com/alloy-rs/alloy", rev = "8c499409"}
#alloy-node-bindings = { git = "https://github.com/alloy-rs/alloy", rev = "8c499409"}
#alloy-provider = { git = "https://github.com/alloy-rs/alloy", rev = "8c499409"}
#alloy-pubsub = { git = "https://github.com/alloy-rs/alloy", rev = "8c499409"}
#alloy-rpc-client = { git = "https://github.com/alloy-rs/alloy", rev = "8c499409"}
#alloy-rpc-types = { git = "https://github.com/alloy-rs/alloy", rev = "8c499409"}
#alloy-rpc-types-admin = { git = "https://github.com/alloy-rs/alloy", rev = "8c499409"}
#alloy-rpc-types-anvil = { git = "https://github.com/alloy-rs/alloy", rev = "8c499409"}
#alloy-rpc-types-beacon = { git = "https://github.com/alloy-rs/alloy", rev = "8c499409"}
#alloy-rpc-types-debug = { git = "https://github.com/alloy-rs/alloy", rev = "8c499409"}
#alloy-rpc-types-engine = { git = "https://github.com/alloy-rs/alloy", rev = "8c499409"}
#alloy-rpc-types-eth = { git = "https://github.com/alloy-rs/alloy", rev = "8c499409"}
#alloy-rpc-types-mev = { git = "https://github.com/alloy-rs/alloy", rev = "8c499409"}
#alloy-rpc-types-trace = { git = "https://github.com/alloy-rs/alloy", rev = "8c499409"}
#alloy-rpc-types-txpool = { git = "https://github.com/alloy-rs/alloy", rev = "8c499409"}
#alloy-serde = { git = "https://github.com/alloy-rs/alloy", rev = "8c499409"}
#alloy-signer = { git = "https://github.com/alloy-rs/alloy", rev = "8c499409"}
#alloy-signer-local = { git = "https://github.com/alloy-rs/alloy", rev = "8c499409"}
#alloy-transport = { git = "https://github.com/alloy-rs/alloy", rev = "8c499409"}
#alloy-transport-http = { git = "https://github.com/alloy-rs/alloy", rev = "8c499409"}
#alloy-transport-ipc = { git = "https://github.com/alloy-rs/alloy", rev = "8c499409"}
#alloy-transport-ws = { git = "https://github.com/alloy-rs/alloy", rev = "8c499409"}
>>>>>>> d72e438c
<|MERGE_RESOLUTION|>--- conflicted
+++ resolved
@@ -416,22 +416,13 @@
 reth-trie-parallel = { path = "crates/trie/parallel" }
 
 # revm
-<<<<<<< HEAD
-revm = { git = "https://github.com/weaveVM/wvm-revm", branch = "main", features = [
-=======
-revm = { version = "14.0.3", features = [
->>>>>>> d72e438c
+revm = { git = "https://github.com/weaveVM/wvm-revm", branch = "merge-upstream-v45-14-0-3", features = [
     "std",
     "secp256k1",
     "blst",
 ], default-features = false }
-<<<<<<< HEAD
-revm-inspectors = { git = "https://github.com/weaveVM/revm-inspectors?v", branch = "main" }
-revm-primitives = { git = "https://github.com/weaveVM/wvm-revm", branch = "main", features = [
-=======
-revm-inspectors = "0.8.1"
-revm-primitives = { version = "10.0.0", features = [
->>>>>>> d72e438c
+revm-inspectors = { git = "https://github.com/weaveVM/revm-inspectors?v", branch = "merge-upstream-v-0-8-1" }
+revm-primitives = { git = "https://github.com/weaveVM/wvm-revm", branch = "merge-upstream-v45-14-0-3", features = [
     "std",
 ], default-features = false }
 
@@ -597,19 +588,14 @@
 arbitrary = "1.3"
 assert_matches = "1.5.0"
 criterion = "0.5"
-<<<<<<< HEAD
-=======
 iai-callgrind = "0.13"
->>>>>>> d72e438c
 pprof = "0.13"
 proptest = "1.4"
 proptest-derive = "0.5"
 serial_test = { default-features = false, version = "3" }
 similar-asserts = { default-features = false, version = "1.5.0" }
 tempfile = "3.8"
-<<<<<<< HEAD
-test-fuzz = "5"
-iai-callgrind = "0.11"
+test-fuzz = "6"
 
 # borsh
 borsh = "1.5.1"
@@ -623,17 +609,13 @@
 
 # fees
 fees = { git = "https://github.com/weaveVM/miscalleneous?c", branch = "main" }
-=======
-test-fuzz = "6"
->>>>>>> d72e438c
 
 tikv-jemalloc-ctl = "0.6"
 tikv-jemallocator = "0.6"
 tracy-client = "0.17.3"
 
-<<<<<<< HEAD
 parse_duration = "2.1.1"
-=======
+
 [patch.crates-io]
 #alloy-consensus = { git = "https://github.com/alloy-rs/alloy", rev = "8c499409"}
 #alloy-eips = { git = "https://github.com/alloy-rs/alloy", rev = "8c499409"}
@@ -661,4 +643,3 @@
 #alloy-transport-http = { git = "https://github.com/alloy-rs/alloy", rev = "8c499409"}
 #alloy-transport-ipc = { git = "https://github.com/alloy-rs/alloy", rev = "8c499409"}
 #alloy-transport-ws = { git = "https://github.com/alloy-rs/alloy", rev = "8c499409"}
->>>>>>> d72e438c
