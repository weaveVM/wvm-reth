--- conflicted
+++ resolved
@@ -35,7 +35,6 @@
     "crates/ethereum-forks/",
     "crates/ethereum/cli/",
     "crates/ethereum/consensus/",
-    "crates/ethereum/engine/",
     "crates/ethereum/engine-primitives/",
     "crates/ethereum/evm",
     "crates/ethereum/node",
@@ -370,12 +369,8 @@
 reth-rpc-builder = { path = "crates/rpc/rpc-builder" }
 reth-rpc-engine-api = { path = "crates/rpc/rpc-engine-api" }
 reth-rpc-eth-api = { path = "crates/rpc/rpc-eth-api" }
-<<<<<<< HEAD
-=======
 reth-rpc-eth-types = { path = "crates/rpc/rpc-eth-types", default-features = false }
->>>>>>> 15306f4f
 reth-rpc-layer = { path = "crates/rpc/rpc-layer" }
-reth-rpc-eth-types = { path = "crates/rpc/rpc-eth-types" }
 reth-rpc-server-types = { path = "crates/rpc/rpc-server-types" }
 reth-rpc-types = { path = "crates/rpc/rpc-types" }
 reth-rpc-types-compat = { path = "crates/rpc/rpc-types-compat" }
