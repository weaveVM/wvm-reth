[package]
name = "reth-db"
version.workspace = true
edition.workspace = true
rust-version.workspace = true
license.workspace = true
homepage.workspace = true
repository.workspace = true
description = "Database primitives used in reth."

[lints]
workspace = true

[dependencies]
# reth
reth-db-api.workspace = true
<<<<<<< HEAD
reth-primitives.workspace = true
=======
reth-primitives = { workspace = true, features = ["reth-codec"] }
>>>>>>> 74ba71f7
reth-primitives-traits.workspace = true
reth-fs-util.workspace = true
reth-storage-errors.workspace = true
reth-nippy-jar.workspace = true
reth-prune-types.workspace = true
reth-stages-types.workspace = true
reth-tracing.workspace = true
reth-trie-common.workspace = true

# mdbx
reth-libmdbx = { workspace = true, optional = true, features = [
    "return-borrowed",
    "read-tx-timeouts",
] }
eyre = { workspace = true, optional = true }

# codecs
serde = { workspace = true, default-features = false }

# metrics
reth-metrics = { workspace = true, optional = true }
metrics = { workspace = true, optional = true }

# misc
bytes.workspace = true
page_size = {  version = "0.6.0", optional = true }
thiserror.workspace = true
tempfile = { workspace = true, optional = true }
derive_more.workspace = true
paste.workspace = true
<<<<<<< HEAD
rustc-hash.workspace = true
=======
rustc-hash = { workspace = true, optional = true }
>>>>>>> 74ba71f7
sysinfo = { version = "0.30", default-features = false }

# arbitrary utils
strum = { workspace = true, features = ["derive"], optional = true }

[dev-dependencies]
# reth libs with arbitrary
reth-primitives = { workspace = true, features = ["arbitrary"] }
rand.workspace = true
serde_json.workspace = true

tempfile.workspace = true
test-fuzz.workspace = true

pprof = { workspace = true, features = [
    "flamegraph",
    "frame-pointer",
    "criterion",
] }
criterion.workspace = true
iai-callgrind.workspace = true

arbitrary = { workspace = true, features = ["derive"] }
proptest.workspace = true

paste.workspace = true

assert_matches.workspace = true

[features]
default = ["mdbx"]
<<<<<<< HEAD
mdbx = ["dep:reth-libmdbx", "dep:eyre"]
=======
mdbx = [
    "dep:reth-libmdbx",
    "dep:eyre",
    "dep:page_size",
    "reth-metrics",
    "dep:metrics",
    "dep:strum",
    "dep:rustc-hash",
]
>>>>>>> 74ba71f7
test-utils = ["dep:tempfile", "arbitrary"]
bench = []
arbitrary = ["reth-primitives/arbitrary", "reth-db-api/arbitrary"]
optimism = []
disable-lock = []

[[bench]]
name = "hash_keys"
required-features = ["test-utils"]
harness = false

[[bench]]
name = "criterion"
required-features = ["test-utils"]
harness = false

[[bench]]
name = "iai"
required-features = ["test-utils"]
harness = false<|MERGE_RESOLUTION|>--- conflicted
+++ resolved
@@ -14,11 +14,7 @@
 [dependencies]
 # reth
 reth-db-api.workspace = true
-<<<<<<< HEAD
-reth-primitives.workspace = true
-=======
 reth-primitives = { workspace = true, features = ["reth-codec"] }
->>>>>>> 74ba71f7
 reth-primitives-traits.workspace = true
 reth-fs-util.workspace = true
 reth-storage-errors.workspace = true
@@ -49,11 +45,7 @@
 tempfile = { workspace = true, optional = true }
 derive_more.workspace = true
 paste.workspace = true
-<<<<<<< HEAD
-rustc-hash.workspace = true
-=======
 rustc-hash = { workspace = true, optional = true }
->>>>>>> 74ba71f7
 sysinfo = { version = "0.30", default-features = false }
 
 # arbitrary utils
@@ -85,9 +77,6 @@
 
 [features]
 default = ["mdbx"]
-<<<<<<< HEAD
-mdbx = ["dep:reth-libmdbx", "dep:eyre"]
-=======
 mdbx = [
     "dep:reth-libmdbx",
     "dep:eyre",
@@ -97,7 +86,6 @@
     "dep:strum",
     "dep:rustc-hash",
 ]
->>>>>>> 74ba71f7
 test-utils = ["dep:tempfile", "arbitrary"]
 bench = []
 arbitrary = ["reth-primitives/arbitrary", "reth-db-api/arbitrary"]
