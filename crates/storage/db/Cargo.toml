--- conflicted
+++ resolved
@@ -14,50 +14,40 @@
 [dependencies]
 # reth
 reth-db-api.workspace = true
-<<<<<<< HEAD
 reth-primitives.workspace = true
-=======
-reth-primitives = { workspace = true, features = ["reth-codec"] }
->>>>>>> c4b5f5e9
 reth-primitives-traits.workspace = true
 reth-fs-util.workspace = true
 reth-storage-errors.workspace = true
+reth-libmdbx = { workspace = true, optional = true, features = [
+    "return-borrowed",
+    "read-tx-timeouts",
+] }
 reth-nippy-jar.workspace = true
 reth-prune-types.workspace = true
 reth-stages-types.workspace = true
 reth-tracing.workspace = true
 reth-trie-common.workspace = true
 
-# mdbx
-reth-libmdbx = { workspace = true, optional = true, features = [
-    "return-borrowed",
-    "read-tx-timeouts",
-] }
-eyre = { workspace = true, optional = true }
-
 # codecs
 serde = { workspace = true, default-features = false }
 
 # metrics
-reth-metrics = { workspace = true, optional = true }
-metrics = { workspace = true, optional = true }
+reth-metrics.workspace = true
+metrics.workspace = true
 
 # misc
 bytes.workspace = true
-page_size = {  version = "0.6.0", optional = true }
+page_size = "0.6.0"
 thiserror.workspace = true
 tempfile = { workspace = true, optional = true }
 derive_more.workspace = true
+eyre.workspace = true
 paste.workspace = true
-<<<<<<< HEAD
 rustc-hash.workspace = true
-=======
-rustc-hash = { workspace = true, optional = true }
->>>>>>> c4b5f5e9
 sysinfo = { version = "0.30", default-features = false }
 
 # arbitrary utils
-strum = { workspace = true, features = ["derive"], optional = true }
+strum = { workspace = true, features = ["derive"] }
 
 [dev-dependencies]
 # reth libs with arbitrary
@@ -85,20 +75,8 @@
 
 [features]
 default = ["mdbx"]
-<<<<<<< HEAD
-mdbx = ["dep:reth-libmdbx", "dep:eyre"]
-=======
-mdbx = [
-    "dep:reth-libmdbx",
-    "dep:eyre",
-    "dep:page_size",
-    "reth-metrics",
-    "dep:metrics",
-    "dep:strum",
-    "dep:rustc-hash",
-]
->>>>>>> c4b5f5e9
-test-utils = ["dep:tempfile", "arbitrary"]
+test-utils = ["tempfile", "arbitrary"]
+mdbx = ["reth-libmdbx"]
 bench = []
 arbitrary = ["reth-primitives/arbitrary", "reth-db-api/arbitrary"]
 optimism = []
