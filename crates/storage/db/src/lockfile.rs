//! Storage lock utils.

#![cfg_attr(feature = "disable-lock", allow(dead_code))]

use reth_storage_errors::lockfile::StorageLockError;
use reth_tracing::tracing::error;
use std::{
    path::{Path, PathBuf},
    process,
    sync::Arc,
};
use sysinfo::{ProcessRefreshKind, RefreshKind, System};

/// File lock name.
const LOCKFILE_NAME: &str = "lock";

/// A file lock for a storage directory to ensure exclusive read-write access across different
/// processes.
///
/// This lock stores the PID of the process holding it and is released (deleted) on a graceful
/// shutdown. On resuming from a crash, the stored PID helps verify that no other process holds the
/// lock.
#[derive(Debug, Clone, PartialEq, Eq)]
pub struct StorageLock(Arc<StorageLockInner>);

impl StorageLock {
    /// Tries to acquire a write lock on the target directory, returning [`StorageLockError`] if
    /// unsuccessful.
    ///
    /// Note: In-process exclusivity is not on scope. If called from the same process (or another
    /// with the same PID), it will succeed.
    pub fn try_acquire(path: &Path) -> Result<Self, StorageLockError> {
        let file_path = path.join(LOCKFILE_NAME);

        #[cfg(feature = "disable-lock")]
        {
            // Too expensive for ef-tests to write/read lock to/from disk.
            Ok(Self(Arc::new(StorageLockInner { file_path })))
        }

        #[cfg(not(feature = "disable-lock"))]
        {
            if let Some(process_lock) = ProcessUID::parse(&file_path)? {
                if process_lock.pid != (process::id() as usize) && process_lock.is_active() {
                    error!(
                        target: "reth::db::lockfile",
                        path = ?file_path,
                        pid = process_lock.pid,
                        start_time = process_lock.start_time,
                        "Storage lock already taken."
                    );
<<<<<<< HEAD
                    return Err(StorageLockError::Taken(process_lock.pid));
=======
                    return Err(StorageLockError::Taken(process_lock.pid))
>>>>>>> c4b5f5e9
                }
            }

            Ok(Self(Arc::new(StorageLockInner::new(file_path)?)))
        }
    }
}

impl Drop for StorageLock {
    fn drop(&mut self) {
        if Arc::strong_count(&self.0) == 1 && self.0.file_path.exists() {
            // TODO: should only happen during tests that the file does not exist: tempdir is
            // getting dropped first. However, tempdir shouldn't be dropped
            // before any of the storage providers.
            if let Err(err) = reth_fs_util::remove_file(&self.0.file_path) {
                error!(%err, "Failed to delete lock file");
            }
        }
    }
}

#[derive(Debug, PartialEq, Eq)]
struct StorageLockInner {
    file_path: PathBuf,
}

impl StorageLockInner {
    /// Creates lock file and writes this process PID into it.
    fn new(file_path: PathBuf) -> Result<Self, StorageLockError> {
        // Create the directory if it doesn't exist
        if let Some(parent) = file_path.parent() {
            reth_fs_util::create_dir_all(parent)?;
        }

        // Write this process unique identifier (pid & start_time) to file
        ProcessUID::own().write(&file_path)?;

        Ok(Self { file_path })
    }
}

#[derive(Debug)]
struct ProcessUID {
    /// OS process identifier
    pid: usize,
    /// Process start time
    start_time: u64,
}

impl ProcessUID {
    /// Creates [`Self`] for the provided PID.
    fn new(pid: usize) -> Option<Self> {
        System::new_with_specifics(RefreshKind::new().with_processes(ProcessRefreshKind::new()))
            .process(pid.into())
            .map(|process| Self { pid, start_time: process.start_time() })
    }

    /// Creates [`Self`] from own process.
    fn own() -> Self {
        Self::new(process::id() as usize).expect("own process")
    }

    /// Parses [`Self`] from a file.
    fn parse(path: &Path) -> Result<Option<Self>, StorageLockError> {
        if path.exists() {
            if let Ok(contents) = reth_fs_util::read_to_string(path) {
                let mut lines = contents.lines();
                if let (Some(Ok(pid)), Some(Ok(start_time))) = (
                    lines.next().map(str::trim).map(str::parse),
                    lines.next().map(str::trim).map(str::parse),
                ) {
                    return Ok(Some(Self { pid, start_time }));
                }
            }
        }
        Ok(None)
    }

    /// Whether a process with this `pid` and `start_time` exists.
    fn is_active(&self) -> bool {
        System::new_with_specifics(RefreshKind::new().with_processes(ProcessRefreshKind::new()))
            .process(self.pid.into())
            .is_some_and(|p| p.start_time() == self.start_time)
    }

    /// Writes `pid` and `start_time` to a file.
    fn write(&self, path: &Path) -> Result<(), StorageLockError> {
        Ok(reth_fs_util::write(path, format!("{}\n{}", self.pid, self.start_time))?)
    }
}

#[cfg(test)]
mod tests {
    use super::*;
    use std::sync::{Mutex, MutexGuard, OnceLock};

    // helper to ensure some tests are run serially
    static SERIAL: OnceLock<Mutex<()>> = OnceLock::new();

    fn serial_lock() -> MutexGuard<'static, ()> {
        SERIAL.get_or_init(|| Mutex::new(())).lock().unwrap()
    }

    #[test]
    fn test_lock() {
        let _guard = serial_lock();

        let temp_dir = tempfile::tempdir().unwrap();

        let lock = StorageLock::try_acquire(temp_dir.path()).unwrap();

        // Same process can re-acquire the lock
        assert_eq!(Ok(lock.clone()), StorageLock::try_acquire(temp_dir.path()));

        // A lock of a non existent PID can be acquired.
        let lock_file = temp_dir.path().join(LOCKFILE_NAME);
        let mut fake_pid = 1337;
        let system = System::new_all();
        while system.process(fake_pid.into()).is_some() {
            fake_pid += 1;
        }
        ProcessUID { pid: fake_pid, start_time: u64::MAX }.write(&lock_file).unwrap();
        assert_eq!(Ok(lock.clone()), StorageLock::try_acquire(temp_dir.path()));
<<<<<<< HEAD

        let mut pid_1 = ProcessUID::new(1).unwrap();

=======

        let mut pid_1 = ProcessUID::new(1).unwrap();

>>>>>>> c4b5f5e9
        // If a parsed `ProcessUID` exists, the lock can NOT be acquired.
        pid_1.write(&lock_file).unwrap();
        assert_eq!(Err(StorageLockError::Taken(1)), StorageLock::try_acquire(temp_dir.path()));

        // A lock of a different but existing PID can be acquired ONLY IF the start_time differs.
        pid_1.start_time += 1;
        pid_1.write(&lock_file).unwrap();
        assert_eq!(Ok(lock), StorageLock::try_acquire(temp_dir.path()));
    }

    #[test]
    fn test_drop_lock() {
        let _guard = serial_lock();

        let temp_dir = tempfile::tempdir().unwrap();
        let lock_file = temp_dir.path().join(LOCKFILE_NAME);

        let lock = StorageLock::try_acquire(temp_dir.path()).unwrap();

        assert!(lock_file.exists());
        drop(lock);
        assert!(!lock_file.exists());
    }
}<|MERGE_RESOLUTION|>--- conflicted
+++ resolved
@@ -49,11 +49,7 @@
                         start_time = process_lock.start_time,
                         "Storage lock already taken."
                     );
-<<<<<<< HEAD
-                    return Err(StorageLockError::Taken(process_lock.pid));
-=======
                     return Err(StorageLockError::Taken(process_lock.pid))
->>>>>>> c4b5f5e9
                 }
             }
 
@@ -177,15 +173,9 @@
         }
         ProcessUID { pid: fake_pid, start_time: u64::MAX }.write(&lock_file).unwrap();
         assert_eq!(Ok(lock.clone()), StorageLock::try_acquire(temp_dir.path()));
-<<<<<<< HEAD
 
         let mut pid_1 = ProcessUID::new(1).unwrap();
 
-=======
-
-        let mut pid_1 = ProcessUID::new(1).unwrap();
-
->>>>>>> c4b5f5e9
         // If a parsed `ProcessUID` exists, the lock can NOT be acquired.
         pid_1.write(&lock_file).unwrap();
         assert_eq!(Err(StorageLockError::Taken(1)), StorageLock::try_acquire(temp_dir.path()));
