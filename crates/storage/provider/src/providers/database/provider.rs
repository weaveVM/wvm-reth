use crate::{
    bundle_state::{BundleStateInit, HashedStateChanges, RevertsInit},
    providers::{database::metrics, static_file::StaticFileWriter, StaticFileProvider},
    to_range,
    traits::{
        AccountExtReader, BlockSource, ChangeSetReader, ReceiptProvider, StageCheckpointWriter,
    },
    AccountReader, BlockExecutionWriter, BlockHashReader, BlockNumReader, BlockReader, BlockWriter,
    EvmEnvProvider, FinalizedBlockReader, FinalizedBlockWriter, HashingWriter, HeaderProvider,
    HeaderSyncGap, HeaderSyncGapProvider, HistoricalStateProvider, HistoryWriter,
    LatestStateProvider, OriginalValuesKnown, ProviderError, PruneCheckpointReader,
    PruneCheckpointWriter, RequestsProvider, StageCheckpointReader, StateProviderBox, StateWriter,
    StatsReader, StorageReader, TransactionVariant, TransactionsProvider, TransactionsProviderExt,
    WithdrawalsProvider,
};
use itertools::{izip, Itertools};
use reth_chainspec::{ChainInfo, ChainSpec, EthereumHardforks};
use reth_db::{tables, BlockNumberList};
use reth_db_api::{
    common::KeyValue,
    cursor::{DbCursorRO, DbCursorRW, DbDupCursorRO, RangeWalker},
    database::Database,
    models::{
        sharded_key, storage_sharded_key::StorageShardedKey, AccountBeforeTx, BlockNumberAddress,
        ShardedKey, StoredBlockBodyIndices, StoredBlockOmmers, StoredBlockWithdrawals,
    },
    table::{Table, TableRow},
    transaction::{DbTx, DbTxMut},
    DatabaseError,
};
use reth_evm::ConfigureEvmEnv;
use reth_execution_types::{Chain, ExecutionOutcome};
use reth_network_p2p::headers::downloader::SyncTarget;
use reth_primitives::{
    keccak256, Account, Address, Block, BlockHash, BlockHashOrNumber, BlockNumber,
    BlockWithSenders, GotExpected, Header, Receipt, Requests, SealedBlock, SealedBlockWithSenders,
    SealedHeader, StaticFileSegment, StorageEntry, TransactionMeta, TransactionSigned,
    TransactionSignedEcRecovered, TransactionSignedNoHash, TxHash, TxNumber, Withdrawal,
    Withdrawals, B256, U256,
};
use reth_prune_types::{PruneCheckpoint, PruneLimiter, PruneModes, PruneSegment};
use reth_stages_types::{StageCheckpoint, StageId};
use reth_storage_errors::provider::{ProviderResult, RootMismatch};
use reth_trie::{
    prefix_set::{PrefixSet, PrefixSetMut, TriePrefixSets},
    updates::TrieUpdates,
    HashedPostState, Nibbles, StateRoot,
};
use revm::primitives::{BlockEnv, CfgEnvWithHandlerCfg};
use std::{
    cmp::Ordering,
    collections::{hash_map, BTreeMap, BTreeSet, HashMap, HashSet},
    fmt::Debug,
    ops::{Bound, Deref, DerefMut, Range, RangeBounds, RangeInclusive},
    sync::{mpsc, Arc},
    time::{Duration, Instant},
};
use tokio::sync::watch;
use tracing::{debug, error, warn};

/// A [`DatabaseProvider`] that holds a read-only database transaction.
pub type DatabaseProviderRO<DB> = DatabaseProvider<<DB as Database>::TX>;

/// A [`DatabaseProvider`] that holds a read-write database transaction.
///
/// Ideally this would be an alias type. However, there's some weird compiler error (<https://github.com/rust-lang/rust/issues/102211>), that forces us to wrap this in a struct instead.
/// Once that issue is solved, we can probably revert back to being an alias type.
#[derive(Debug)]
pub struct DatabaseProviderRW<DB: Database>(pub DatabaseProvider<<DB as Database>::TXMut>);

impl<DB: Database> Deref for DatabaseProviderRW<DB> {
    type Target = DatabaseProvider<<DB as Database>::TXMut>;

    fn deref(&self) -> &Self::Target {
        &self.0
    }
}

impl<DB: Database> DerefMut for DatabaseProviderRW<DB> {
    fn deref_mut(&mut self) -> &mut Self::Target {
        &mut self.0
    }
}

impl<DB: Database> DatabaseProviderRW<DB> {
    /// Commit database transaction and static file if it exists.
    pub fn commit(self) -> ProviderResult<bool> {
        self.0.commit()
    }

    /// Consume `DbTx` or `DbTxMut`.
    pub fn into_tx(self) -> <DB as Database>::TXMut {
        self.0.into_tx()
    }
}

/// A provider struct that fetches data from the database.
/// Wrapper around [`DbTx`] and [`DbTxMut`]. Example: [`HeaderProvider`] [`BlockHashReader`]
#[derive(Debug)]
pub struct DatabaseProvider<TX> {
    /// Database transaction.
    tx: TX,
    /// Chain spec
    chain_spec: Arc<ChainSpec>,
    /// Static File provider
    static_file_provider: StaticFileProvider,
    /// Pruning configuration
    prune_modes: PruneModes,
}

impl<TX> DatabaseProvider<TX> {
    /// Returns a static file provider
    pub const fn static_file_provider(&self) -> &StaticFileProvider {
        &self.static_file_provider
    }
}

impl<TX: DbTxMut> DatabaseProvider<TX> {
    /// Creates a provider with an inner read-write transaction.
    pub const fn new_rw(
        tx: TX,
        chain_spec: Arc<ChainSpec>,
        static_file_provider: StaticFileProvider,
        prune_modes: PruneModes,
    ) -> Self {
        Self { tx, chain_spec, static_file_provider, prune_modes }
    }
}

impl<TX: DbTx + 'static> DatabaseProvider<TX> {
    /// Storage provider for state at that given block
    pub fn state_provider_by_block_number(
        self,
        mut block_number: BlockNumber,
    ) -> ProviderResult<StateProviderBox> {
        if block_number == self.best_block_number().unwrap_or_default()
            && block_number == self.last_block_number().unwrap_or_default()
        {
            return Ok(Box::new(LatestStateProvider::new(self.tx, self.static_file_provider)));
        }

        // +1 as the changeset that we want is the one that was applied after this block.
        block_number += 1;

        let account_history_prune_checkpoint =
            self.get_prune_checkpoint(PruneSegment::AccountHistory)?;
        let storage_history_prune_checkpoint =
            self.get_prune_checkpoint(PruneSegment::StorageHistory)?;

        let mut state_provider =
            HistoricalStateProvider::new(self.tx, block_number, self.static_file_provider);

        // If we pruned account or storage history, we can't return state on every historical block.
        // Instead, we should cap it at the latest prune checkpoint for corresponding prune segment.
        if let Some(prune_checkpoint_block_number) =
            account_history_prune_checkpoint.and_then(|checkpoint| checkpoint.block_number)
        {
            state_provider = state_provider.with_lowest_available_account_history_block_number(
                prune_checkpoint_block_number + 1,
            );
        }
        if let Some(prune_checkpoint_block_number) =
            storage_history_prune_checkpoint.and_then(|checkpoint| checkpoint.block_number)
        {
            state_provider = state_provider.with_lowest_available_storage_history_block_number(
                prune_checkpoint_block_number + 1,
            );
        }

        Ok(Box::new(state_provider))
    }
}

impl<TX: DbTxMut + DbTx> DatabaseProvider<TX> {
    // TODO: uncomment below, once `reth debug_cmd` has been feature gated with dev.
    // #[cfg(any(test, feature = "test-utils"))]
    /// Inserts an historical block. **Used for setting up test environments**
    pub fn insert_historical_block(
        &self,
        block: SealedBlockWithSenders,
    ) -> ProviderResult<StoredBlockBodyIndices> {
        let ttd = if block.number == 0 {
            block.difficulty
        } else {
            let parent_block_number = block.number - 1;
            let parent_ttd = self.header_td_by_number(parent_block_number)?.unwrap_or_default();
            parent_ttd + block.difficulty
        };

        let mut writer = self.static_file_provider.latest_writer(StaticFileSegment::Headers)?;

        // Backfill: some tests start at a forward block number, but static files require no gaps.
        let segment_header = writer.user_header();
        if segment_header.block_end().is_none() && segment_header.expected_block_start() == 0 {
            for block_number in 0..block.number {
                let mut prev = block.header.clone().unseal();
                prev.number = block_number;
                writer.append_header(prev, U256::ZERO, B256::ZERO)?;
            }
        }

        writer.append_header(block.header.as_ref().clone(), ttd, block.hash())?;

        self.insert_block(block)
    }
}

/// For a given key, unwind all history shards that are below the given block number.
///
/// S - Sharded key subtype.
/// T - Table to walk over.
/// C - Cursor implementation.
///
/// This function walks the entries from the given start key and deletes all shards that belong to
/// the key and are below the given block number.
///
/// The boundary shard (the shard is split by the block number) is removed from the database. Any
/// indices that are above the block number are filtered out. The boundary shard is returned for
/// reinsertion (if it's not empty).
fn unwind_history_shards<S, T, C>(
    cursor: &mut C,
    start_key: T::Key,
    block_number: BlockNumber,
    mut shard_belongs_to_key: impl FnMut(&T::Key) -> bool,
) -> ProviderResult<Vec<u64>>
where
    T: Table<Value = BlockNumberList>,
    T::Key: AsRef<ShardedKey<S>>,
    C: DbCursorRO<T> + DbCursorRW<T>,
{
    let mut item = cursor.seek_exact(start_key)?;
    while let Some((sharded_key, list)) = item {
        // If the shard does not belong to the key, break.
        if !shard_belongs_to_key(&sharded_key) {
            break;
        }
        cursor.delete_current()?;

        // Check the first item.
        // If it is greater or eq to the block number, delete it.
        let first = list.iter().next().expect("List can't be empty");
        if first >= block_number {
            item = cursor.prev()?;
            continue;
        } else if block_number <= sharded_key.as_ref().highest_block_number {
            // Filter out all elements greater than block number.
            return Ok(list.iter().take_while(|i| *i < block_number).collect::<Vec<_>>());
        } else {
            return Ok(list.iter().collect::<Vec<_>>());
        }
    }

    Ok(Vec::new())
}

impl<TX: DbTx> DatabaseProvider<TX> {
    /// Creates a provider with an inner read-only transaction.
    pub const fn new(
        tx: TX,
        chain_spec: Arc<ChainSpec>,
        static_file_provider: StaticFileProvider,
        prune_modes: PruneModes,
    ) -> Self {
        Self { tx, chain_spec, static_file_provider, prune_modes }
    }

    /// Consume `DbTx` or `DbTxMut`.
    pub fn into_tx(self) -> TX {
        self.tx
    }

    /// Pass `DbTx` or `DbTxMut` mutable reference.
    pub fn tx_mut(&mut self) -> &mut TX {
        &mut self.tx
    }

    /// Pass `DbTx` or `DbTxMut` immutable reference.
    pub const fn tx_ref(&self) -> &TX {
        &self.tx
    }

    /// Returns a reference to the [`ChainSpec`].
    pub fn chain_spec(&self) -> &ChainSpec {
        &self.chain_spec
    }

    /// Disables long-lived read transaction safety guarantees for leaks prevention and
    /// observability improvements.
    ///
    /// CAUTION: In most of the cases, you want the safety guarantees for long read transactions
    /// enabled. Use this only if you're sure that no write transaction is open in parallel, meaning
    /// that Reth as a node is offline and not progressing.
    pub fn disable_long_read_transaction_safety(mut self) -> Self {
        self.tx.disable_long_read_transaction_safety();
        self
    }

    /// Return full table as Vec
    pub fn table<T: Table>(&self) -> Result<Vec<KeyValue<T>>, DatabaseError>
    where
        T::Key: Default + Ord,
    {
        self.tx
            .cursor_read::<T>()?
            .walk(Some(T::Key::default()))?
            .collect::<Result<Vec<_>, DatabaseError>>()
    }

    /// Iterates over read only values in the given table and collects them into a vector.
    ///
    /// Early-returns if the range is empty, without opening a cursor transaction.
    fn cursor_read_collect<T: Table<Key = u64>>(
        &self,
        range: impl RangeBounds<T::Key>,
    ) -> ProviderResult<Vec<T::Value>> {
        let capacity = match range_size_hint(&range) {
            Some(0) | None => return Ok(Vec::new()),
            Some(capacity) => capacity,
        };
        let mut cursor = self.tx.cursor_read::<T>()?;
        self.cursor_collect_with_capacity(&mut cursor, range, capacity)
    }

    /// Iterates over read only values in the given table and collects them into a vector.
    fn cursor_collect<T: Table<Key = u64>>(
        &self,
        cursor: &mut impl DbCursorRO<T>,
        range: impl RangeBounds<T::Key>,
    ) -> ProviderResult<Vec<T::Value>> {
        let capacity = range_size_hint(&range).unwrap_or(0);
        self.cursor_collect_with_capacity(cursor, range, capacity)
    }

    fn cursor_collect_with_capacity<T: Table<Key = u64>>(
        &self,
        cursor: &mut impl DbCursorRO<T>,
        range: impl RangeBounds<T::Key>,
        capacity: usize,
    ) -> ProviderResult<Vec<T::Value>> {
        let mut items = Vec::with_capacity(capacity);
        for entry in cursor.walk_range(range)? {
            items.push(entry?.1);
        }
        Ok(items)
    }

    fn transactions_by_tx_range_with_cursor<C>(
        &self,
        range: impl RangeBounds<TxNumber>,
        cursor: &mut C,
    ) -> ProviderResult<Vec<TransactionSignedNoHash>>
    where
        C: DbCursorRO<tables::Transactions>,
    {
        self.static_file_provider.get_range_with_static_file_or_database(
            StaticFileSegment::Transactions,
            to_range(range),
            |static_file, range, _| static_file.transactions_by_tx_range(range),
            |range, _| self.cursor_collect(cursor, range),
            |_| true,
        )
    }

    fn block_with_senders<H, HF, B, BF>(
        &self,
        id: BlockHashOrNumber,
        transaction_kind: TransactionVariant,
        header_by_number: HF,
        construct_block: BF,
    ) -> ProviderResult<Option<B>>
    where
        H: AsRef<Header>,
        HF: FnOnce(BlockNumber) -> ProviderResult<Option<H>>,
        BF: FnOnce(
            H,
            Vec<TransactionSigned>,
            Vec<Address>,
            Vec<Header>,
            Option<Withdrawals>,
            Option<Requests>,
        ) -> ProviderResult<Option<B>>,
    {
        let Some(block_number) = self.convert_hash_or_number(id)? else { return Ok(None) };
        let Some(header) = header_by_number(block_number)? else { return Ok(None) };

        let ommers = self.ommers(block_number.into())?.unwrap_or_default();
        let withdrawals =
            self.withdrawals_by_block(block_number.into(), header.as_ref().timestamp)?;
        let requests = self.requests_by_block(block_number.into(), header.as_ref().timestamp)?;

        // Get the block body
        //
        // If the body indices are not found, this means that the transactions either do not exist
        // in the database yet, or they do exit but are not indexed. If they exist but are not
        // indexed, we don't have enough information to return the block anyways, so we return
        // `None`.
        let Some(body) = self.block_body_indices(block_number)? else { return Ok(None) };

        let tx_range = body.tx_num_range();

        let (transactions, senders) = if tx_range.is_empty() {
            (vec![], vec![])
        } else {
            (self.transactions_by_tx_range(tx_range.clone())?, self.senders_by_tx_range(tx_range)?)
        };

        let body = transactions
            .into_iter()
            .map(|tx| match transaction_kind {
                TransactionVariant::NoHash => TransactionSigned {
                    // Caller explicitly asked for no hash, so we don't calculate it
                    hash: B256::ZERO,
                    signature: tx.signature,
                    transaction: tx.transaction,
                },
                TransactionVariant::WithHash => tx.with_hash(),
            })
            .collect();

        construct_block(header, body, senders, ommers, withdrawals, requests)
    }

    /// Returns a range of blocks from the database.
    ///
    /// Uses the provided `headers_range` to get the headers for the range, and `assemble_block` to
    /// construct blocks from the following inputs:
    ///     – Header
    ///     - Range of transaction numbers
    ///     – Ommers
    ///     – Withdrawals
    ///     – Requests
    ///     – Senders
    fn block_range<F, H, HF, R>(
        &self,
        range: RangeInclusive<BlockNumber>,
        headers_range: HF,
        mut assemble_block: F,
    ) -> ProviderResult<Vec<R>>
    where
        H: AsRef<Header>,
        HF: FnOnce(RangeInclusive<BlockNumber>) -> ProviderResult<Vec<H>>,
        F: FnMut(
            H,
            Range<TxNumber>,
            Vec<Header>,
            Option<Withdrawals>,
            Option<Requests>,
        ) -> ProviderResult<R>,
    {
        if range.is_empty() {
            return Ok(Vec::new())
        }

        let len = range.end().saturating_sub(*range.start()) as usize;
        let mut blocks = Vec::with_capacity(len);

        let headers = headers_range(range)?;
        let mut ommers_cursor = self.tx.cursor_read::<tables::BlockOmmers>()?;
        let mut withdrawals_cursor = self.tx.cursor_read::<tables::BlockWithdrawals>()?;
        let mut requests_cursor = self.tx.cursor_read::<tables::BlockRequests>()?;
        let mut block_body_cursor = self.tx.cursor_read::<tables::BlockBodyIndices>()?;

        for header in headers {
            let header_ref = header.as_ref();
            // If the body indices are not found, this means that the transactions either do
            // not exist in the database yet, or they do exit but are
            // not indexed. If they exist but are not indexed, we don't
            // have enough information to return the block anyways, so
            // we skip the block.
            if let Some((_, block_body_indices)) =
                block_body_cursor.seek_exact(header_ref.number)?
            {
                let tx_range = block_body_indices.tx_num_range();

                // If we are past shanghai, then all blocks should have a withdrawal list,
                // even if empty
                let withdrawals =
                    if self.chain_spec.is_shanghai_active_at_timestamp(header_ref.timestamp) {
                        Some(
                            withdrawals_cursor
                                .seek_exact(header_ref.number)?
                                .map(|(_, w)| w.withdrawals)
                                .unwrap_or_default(),
                        )
                    } else {
                        None
                    };
                let requests =
                    if self.chain_spec.is_prague_active_at_timestamp(header_ref.timestamp) {
                        Some(requests_cursor.seek_exact(header_ref.number)?.unwrap_or_default().1)
                    } else {
                        None
                    };
                let ommers =
                    if self.chain_spec.final_paris_total_difficulty(header_ref.number).is_some() {
                        Vec::new()
                    } else {
                        ommers_cursor
                            .seek_exact(header_ref.number)?
                            .map(|(_, o)| o.ommers)
                            .unwrap_or_default()
                    };

                if let Ok(b) = assemble_block(header, tx_range, ommers, withdrawals, requests) {
                    blocks.push(b);
                }
            }
        }

        Ok(blocks)
    }

    /// Returns a range of blocks from the database, along with the senders of each
    /// transaction in the blocks.
    ///
    /// Uses the provided `headers_range` to get the headers for the range, and `assemble_block` to
    /// construct blocks from the following inputs:
    ///     – Header
    ///     - Transactions
    ///     – Ommers
    ///     – Withdrawals
    ///     – Requests
    ///     – Senders
    fn block_with_senders_range<H, HF, B, BF>(
        &self,
        range: RangeInclusive<BlockNumber>,
        headers_range: HF,
        assemble_block: BF,
    ) -> ProviderResult<Vec<B>>
    where
        H: AsRef<Header>,
        HF: Fn(RangeInclusive<BlockNumber>) -> ProviderResult<Vec<H>>,
        BF: Fn(
            H,
            Vec<TransactionSigned>,
            Vec<Header>,
            Option<Withdrawals>,
            Option<Requests>,
            Vec<Address>,
        ) -> ProviderResult<B>,
    {
        let mut tx_cursor = self.tx.cursor_read::<tables::Transactions>()?;
        let mut senders_cursor = self.tx.cursor_read::<tables::TransactionSenders>()?;

        self.block_range(range, headers_range, |header, tx_range, ommers, withdrawals, requests| {
            let (body, senders) = if tx_range.is_empty() {
                (Vec::new(), Vec::new())
            } else {
                let body = self
                    .transactions_by_tx_range_with_cursor(tx_range.clone(), &mut tx_cursor)?
                    .into_iter()
                    .map(Into::into)
                    .collect::<Vec<TransactionSigned>>();
                // fetch senders from the senders table
                let known_senders =
                    senders_cursor
                        .walk_range(tx_range.clone())?
                        .collect::<Result<HashMap<_, _>, _>>()?;

                let mut senders = Vec::with_capacity(body.len());
                for (tx_num, tx) in tx_range.zip(body.iter()) {
                    match known_senders.get(&tx_num) {
                        None => {
                            // recover the sender from the transaction if not found
                            let sender = tx
                                .recover_signer_unchecked()
                                .ok_or_else(|| ProviderError::SenderRecoveryError)?;
                            senders.push(sender);
                        }
                        Some(sender) => senders.push(*sender),
                    }
                }

                (body, senders)
            };

            assemble_block(header, body, ommers, withdrawals, requests, senders)
        })
    }
}

impl<TX: DbTxMut + DbTx> DatabaseProvider<TX> {
    /// Commit database transaction.
    pub fn commit(self) -> ProviderResult<bool> {
        Ok(self.tx.commit()?)
    }

    // TODO(joshie) TEMPORARY should be moved to trait providers
    /// Unwind or peek at last N blocks of state recreating the [`ExecutionOutcome`].
    ///
    /// If UNWIND it set to true tip and latest state will be unwind
    /// and returned back with all the blocks
    ///
    /// If UNWIND is false we will just read the state/blocks and return them.
    ///
    /// 1. Iterate over the [`BlockBodyIndices`][tables::BlockBodyIndices] table to get all the
    ///    transaction ids.
    /// 2. Iterate over the [`StorageChangeSets`][tables::StorageChangeSets] table and the
    ///    [`AccountChangeSets`][tables::AccountChangeSets] tables in reverse order to reconstruct
    ///    the changesets.
    ///    - In order to have both the old and new values in the changesets, we also access the
    ///      plain state tables.
    /// 3. While iterating over the changeset tables, if we encounter a new account or storage slot,
    ///    we:
    ///     1. Take the old value from the changeset
    ///     2. Take the new value from the plain state
    ///     3. Save the old value to the local state
    /// 4. While iterating over the changeset tables, if we encounter an account/storage slot we
    ///    have seen before we:
    ///     1. Take the old value from the changeset
    ///     2. Take the new value from the local state
    ///     3. Set the local state to the value in the changeset
    pub fn unwind_or_peek_state<const TAKE: bool>(
        &self,
        range: RangeInclusive<BlockNumber>,
    ) -> ProviderResult<ExecutionOutcome> {
        if range.is_empty() {
            return Ok(ExecutionOutcome::default());
        }
        let start_block_number = *range.start();

        // We are not removing block meta as it is used to get block changesets.
        let block_bodies = self.get_or_take::<tables::BlockBodyIndices, false>(range.clone())?;

        // get transaction receipts
        let from_transaction_num =
            block_bodies.first().expect("already checked if there are blocks").1.first_tx_num();
        let to_transaction_num =
            block_bodies.last().expect("already checked if there are blocks").1.last_tx_num();

        let storage_range = BlockNumberAddress::range(range.clone());

        let storage_changeset =
            self.get_or_take::<tables::StorageChangeSets, TAKE>(storage_range)?;
        let account_changeset = self.get_or_take::<tables::AccountChangeSets, TAKE>(range)?;

        // iterate previous value and get plain state value to create changeset
        // Double option around Account represent if Account state is know (first option) and
        // account is removed (Second Option)

        let mut state: BundleStateInit = HashMap::new();

        // This is not working for blocks that are not at tip. as plain state is not the last
        // state of end range. We should rename the functions or add support to access
        // History state. Accessing history state can be tricky but we are not gaining
        // anything.
        let mut plain_accounts_cursor = self.tx.cursor_write::<tables::PlainAccountState>()?;
        let mut plain_storage_cursor = self.tx.cursor_dup_write::<tables::PlainStorageState>()?;

        let mut reverts: RevertsInit = HashMap::new();

        // add account changeset changes
        for (block_number, account_before) in account_changeset.into_iter().rev() {
            let AccountBeforeTx { info: old_info, address } = account_before;
            match state.entry(address) {
                hash_map::Entry::Vacant(entry) => {
                    let new_info = plain_accounts_cursor.seek_exact(address)?.map(|kv| kv.1);
                    entry.insert((old_info, new_info, HashMap::new()));
                }
                hash_map::Entry::Occupied(mut entry) => {
                    // overwrite old account state.
                    entry.get_mut().0 = old_info;
                }
            }
            // insert old info into reverts.
            reverts.entry(block_number).or_default().entry(address).or_default().0 = Some(old_info);
        }

        // add storage changeset changes
        for (block_and_address, old_storage) in storage_changeset.into_iter().rev() {
            let BlockNumberAddress((block_number, address)) = block_and_address;
            // get account state or insert from plain state.
            let account_state = match state.entry(address) {
                hash_map::Entry::Vacant(entry) => {
                    let present_info = plain_accounts_cursor.seek_exact(address)?.map(|kv| kv.1);
                    entry.insert((present_info, present_info, HashMap::new()))
                }
                hash_map::Entry::Occupied(entry) => entry.into_mut(),
            };

            // match storage.
            match account_state.2.entry(old_storage.key) {
                hash_map::Entry::Vacant(entry) => {
                    let new_storage = plain_storage_cursor
                        .seek_by_key_subkey(address, old_storage.key)?
                        .filter(|storage| storage.key == old_storage.key)
                        .unwrap_or_default();
                    entry.insert((old_storage.value, new_storage.value));
                }
                hash_map::Entry::Occupied(mut entry) => {
                    entry.get_mut().0 = old_storage.value;
                }
            };

            reverts
                .entry(block_number)
                .or_default()
                .entry(address)
                .or_default()
                .1
                .push(old_storage);
        }

        if TAKE {
            // iterate over local plain state remove all account and all storages.
            for (address, (old_account, new_account, storage)) in &state {
                // revert account if needed.
                if old_account != new_account {
                    let existing_entry = plain_accounts_cursor.seek_exact(*address)?;
                    if let Some(account) = old_account {
                        plain_accounts_cursor.upsert(*address, *account)?;
                    } else if existing_entry.is_some() {
                        plain_accounts_cursor.delete_current()?;
                    }
                }

                // revert storages
                for (storage_key, (old_storage_value, _new_storage_value)) in storage {
                    let storage_entry =
                        StorageEntry { key: *storage_key, value: *old_storage_value };
                    // delete previous value
                    // TODO: This does not use dupsort features
                    if plain_storage_cursor
                        .seek_by_key_subkey(*address, *storage_key)?
                        .filter(|s| s.key == *storage_key)
                        .is_some()
                    {
                        plain_storage_cursor.delete_current()?
                    }

                    // insert value if needed
                    if *old_storage_value != U256::ZERO {
                        plain_storage_cursor.upsert(*address, storage_entry)?;
                    }
                }
            }
        }

        // iterate over block body and create ExecutionResult
        let mut receipt_iter = self
            .get_or_take::<tables::Receipts, TAKE>(from_transaction_num..=to_transaction_num)?
            .into_iter();

        let mut receipts = Vec::new();
        // loop break if we are at the end of the blocks.
        for (_, block_body) in block_bodies {
            let mut block_receipts = Vec::with_capacity(block_body.tx_count as usize);
            for _ in block_body.tx_num_range() {
                if let Some((_, receipt)) = receipt_iter.next() {
                    block_receipts.push(Some(receipt));
                }
            }
            receipts.push(block_receipts);
        }

        Ok(ExecutionOutcome::new_init(
            state,
            reverts,
            Vec::new(),
            receipts.into(),
            start_block_number,
            Vec::new(),
        ))
    }

    /// Return list of entries from table
    ///
    /// If TAKE is true, opened cursor would be write and it would delete all values from db.
    #[inline]
    pub fn get_or_take<T: Table, const TAKE: bool>(
        &self,
        range: impl RangeBounds<T::Key>,
    ) -> Result<Vec<KeyValue<T>>, DatabaseError> {
        if TAKE {
            let mut cursor_write = self.tx.cursor_write::<T>()?;
            let mut walker = cursor_write.walk_range(range)?;
            let mut items = Vec::new();
            while let Some(i) = walker.next().transpose()? {
                walker.delete_current()?;
                items.push(i)
            }
            Ok(items)
        } else {
            self.tx.cursor_read::<T>()?.walk_range(range)?.collect::<Result<Vec<_>, _>>()
        }
    }

    /// Get requested blocks transaction with signer
    pub(crate) fn get_take_block_transaction_range<const TAKE: bool>(
        &self,
        range: impl RangeBounds<BlockNumber> + Clone,
    ) -> ProviderResult<Vec<(BlockNumber, Vec<TransactionSignedEcRecovered>)>> {
        // Raad range of block bodies to get all transactions id's of this range.
        let block_bodies = self.get_or_take::<tables::BlockBodyIndices, false>(range)?;

        if block_bodies.is_empty() {
            return Ok(Vec::new());
        }

        // Compute the first and last tx ID in the range
        let first_transaction = block_bodies.first().expect("If we have headers").1.first_tx_num();
        let last_transaction = block_bodies.last().expect("Not empty").1.last_tx_num();

        // If this is the case then all of the blocks in the range are empty
        if last_transaction < first_transaction {
            return Ok(block_bodies.into_iter().map(|(n, _)| (n, Vec::new())).collect());
        }

        // Get transactions and senders
        let transactions = self
            .get_or_take::<tables::Transactions, TAKE>(first_transaction..=last_transaction)?
            .into_iter()
            .map(|(id, tx)| (id, tx.into()))
            .collect::<Vec<(u64, TransactionSigned)>>();

        let mut senders = self.get_or_take::<tables::TransactionSenders, TAKE>(
            first_transaction..=last_transaction,
        )?;

        // Recover senders manually if not found in db
        // NOTE: Transactions are always guaranteed to be in the database whereas
        // senders might be pruned.
        if senders.len() != transactions.len() {
            if senders.len() > transactions.len() {
                error!(target: "providers::db", senders=%senders.len(), transactions=%transactions.len(),
                    first_tx=%first_transaction, last_tx=%last_transaction,
                    "unexpected senders and transactions mismatch");
            }
            let missing = transactions.len().saturating_sub(senders.len());
            senders.reserve(missing);
            // Find all missing senders, their corresponding tx numbers and indexes to the original
            // `senders` vector at which the recovered senders will be inserted.
            let mut missing_senders = Vec::with_capacity(missing);
            {
                let mut senders = senders.iter().peekable();

                // `transactions` contain all entries. `senders` contain _some_ of the senders for
                // these transactions. Both are sorted and indexed by `TxNumber`.
                //
                // The general idea is to iterate on both `transactions` and `senders`, and advance
                // the `senders` iteration only if it matches the current `transactions` entry's
                // `TxNumber`. Otherwise, add the transaction to the list of missing senders.
                for (i, (tx_number, transaction)) in transactions.iter().enumerate() {
                    if let Some((sender_tx_number, _)) = senders.peek() {
                        if sender_tx_number == tx_number {
                            // If current sender's `TxNumber` matches current transaction's
                            // `TxNumber`, advance the senders iterator.
                            senders.next();
                        } else {
                            // If current sender's `TxNumber` doesn't match current transaction's
                            // `TxNumber`, add it to missing senders.
                            missing_senders.push((i, tx_number, transaction));
                        }
                    } else {
                        // If there's no more senders left, but we're still iterating over
                        // transactions, add them to missing senders
                        missing_senders.push((i, tx_number, transaction));
                    }
                }
            }

            // Recover senders
            let recovered_senders = TransactionSigned::recover_signers(
                missing_senders.iter().map(|(_, _, tx)| *tx).collect::<Vec<_>>(),
                missing_senders.len(),
            )
            .ok_or(ProviderError::SenderRecoveryError)?;

            // Insert recovered senders along with tx numbers at the corresponding indexes to the
            // original `senders` vector
            for ((i, tx_number, _), sender) in missing_senders.into_iter().zip(recovered_senders) {
                // Insert will put recovered senders at necessary positions and shift the rest
                senders.insert(i, (*tx_number, sender));
            }

            // Debug assertions which are triggered during the test to ensure that all senders are
            // present and sorted
            debug_assert_eq!(senders.len(), transactions.len(), "missing one or more senders");
            debug_assert!(
                senders.iter().tuple_windows().all(|(a, b)| a.0 < b.0),
                "senders not sorted"
            );
        }

        if TAKE {
            // Remove TransactionHashNumbers
            let mut tx_hash_cursor = self.tx.cursor_write::<tables::TransactionHashNumbers>()?;
            for (_, tx) in &transactions {
                if tx_hash_cursor.seek_exact(tx.hash())?.is_some() {
                    tx_hash_cursor.delete_current()?;
                }
            }

            // Remove TransactionBlocks index if there are transaction present
            if !transactions.is_empty() {
                let tx_id_range = transactions.first().unwrap().0..=transactions.last().unwrap().0;
                self.get_or_take::<tables::TransactionBlocks, TAKE>(tx_id_range)?;
            }
        }

        // Merge transaction into blocks
        let mut block_tx = Vec::with_capacity(block_bodies.len());
        let mut senders = senders.into_iter();
        let mut transactions = transactions.into_iter();
        for (block_number, block_body) in block_bodies {
            let mut one_block_tx = Vec::with_capacity(block_body.tx_count as usize);
            for _ in block_body.tx_num_range() {
                let tx = transactions.next();
                let sender = senders.next();

                let recovered = match (tx, sender) {
                    (Some((tx_id, tx)), Some((sender_tx_id, sender))) => {
                        if tx_id != sender_tx_id {
                            Err(ProviderError::MismatchOfTransactionAndSenderId { tx_id })
                        } else {
                            Ok(TransactionSignedEcRecovered::from_signed_transaction(tx, sender))
                        }
                    }
                    (Some((tx_id, _)), _) | (_, Some((tx_id, _))) => {
                        Err(ProviderError::MismatchOfTransactionAndSenderId { tx_id })
                    }
                    (None, None) => Err(ProviderError::BlockBodyTransactionCount),
                }?;
                one_block_tx.push(recovered)
            }
            block_tx.push((block_number, one_block_tx));
        }

        Ok(block_tx)
    }

    /// Get or unwind the given range of blocks.
    pub fn get_take_block_range<const TAKE: bool>(
        &self,
        range: impl RangeBounds<BlockNumber> + Clone,
    ) -> ProviderResult<Vec<SealedBlockWithSenders>> {
        // For blocks we need:
        //
        // - Headers
        // - Bodies (transactions)
        // - Uncles/ommers
        // - Withdrawals
        // - Requests
        // - Signers

        let block_headers = self.get_or_take::<tables::Headers, TAKE>(range.clone())?;
        if block_headers.is_empty() {
            return Ok(Vec::new());
        }

        let block_header_hashes =
            self.get_or_take::<tables::CanonicalHeaders, TAKE>(range.clone())?;
        let block_ommers = self.get_or_take::<tables::BlockOmmers, TAKE>(range.clone())?;
        let block_withdrawals =
            self.get_or_take::<tables::BlockWithdrawals, TAKE>(range.clone())?;
        let block_requests = self.get_or_take::<tables::BlockRequests, TAKE>(range.clone())?;

        let block_tx = self.get_take_block_transaction_range::<TAKE>(range.clone())?;

        if TAKE {
            // rm HeaderTerminalDifficulties
            self.get_or_take::<tables::HeaderTerminalDifficulties, TAKE>(range)?;
            // rm HeaderNumbers
            let mut header_number_cursor = self.tx.cursor_write::<tables::HeaderNumbers>()?;
            for (_, hash) in &block_header_hashes {
                if header_number_cursor.seek_exact(*hash)?.is_some() {
                    header_number_cursor.delete_current()?;
                }
            }
        }

        // merge all into block
        let block_header_iter = block_headers.into_iter();
        let block_header_hashes_iter = block_header_hashes.into_iter();
        let block_tx_iter = block_tx.into_iter();

        // Ommers can be empty for some blocks
        let mut block_ommers_iter = block_ommers.into_iter();
        let mut block_withdrawals_iter = block_withdrawals.into_iter();
        let mut block_requests_iter = block_requests.into_iter();
        let mut block_ommers = block_ommers_iter.next();
        let mut block_withdrawals = block_withdrawals_iter.next();
        let mut block_requests = block_requests_iter.next();

        let mut blocks = Vec::new();
        for ((main_block_number, header), (_, header_hash), (_, tx)) in
            izip!(block_header_iter.into_iter(), block_header_hashes_iter, block_tx_iter)
        {
            let header = header.seal(header_hash);

            let (body, senders) = tx.into_iter().map(|tx| tx.to_components()).unzip();

            // Ommers can be missing
            let mut ommers = Vec::new();
            if let Some((block_number, _)) = block_ommers.as_ref() {
                if *block_number == main_block_number {
                    ommers = block_ommers.take().unwrap().1.ommers;
                    block_ommers = block_ommers_iter.next();
                }
            };

            // withdrawal can be missing
            let shanghai_is_active =
                self.chain_spec.is_shanghai_active_at_timestamp(header.timestamp);
            let mut withdrawals = Some(Withdrawals::default());
            if shanghai_is_active {
                if let Some((block_number, _)) = block_withdrawals.as_ref() {
                    if *block_number == main_block_number {
                        withdrawals = Some(block_withdrawals.take().unwrap().1.withdrawals);
                        block_withdrawals = block_withdrawals_iter.next();
                    }
                }
            } else {
                withdrawals = None
            }

            // requests can be missing
            let prague_is_active = self.chain_spec.is_prague_active_at_timestamp(header.timestamp);
            let mut requests = Some(Requests::default());
            if prague_is_active {
                if let Some((block_number, _)) = block_requests.as_ref() {
                    if *block_number == main_block_number {
                        requests = Some(block_requests.take().unwrap().1);
                        block_requests = block_requests_iter.next();
                    }
                }
            } else {
                requests = None;
            }

            blocks.push(SealedBlockWithSenders {
                block: SealedBlock { header, body, ommers, withdrawals, requests },
                senders,
            })
        }

        Ok(blocks)
    }

    /// Unwind table by some number key.
    /// Returns number of rows unwound.
    ///
    /// Note: Key is not inclusive and specified key would stay in db.
    #[inline]
    pub fn unwind_table_by_num<T>(&self, num: u64) -> Result<usize, DatabaseError>
    where
        T: Table<Key = u64>,
    {
        self.unwind_table::<T, _>(num, |key| key)
    }

    /// Unwind the table to a provided number key.
    /// Returns number of rows unwound.
    ///
    /// Note: Key is not inclusive and specified key would stay in db.
    pub(crate) fn unwind_table<T, F>(
        &self,
        key: u64,
        mut selector: F,
    ) -> Result<usize, DatabaseError>
    where
        T: Table,
        F: FnMut(T::Key) -> u64,
    {
        let mut cursor = self.tx.cursor_write::<T>()?;
        let mut reverse_walker = cursor.walk_back(None)?;
        let mut deleted = 0;

        while let Some(Ok((entry_key, _))) = reverse_walker.next() {
            if selector(entry_key.clone()) <= key {
                break;
            }
            reverse_walker.delete_current()?;
            deleted += 1;
        }

        Ok(deleted)
    }

    /// Unwind a table forward by a [`Walker`][reth_db_api::cursor::Walker] on another table
    pub fn unwind_table_by_walker<T1, T2>(&self, start_at: T1::Key) -> Result<(), DatabaseError>
    where
        T1: Table,
        T2: Table<Key = T1::Value>,
    {
        let mut cursor = self.tx.cursor_write::<T1>()?;
        let mut walker = cursor.walk(Some(start_at))?;
        while let Some((_, value)) = walker.next().transpose()? {
            self.tx.delete::<T2>(value, None)?;
        }
        Ok(())
    }

    /// Prune the table for the specified pre-sorted key iterator.
    ///
    /// Returns number of rows pruned.
    pub fn prune_table_with_iterator<T: Table>(
        &self,
        keys: impl IntoIterator<Item = T::Key>,
        limiter: &mut PruneLimiter,
        mut delete_callback: impl FnMut(TableRow<T>),
    ) -> Result<(usize, bool), DatabaseError> {
        let mut cursor = self.tx.cursor_write::<T>()?;
        let mut keys = keys.into_iter();

        let mut deleted_entries = 0;

        for key in &mut keys {
            if limiter.is_limit_reached() {
                debug!(
                    target: "providers::db",
                    ?limiter,
                    deleted_entries_limit = %limiter.is_deleted_entries_limit_reached(),
                    time_limit = %limiter.is_time_limit_reached(),
                    table = %T::NAME,
                    "Pruning limit reached"
                );
                break;
            }

            let row = cursor.seek_exact(key)?;
            if let Some(row) = row {
                cursor.delete_current()?;
                limiter.increment_deleted_entries_count();
                deleted_entries += 1;
                delete_callback(row);
            }
        }

        let done = keys.next().is_none();
        Ok((deleted_entries, done))
    }

    /// Prune the table for the specified key range.
    ///
    /// Returns number of rows pruned.
    pub fn prune_table_with_range<T: Table>(
        &self,
        keys: impl RangeBounds<T::Key> + Clone + Debug,
        limiter: &mut PruneLimiter,
        mut skip_filter: impl FnMut(&TableRow<T>) -> bool,
        mut delete_callback: impl FnMut(TableRow<T>),
    ) -> Result<(usize, bool), DatabaseError> {
        let mut cursor = self.tx.cursor_write::<T>()?;
        let mut walker = cursor.walk_range(keys)?;

        let mut deleted_entries = 0;

        let done = loop {
            // check for time out must be done in this scope since it's not done in
            // `prune_table_with_range_step`
            if limiter.is_limit_reached() {
                debug!(
                    target: "providers::db",
                    ?limiter,
                    deleted_entries_limit = %limiter.is_deleted_entries_limit_reached(),
                    time_limit = %limiter.is_time_limit_reached(),
                    table = %T::NAME,
                    "Pruning limit reached"
                );
                break false;
            }

            let done = self.prune_table_with_range_step(
                &mut walker,
                limiter,
                &mut skip_filter,
                &mut delete_callback,
            )?;

            if done {
                break true;
            } else {
                deleted_entries += 1;
            }
        };

        Ok((deleted_entries, done))
    }

    /// Steps once with the given walker and prunes the entry in the table.
    ///
    /// Returns `true` if the walker is finished, `false` if it may have more data to prune.
    ///
    /// CAUTION: Pruner limits are not checked. This allows for a clean exit of a prune run that's
    /// pruning different tables concurrently, by letting them step to the same height before
    /// timing out.
    pub fn prune_table_with_range_step<T: Table>(
        &self,
        walker: &mut RangeWalker<'_, T, <TX as DbTxMut>::CursorMut<T>>,
        limiter: &mut PruneLimiter,
        skip_filter: &mut impl FnMut(&TableRow<T>) -> bool,
        delete_callback: &mut impl FnMut(TableRow<T>),
    ) -> Result<bool, DatabaseError> {
        let Some(res) = walker.next() else { return Ok(true) };

        let row = res?;

        if !skip_filter(&row) {
            walker.delete_current()?;
            limiter.increment_deleted_entries_count();
            delete_callback(row);
        }

        Ok(false)
    }

    /// Load shard and remove it. If list is empty, last shard was full or
    /// there are no shards at all.
    fn take_shard<T>(&self, key: T::Key) -> ProviderResult<Vec<u64>>
    where
        T: Table<Value = BlockNumberList>,
    {
        let mut cursor = self.tx.cursor_read::<T>()?;
        let shard = cursor.seek_exact(key)?;
        if let Some((shard_key, list)) = shard {
            // delete old shard so new one can be inserted.
            self.tx.delete::<T>(shard_key, None)?;
            let list = list.iter().collect::<Vec<_>>();
            return Ok(list);
        }
        Ok(Vec::new())
    }

    /// Insert history index to the database.
    ///
    /// For each updated partial key, this function removes the last shard from
    /// the database (if any), appends the new indices to it, chunks the resulting integer list and
    /// inserts the new shards back into the database.
    ///
    /// This function is used by history indexing stages.
    fn append_history_index<P, T>(
        &self,
        index_updates: BTreeMap<P, Vec<u64>>,
        mut sharded_key_factory: impl FnMut(P, BlockNumber) -> T::Key,
    ) -> ProviderResult<()>
    where
        P: Copy,
        T: Table<Value = BlockNumberList>,
    {
        for (partial_key, indices) in index_updates {
            let last_shard = self.take_shard::<T>(sharded_key_factory(partial_key, u64::MAX))?;
            // chunk indices and insert them in shards of N size.
            let indices = last_shard.iter().chain(indices.iter());
            let chunks = indices
                .chunks(sharded_key::NUM_OF_INDICES_IN_SHARD)
                .into_iter()
                .map(|chunks| chunks.copied().collect())
                .collect::<Vec<Vec<_>>>();

            let mut chunks = chunks.into_iter().peekable();
            while let Some(list) = chunks.next() {
                let highest_block_number = if chunks.peek().is_some() {
                    *list.last().expect("`chunks` does not return empty list")
                } else {
                    // Insert last list with u64::MAX
                    u64::MAX
                };
                self.tx.put::<T>(
                    sharded_key_factory(partial_key, highest_block_number),
                    BlockNumberList::new_pre_sorted(list),
                )?;
            }
        }
        Ok(())
    }
}

impl<TX: DbTx> AccountReader for DatabaseProvider<TX> {
    fn basic_account(&self, address: Address) -> ProviderResult<Option<Account>> {
        Ok(self.tx.get::<tables::PlainAccountState>(address)?)
    }
}

impl<TX: DbTx> AccountExtReader for DatabaseProvider<TX> {
    fn changed_accounts_with_range(
        &self,
        range: impl RangeBounds<BlockNumber>,
    ) -> ProviderResult<BTreeSet<Address>> {
        self.tx
            .cursor_read::<tables::AccountChangeSets>()?
            .walk_range(range)?
            .map(|entry| {
                entry.map(|(_, account_before)| account_before.address).map_err(Into::into)
            })
            .collect()
    }

    fn basic_accounts(
        &self,
        iter: impl IntoIterator<Item = Address>,
    ) -> ProviderResult<Vec<(Address, Option<Account>)>> {
        let mut plain_accounts = self.tx.cursor_read::<tables::PlainAccountState>()?;
        Ok(iter
            .into_iter()
            .map(|address| plain_accounts.seek_exact(address).map(|a| (address, a.map(|(_, v)| v))))
            .collect::<Result<Vec<_>, _>>()?)
    }

    fn changed_accounts_and_blocks_with_range(
        &self,
        range: RangeInclusive<BlockNumber>,
    ) -> ProviderResult<BTreeMap<Address, Vec<u64>>> {
        let mut changeset_cursor = self.tx.cursor_read::<tables::AccountChangeSets>()?;

        let account_transitions = changeset_cursor.walk_range(range)?.try_fold(
            BTreeMap::new(),
            |mut accounts: BTreeMap<Address, Vec<u64>>, entry| -> ProviderResult<_> {
                let (index, account) = entry?;
                accounts.entry(account.address).or_default().push(index);
                Ok(accounts)
            },
        )?;

        Ok(account_transitions)
    }
}

impl<TX: DbTx> ChangeSetReader for DatabaseProvider<TX> {
    fn account_block_changeset(
        &self,
        block_number: BlockNumber,
    ) -> ProviderResult<Vec<AccountBeforeTx>> {
        let range = block_number..=block_number;
        self.tx
            .cursor_read::<tables::AccountChangeSets>()?
            .walk_range(range)?
            .map(|result| -> ProviderResult<_> {
                let (_, account_before) = result?;
                Ok(account_before)
            })
            .collect()
    }
}

impl<TX: DbTx> HeaderSyncGapProvider for DatabaseProvider<TX> {
    fn sync_gap(
        &self,
        tip: watch::Receiver<B256>,
        highest_uninterrupted_block: BlockNumber,
    ) -> ProviderResult<HeaderSyncGap> {
        let static_file_provider = self.static_file_provider();

        // Make sure Headers static file is at the same height. If it's further, this
        // input execution was interrupted previously and we need to unwind the static file.
        let next_static_file_block_num = static_file_provider
            .get_highest_static_file_block(StaticFileSegment::Headers)
            .map(|id| id + 1)
            .unwrap_or_default();
        let next_block = highest_uninterrupted_block + 1;

        match next_static_file_block_num.cmp(&next_block) {
            // The node shutdown between an executed static file commit and before the database
            // commit, so we need to unwind the static files.
            Ordering::Greater => {
                let mut static_file_producer =
                    static_file_provider.latest_writer(StaticFileSegment::Headers)?;
                static_file_producer.prune_headers(next_static_file_block_num - next_block)?;
                // Since this is a database <-> static file inconsistency, we commit the change
                // straight away.
                static_file_producer.commit()?
            }
            Ordering::Less => {
                // There's either missing or corrupted files.
                return Err(ProviderError::HeaderNotFound(next_static_file_block_num.into()));
            }
            Ordering::Equal => {}
        }

        let local_head = static_file_provider
            .sealed_header(highest_uninterrupted_block)?
            .ok_or_else(|| ProviderError::HeaderNotFound(highest_uninterrupted_block.into()))?;

        let target = SyncTarget::Tip(*tip.borrow());

        Ok(HeaderSyncGap { local_head, target })
    }
}

impl<TX: DbTx> HeaderProvider for DatabaseProvider<TX> {
    fn header(&self, block_hash: &BlockHash) -> ProviderResult<Option<Header>> {
        if let Some(num) = self.block_number(*block_hash)? {
            Ok(self.header_by_number(num)?)
        } else {
            Ok(None)
        }
    }

    fn header_by_number(&self, num: BlockNumber) -> ProviderResult<Option<Header>> {
        self.static_file_provider.get_with_static_file_or_database(
            StaticFileSegment::Headers,
            num,
            |static_file| static_file.header_by_number(num),
            || Ok(self.tx.get::<tables::Headers>(num)?),
        )
    }

    fn header_td(&self, block_hash: &BlockHash) -> ProviderResult<Option<U256>> {
        if let Some(num) = self.block_number(*block_hash)? {
            self.header_td_by_number(num)
        } else {
            Ok(None)
        }
    }

    fn header_td_by_number(&self, number: BlockNumber) -> ProviderResult<Option<U256>> {
        if let Some(td) = self.chain_spec.final_paris_total_difficulty(number) {
            // if this block is higher than the final paris(merge) block, return the final paris
            // difficulty
            return Ok(Some(td));
        }

        self.static_file_provider.get_with_static_file_or_database(
            StaticFileSegment::Headers,
            number,
            |static_file| static_file.header_td_by_number(number),
            || Ok(self.tx.get::<tables::HeaderTerminalDifficulties>(number)?.map(|td| td.0)),
        )
    }

    fn headers_range(&self, range: impl RangeBounds<BlockNumber>) -> ProviderResult<Vec<Header>> {
        self.static_file_provider.get_range_with_static_file_or_database(
            StaticFileSegment::Headers,
            to_range(range),
            |static_file, range, _| static_file.headers_range(range),
            |range, _| self.cursor_read_collect::<tables::Headers>(range).map_err(Into::into),
            |_| true,
        )
    }

    fn sealed_header(&self, number: BlockNumber) -> ProviderResult<Option<SealedHeader>> {
        self.static_file_provider.get_with_static_file_or_database(
            StaticFileSegment::Headers,
            number,
            |static_file| static_file.sealed_header(number),
            || {
                if let Some(header) = self.header_by_number(number)? {
                    let hash = self
                        .block_hash(number)?
                        .ok_or_else(|| ProviderError::HeaderNotFound(number.into()))?;
                    Ok(Some(header.seal(hash)))
                } else {
                    Ok(None)
                }
            },
        )
    }

    fn sealed_headers_while(
        &self,
        range: impl RangeBounds<BlockNumber>,
        predicate: impl FnMut(&SealedHeader) -> bool,
    ) -> ProviderResult<Vec<SealedHeader>> {
        self.static_file_provider.get_range_with_static_file_or_database(
            StaticFileSegment::Headers,
            to_range(range),
            |static_file, range, predicate| static_file.sealed_headers_while(range, predicate),
            |range, mut predicate| {
                let mut headers = vec![];
                for entry in self.tx.cursor_read::<tables::Headers>()?.walk_range(range)? {
                    let (number, header) = entry?;
                    let hash = self
                        .block_hash(number)?
                        .ok_or_else(|| ProviderError::HeaderNotFound(number.into()))?;
                    let sealed = header.seal(hash);
                    if !predicate(&sealed) {
                        break;
                    }
                    headers.push(sealed);
                }
                Ok(headers)
            },
            predicate,
        )
    }
}

impl<TX: DbTx> BlockHashReader for DatabaseProvider<TX> {
    fn block_hash(&self, number: u64) -> ProviderResult<Option<B256>> {
        self.static_file_provider.get_with_static_file_or_database(
            StaticFileSegment::Headers,
            number,
            |static_file| static_file.block_hash(number),
            || Ok(self.tx.get::<tables::CanonicalHeaders>(number)?),
        )
    }

    fn canonical_hashes_range(
        &self,
        start: BlockNumber,
        end: BlockNumber,
    ) -> ProviderResult<Vec<B256>> {
        self.static_file_provider.get_range_with_static_file_or_database(
            StaticFileSegment::Headers,
            start..end,
            |static_file, range, _| static_file.canonical_hashes_range(range.start, range.end),
            |range, _| {
                self.cursor_read_collect::<tables::CanonicalHeaders>(range).map_err(Into::into)
            },
            |_| true,
        )
    }
}

impl<TX: DbTx> BlockNumReader for DatabaseProvider<TX> {
    fn chain_info(&self) -> ProviderResult<ChainInfo> {
        let best_number = self.best_block_number()?;
        let best_hash = self.block_hash(best_number)?.unwrap_or_default();
        Ok(ChainInfo { best_hash, best_number })
    }

    fn best_block_number(&self) -> ProviderResult<BlockNumber> {
        Ok(self
            .get_stage_checkpoint(StageId::Finish)?
            .map(|checkpoint| checkpoint.block_number)
            .unwrap_or_default())
    }

    fn last_block_number(&self) -> ProviderResult<BlockNumber> {
        Ok(self
            .tx
            .cursor_read::<tables::CanonicalHeaders>()?
            .last()?
            .map(|(num, _)| num)
            .max(
                self.static_file_provider.get_highest_static_file_block(StaticFileSegment::Headers),
            )
            .unwrap_or_default())
    }

    fn block_number(&self, hash: B256) -> ProviderResult<Option<BlockNumber>> {
        Ok(self.tx.get::<tables::HeaderNumbers>(hash)?)
    }
}

<<<<<<< HEAD
impl<Tx: DbTx> DatabaseProvider<Tx> {
    fn process_block_range<F, R>(
        &self,
        range: RangeInclusive<BlockNumber>,
        mut assemble_block: F,
    ) -> ProviderResult<Vec<R>>
    where
        F: FnMut(
            Range<TxNumber>,
            Header,
            Vec<Header>,
            Option<Withdrawals>,
            Option<Requests>,
        ) -> ProviderResult<R>,
    {
        if range.is_empty() {
            return Ok(Vec::new());
        }

        let len = range.end().saturating_sub(*range.start()) as usize;
        let mut blocks = Vec::with_capacity(len);

        let headers = self.headers_range(range)?;
        let mut ommers_cursor = self.tx.cursor_read::<tables::BlockOmmers>()?;
        let mut withdrawals_cursor = self.tx.cursor_read::<tables::BlockWithdrawals>()?;
        let mut requests_cursor = self.tx.cursor_read::<tables::BlockRequests>()?;
        let mut block_body_cursor = self.tx.cursor_read::<tables::BlockBodyIndices>()?;

        for header in headers {
            // If the body indices are not found, this means that the transactions either do
            // not exist in the database yet, or they do exit but are
            // not indexed. If they exist but are not indexed, we don't
            // have enough information to return the block anyways, so
            // we skip the block.
            if let Some((_, block_body_indices)) = block_body_cursor.seek_exact(header.number)? {
                let tx_range = block_body_indices.tx_num_range();

                // If we are past shanghai, then all blocks should have a withdrawal list,
                // even if empty
                let withdrawals =
                    if self.chain_spec.is_shanghai_active_at_timestamp(header.timestamp) {
                        Some(
                            withdrawals_cursor
                                .seek_exact(header.number)?
                                .map(|(_, w)| w.withdrawals)
                                .unwrap_or_default(),
                        )
                    } else {
                        None
                    };
                let requests = if self.chain_spec.is_prague_active_at_timestamp(header.timestamp) {
                    Some(requests_cursor.seek_exact(header.number)?.unwrap_or_default().1)
                } else {
                    None
                };
                let ommers =
                    if self.chain_spec.final_paris_total_difficulty(header.number).is_some() {
                        Vec::new()
                    } else {
                        ommers_cursor
                            .seek_exact(header.number)?
                            .map(|(_, o)| o.ommers)
                            .unwrap_or_default()
                    };
                if let Ok(b) = assemble_block(tx_range, header, ommers, withdrawals, requests) {
                    blocks.push(b);
                }
            }
        }
        Ok(blocks)
    }
}

=======
>>>>>>> d5993937
impl<TX: DbTx> BlockReader for DatabaseProvider<TX> {
    fn find_block_by_hash(&self, hash: B256, source: BlockSource) -> ProviderResult<Option<Block>> {
        if source.is_database() {
            self.block(hash.into())
        } else {
            Ok(None)
        }
    }

    /// Returns the block with matching number from database.
    ///
    /// If the header for this block is not found, this returns `None`.
    /// If the header is found, but the transactions either do not exist, or are not indexed, this
    /// will return None.
    fn block(&self, id: BlockHashOrNumber) -> ProviderResult<Option<Block>> {
        if let Some(number) = self.convert_hash_or_number(id)? {
            if let Some(header) = self.header_by_number(number)? {
                let withdrawals = self.withdrawals_by_block(number.into(), header.timestamp)?;
                let ommers = self.ommers(number.into())?.unwrap_or_default();
                let requests = self.requests_by_block(number.into(), header.timestamp)?;
                // If the body indices are not found, this means that the transactions either do not
                // exist in the database yet, or they do exit but are not indexed.
                // If they exist but are not indexed, we don't have enough
                // information to return the block anyways, so we return `None`.
                let transactions = match self.transactions_by_block(number.into())? {
                    Some(transactions) => transactions,
                    None => return Ok(None),
                };

                return Ok(Some(Block {
                    header,
                    body: transactions,
                    ommers,
                    withdrawals,
                    requests,
                }));
            }
        }

        Ok(None)
    }

    fn pending_block(&self) -> ProviderResult<Option<SealedBlock>> {
        Ok(None)
    }

    fn pending_block_with_senders(&self) -> ProviderResult<Option<SealedBlockWithSenders>> {
        Ok(None)
    }

    fn pending_block_and_receipts(&self) -> ProviderResult<Option<(SealedBlock, Vec<Receipt>)>> {
        Ok(None)
    }

    fn ommers(&self, id: BlockHashOrNumber) -> ProviderResult<Option<Vec<Header>>> {
        if let Some(number) = self.convert_hash_or_number(id)? {
            // If the Paris (Merge) hardfork block is known and block is after it, return empty
            // ommers.
            if self.chain_spec.final_paris_total_difficulty(number).is_some() {
                return Ok(Some(Vec::new()));
            }

            let ommers = self.tx.get::<tables::BlockOmmers>(number)?.map(|o| o.ommers);
            return Ok(ommers);
        }

        Ok(None)
    }

    fn block_body_indices(&self, num: u64) -> ProviderResult<Option<StoredBlockBodyIndices>> {
        Ok(self.tx.get::<tables::BlockBodyIndices>(num)?)
    }

    /// Returns the block with senders with matching number or hash from database.
    ///
    /// **NOTE: The transactions have invalid hashes, since they would need to be calculated on the
    /// spot, and we want fast querying.**
    ///
    /// If the header for this block is not found, this returns `None`.
    /// If the header is found, but the transactions either do not exist, or are not indexed, this
    /// will return None.
    fn block_with_senders(
        &self,
        id: BlockHashOrNumber,
        transaction_kind: TransactionVariant,
    ) -> ProviderResult<Option<BlockWithSenders>> {
        self.block_with_senders(
            id,
            transaction_kind,
            |block_number| self.header_by_number(block_number),
            |header, body, senders, ommers, withdrawals, requests| {
                Block { header, body, ommers, withdrawals, requests }
                    // Note: we're using unchecked here because we know the block contains valid txs
                    // wrt to its height and can ignore the s value check so pre
                    // EIP-2 txs are allowed
                    .try_with_senders_unchecked(senders)
                    .map(Some)
                    .map_err(|_| ProviderError::SenderRecoveryError)
            },
        )
    }

    fn sealed_block_with_senders(
        &self,
        id: BlockHashOrNumber,
        transaction_kind: TransactionVariant,
    ) -> ProviderResult<Option<SealedBlockWithSenders>> {
        self.block_with_senders(
            id,
            transaction_kind,
            |block_number| self.sealed_header(block_number),
            |header, body, senders, ommers, withdrawals, requests| {
                SealedBlock { header, body, ommers, withdrawals, requests }
                    // Note: we're using unchecked here because we know the block contains valid txs
                    // wrt to its height and can ignore the s value check so pre
                    // EIP-2 txs are allowed
                    .try_with_senders_unchecked(senders)
                    .map(Some)
                    .map_err(|_| ProviderError::SenderRecoveryError)
            },
        )
    }

    fn block_range(&self, range: RangeInclusive<BlockNumber>) -> ProviderResult<Vec<Block>> {
        let mut tx_cursor = self.tx.cursor_read::<tables::Transactions>()?;
        self.block_range(
            range,
            |range| self.headers_range(range),
            |header, tx_range, ommers, withdrawals, requests| {
                let body = if tx_range.is_empty() {
                    Vec::new()
                } else {
                    self.transactions_by_tx_range_with_cursor(tx_range, &mut tx_cursor)?
                        .into_iter()
                        .map(Into::into)
                        .collect()
                };
                Ok(Block { header, body, ommers, withdrawals, requests })
            },
        )
    }

    fn block_with_senders_range(
        &self,
        range: RangeInclusive<BlockNumber>,
    ) -> ProviderResult<Vec<BlockWithSenders>> {
        self.block_with_senders_range(
            range,
            |range| self.headers_range(range),
            |header, body, ommers, withdrawals, requests, senders| {
                Block { header, body, ommers, withdrawals, requests }
                    .try_with_senders_unchecked(senders)
                    .map_err(|_| ProviderError::SenderRecoveryError)
            },
        )
    }

    fn sealed_block_with_senders_range(
        &self,
        range: RangeInclusive<BlockNumber>,
    ) -> ProviderResult<Vec<SealedBlockWithSenders>> {
        self.block_with_senders_range(
            range,
            |range| self.sealed_headers_range(range),
            |header, body, ommers, withdrawals, requests, senders| {
                SealedBlockWithSenders::new(
                    SealedBlock { header, body, ommers, withdrawals, requests },
                    senders,
                )
                .ok_or(ProviderError::SenderRecoveryError)
            },
        )
    }
}

impl<TX: DbTx> TransactionsProviderExt for DatabaseProvider<TX> {
    /// Recovers transaction hashes by walking through `Transactions` table and
    /// calculating them in a parallel manner. Returned unsorted.
    fn transaction_hashes_by_range(
        &self,
        tx_range: Range<TxNumber>,
    ) -> ProviderResult<Vec<(TxHash, TxNumber)>> {
        self.static_file_provider.get_range_with_static_file_or_database(
            StaticFileSegment::Transactions,
            tx_range,
            |static_file, range, _| static_file.transaction_hashes_by_range(range),
            |tx_range, _| {
                let mut tx_cursor = self.tx.cursor_read::<tables::Transactions>()?;
                let tx_range_size = tx_range.clone().count();
                let tx_walker = tx_cursor.walk_range(tx_range)?;

                let chunk_size = (tx_range_size / rayon::current_num_threads()).max(1);
                let mut channels = Vec::with_capacity(chunk_size);
                let mut transaction_count = 0;

                #[inline]
                fn calculate_hash(
                    entry: Result<(TxNumber, TransactionSignedNoHash), DatabaseError>,
                    rlp_buf: &mut Vec<u8>,
                ) -> Result<(B256, TxNumber), Box<ProviderError>> {
                    let (tx_id, tx) = entry.map_err(|e| Box::new(e.into()))?;
                    tx.transaction.encode_with_signature(&tx.signature, rlp_buf, false);
                    Ok((keccak256(rlp_buf), tx_id))
                }

                for chunk in &tx_walker.chunks(chunk_size) {
                    let (tx, rx) = mpsc::channel();
                    channels.push(rx);

                    // Note: Unfortunate side-effect of how chunk is designed in itertools (it is
                    // not Send)
                    let chunk: Vec<_> = chunk.collect();
                    transaction_count += chunk.len();

                    // Spawn the task onto the global rayon pool
                    // This task will send the results through the channel after it has calculated
                    // the hash.
                    rayon::spawn(move || {
                        let mut rlp_buf = Vec::with_capacity(128);
                        for entry in chunk {
                            rlp_buf.clear();
                            let _ = tx.send(calculate_hash(entry, &mut rlp_buf));
                        }
                    });
                }
                let mut tx_list = Vec::with_capacity(transaction_count);

                // Iterate over channels and append the tx hashes unsorted
                for channel in channels {
                    while let Ok(tx) = channel.recv() {
                        let (tx_hash, tx_id) = tx.map_err(|boxed| *boxed)?;
                        tx_list.push((tx_hash, tx_id));
                    }
                }

                Ok(tx_list)
            },
            |_| true,
        )
    }
}

// Calculates the hash of the given transaction
impl<TX: DbTx> TransactionsProvider for DatabaseProvider<TX> {
    fn transaction_id(&self, tx_hash: TxHash) -> ProviderResult<Option<TxNumber>> {
        Ok(self.tx.get::<tables::TransactionHashNumbers>(tx_hash)?)
    }

    fn transaction_by_id(&self, id: TxNumber) -> ProviderResult<Option<TransactionSigned>> {
        self.static_file_provider.get_with_static_file_or_database(
            StaticFileSegment::Transactions,
            id,
            |static_file| static_file.transaction_by_id(id),
            || Ok(self.tx.get::<tables::Transactions>(id)?.map(Into::into)),
        )
    }

    fn transaction_by_id_no_hash(
        &self,
        id: TxNumber,
    ) -> ProviderResult<Option<TransactionSignedNoHash>> {
        self.static_file_provider.get_with_static_file_or_database(
            StaticFileSegment::Transactions,
            id,
            |static_file| static_file.transaction_by_id_no_hash(id),
            || Ok(self.tx.get::<tables::Transactions>(id)?),
        )
    }

    fn transaction_by_hash(&self, hash: TxHash) -> ProviderResult<Option<TransactionSigned>> {
        if let Some(id) = self.transaction_id(hash)? {
            Ok(self.transaction_by_id_no_hash(id)?.map(|tx| TransactionSigned {
                hash,
                signature: tx.signature,
                transaction: tx.transaction,
            }))
        } else {
            Ok(None)
        }
        .map(|tx| tx.map(Into::into))
    }

    fn transaction_by_hash_with_meta(
        &self,
        tx_hash: TxHash,
    ) -> ProviderResult<Option<(TransactionSigned, TransactionMeta)>> {
        let mut transaction_cursor = self.tx.cursor_read::<tables::TransactionBlocks>()?;
        if let Some(transaction_id) = self.transaction_id(tx_hash)? {
            if let Some(tx) = self.transaction_by_id_no_hash(transaction_id)? {
                let transaction = TransactionSigned {
                    hash: tx_hash,
                    signature: tx.signature,
                    transaction: tx.transaction,
                };
                if let Some(block_number) =
                    transaction_cursor.seek(transaction_id).map(|b| b.map(|(_, bn)| bn))?
                {
                    if let Some(sealed_header) = self.sealed_header(block_number)? {
                        let (header, block_hash) = sealed_header.split();
                        if let Some(block_body) = self.block_body_indices(block_number)? {
                            // the index of the tx in the block is the offset:
                            // len([start..tx_id])
                            // NOTE: `transaction_id` is always `>=` the block's first
                            // index
                            let index = transaction_id - block_body.first_tx_num();

                            let meta = TransactionMeta {
                                tx_hash,
                                index,
                                block_hash,
                                block_number,
                                base_fee: header.base_fee_per_gas,
                                excess_blob_gas: header.excess_blob_gas,
                                timestamp: header.timestamp,
                            };

                            return Ok(Some((transaction, meta)));
                        }
                    }
                }
            }
        }

        Ok(None)
    }

    fn transaction_block(&self, id: TxNumber) -> ProviderResult<Option<BlockNumber>> {
        let mut cursor = self.tx.cursor_read::<tables::TransactionBlocks>()?;
        Ok(cursor.seek(id)?.map(|(_, bn)| bn))
    }

    fn transactions_by_block(
        &self,
        id: BlockHashOrNumber,
    ) -> ProviderResult<Option<Vec<TransactionSigned>>> {
        let mut tx_cursor = self.tx.cursor_read::<tables::Transactions>()?;

        if let Some(block_number) = self.convert_hash_or_number(id)? {
            if let Some(body) = self.block_body_indices(block_number)? {
                let tx_range = body.tx_num_range();
                return if tx_range.is_empty() {
                    Ok(Some(Vec::new()))
                } else {
                    Ok(Some(
                        self.transactions_by_tx_range_with_cursor(tx_range, &mut tx_cursor)?
                            .into_iter()
                            .map(Into::into)
                            .collect(),
                    ))
                };
            }
        }
        Ok(None)
    }

    fn transactions_by_block_range(
        &self,
        range: impl RangeBounds<BlockNumber>,
    ) -> ProviderResult<Vec<Vec<TransactionSigned>>> {
        let mut tx_cursor = self.tx.cursor_read::<tables::Transactions>()?;
        let mut results = Vec::new();
        let mut body_cursor = self.tx.cursor_read::<tables::BlockBodyIndices>()?;
        for entry in body_cursor.walk_range(range)? {
            let (_, body) = entry?;
            let tx_num_range = body.tx_num_range();
            if tx_num_range.is_empty() {
                results.push(Vec::new());
            } else {
                results.push(
                    self.transactions_by_tx_range_with_cursor(tx_num_range, &mut tx_cursor)?
                        .into_iter()
                        .map(Into::into)
                        .collect(),
                );
            }
        }
        Ok(results)
    }

    fn transactions_by_tx_range(
        &self,
        range: impl RangeBounds<TxNumber>,
    ) -> ProviderResult<Vec<TransactionSignedNoHash>> {
        self.transactions_by_tx_range_with_cursor(
            range,
            &mut self.tx.cursor_read::<tables::Transactions>()?,
        )
    }

    fn senders_by_tx_range(
        &self,
        range: impl RangeBounds<TxNumber>,
    ) -> ProviderResult<Vec<Address>> {
        self.cursor_read_collect::<tables::TransactionSenders>(range).map_err(Into::into)
    }

    fn transaction_sender(&self, id: TxNumber) -> ProviderResult<Option<Address>> {
        Ok(self.tx.get::<tables::TransactionSenders>(id)?)
    }
}

impl<TX: DbTx> ReceiptProvider for DatabaseProvider<TX> {
    fn receipt(&self, id: TxNumber) -> ProviderResult<Option<Receipt>> {
        self.static_file_provider.get_with_static_file_or_database(
            StaticFileSegment::Receipts,
            id,
            |static_file| static_file.receipt(id),
            || Ok(self.tx.get::<tables::Receipts>(id)?),
        )
    }

    fn receipt_by_hash(&self, hash: TxHash) -> ProviderResult<Option<Receipt>> {
        if let Some(id) = self.transaction_id(hash)? {
            self.receipt(id)
        } else {
            Ok(None)
        }
    }

    fn receipts_by_block(&self, block: BlockHashOrNumber) -> ProviderResult<Option<Vec<Receipt>>> {
        if let Some(number) = self.convert_hash_or_number(block)? {
            if let Some(body) = self.block_body_indices(number)? {
                let tx_range = body.tx_num_range();
                return if tx_range.is_empty() {
                    Ok(Some(Vec::new()))
                } else {
                    self.receipts_by_tx_range(tx_range).map(Some)
                };
            }
        }
        Ok(None)
    }

    fn receipts_by_tx_range(
        &self,
        range: impl RangeBounds<TxNumber>,
    ) -> ProviderResult<Vec<Receipt>> {
        self.static_file_provider.get_range_with_static_file_or_database(
            StaticFileSegment::Receipts,
            to_range(range),
            |static_file, range, _| static_file.receipts_by_tx_range(range),
            |range, _| self.cursor_read_collect::<tables::Receipts>(range).map_err(Into::into),
            |_| true,
        )
    }
}

impl<TX: DbTx> WithdrawalsProvider for DatabaseProvider<TX> {
    fn withdrawals_by_block(
        &self,
        id: BlockHashOrNumber,
        timestamp: u64,
    ) -> ProviderResult<Option<Withdrawals>> {
        if self.chain_spec.is_shanghai_active_at_timestamp(timestamp) {
            if let Some(number) = self.convert_hash_or_number(id)? {
                // If we are past shanghai, then all blocks should have a withdrawal list, even if
                // empty
                let withdrawals = self
                    .tx
                    .get::<tables::BlockWithdrawals>(number)
                    .map(|w| w.map(|w| w.withdrawals))?
                    .unwrap_or_default();
                return Ok(Some(withdrawals));
            }
        }
        Ok(None)
    }

    fn latest_withdrawal(&self) -> ProviderResult<Option<Withdrawal>> {
        let latest_block_withdrawal = self.tx.cursor_read::<tables::BlockWithdrawals>()?.last()?;
        Ok(latest_block_withdrawal
            .and_then(|(_, mut block_withdrawal)| block_withdrawal.withdrawals.pop()))
    }
}

impl<TX: DbTx> RequestsProvider for DatabaseProvider<TX> {
    fn requests_by_block(
        &self,
        id: BlockHashOrNumber,
        timestamp: u64,
    ) -> ProviderResult<Option<Requests>> {
        if self.chain_spec.is_prague_active_at_timestamp(timestamp) {
            if let Some(number) = self.convert_hash_or_number(id)? {
                // If we are past Prague, then all blocks should have a requests list, even if
                // empty
                let requests = self.tx.get::<tables::BlockRequests>(number)?.unwrap_or_default();
                return Ok(Some(requests));
            }
        }
        Ok(None)
    }
}

impl<TX: DbTx> EvmEnvProvider for DatabaseProvider<TX> {
    fn fill_env_at<EvmConfig>(
        &self,
        cfg: &mut CfgEnvWithHandlerCfg,
        block_env: &mut BlockEnv,
        at: BlockHashOrNumber,
        evm_config: EvmConfig,
    ) -> ProviderResult<()>
    where
        EvmConfig: ConfigureEvmEnv,
    {
        let hash = self.convert_number(at)?.ok_or(ProviderError::HeaderNotFound(at))?;
        let header = self.header(&hash)?.ok_or(ProviderError::HeaderNotFound(at))?;
        self.fill_env_with_header(cfg, block_env, &header, evm_config)
    }

    fn fill_env_with_header<EvmConfig>(
        &self,
        cfg: &mut CfgEnvWithHandlerCfg,
        block_env: &mut BlockEnv,
        header: &Header,
        evm_config: EvmConfig,
    ) -> ProviderResult<()>
    where
        EvmConfig: ConfigureEvmEnv,
    {
        let total_difficulty = self
            .header_td_by_number(header.number)?
            .ok_or_else(|| ProviderError::HeaderNotFound(header.number.into()))?;
        evm_config.fill_cfg_and_block_env(
            cfg,
            block_env,
            &self.chain_spec,
            header,
            total_difficulty,
        );
        Ok(())
    }

    fn fill_cfg_env_at<EvmConfig>(
        &self,
        cfg: &mut CfgEnvWithHandlerCfg,
        at: BlockHashOrNumber,
        evm_config: EvmConfig,
    ) -> ProviderResult<()>
    where
        EvmConfig: ConfigureEvmEnv,
    {
        let hash = self.convert_number(at)?.ok_or(ProviderError::HeaderNotFound(at))?;
        let header = self.header(&hash)?.ok_or(ProviderError::HeaderNotFound(at))?;
        self.fill_cfg_env_with_header(cfg, &header, evm_config)
    }

    fn fill_cfg_env_with_header<EvmConfig>(
        &self,
        cfg: &mut CfgEnvWithHandlerCfg,
        header: &Header,
        evm_config: EvmConfig,
    ) -> ProviderResult<()>
    where
        EvmConfig: ConfigureEvmEnv,
    {
        let total_difficulty = self
            .header_td_by_number(header.number)?
            .ok_or_else(|| ProviderError::HeaderNotFound(header.number.into()))?;
        evm_config.fill_cfg_env(cfg, &self.chain_spec, header, total_difficulty);
        Ok(())
    }
}

impl<TX: DbTx> StageCheckpointReader for DatabaseProvider<TX> {
    fn get_stage_checkpoint(&self, id: StageId) -> ProviderResult<Option<StageCheckpoint>> {
        Ok(self.tx.get::<tables::StageCheckpoints>(id.to_string())?)
    }

    /// Get stage checkpoint progress.
    fn get_stage_checkpoint_progress(&self, id: StageId) -> ProviderResult<Option<Vec<u8>>> {
        Ok(self.tx.get::<tables::StageCheckpointProgresses>(id.to_string())?)
    }
}

impl<TX: DbTxMut> StageCheckpointWriter for DatabaseProvider<TX> {
    /// Save stage checkpoint.
    fn save_stage_checkpoint(
        &self,
        id: StageId,
        checkpoint: StageCheckpoint,
    ) -> ProviderResult<()> {
        Ok(self.tx.put::<tables::StageCheckpoints>(id.to_string(), checkpoint)?)
    }

    /// Save stage checkpoint progress.
    fn save_stage_checkpoint_progress(
        &self,
        id: StageId,
        checkpoint: Vec<u8>,
    ) -> ProviderResult<()> {
        Ok(self.tx.put::<tables::StageCheckpointProgresses>(id.to_string(), checkpoint)?)
    }

    fn update_pipeline_stages(
        &self,
        block_number: BlockNumber,
        drop_stage_checkpoint: bool,
    ) -> ProviderResult<()> {
        // iterate over all existing stages in the table and update its progress.
        let mut cursor = self.tx.cursor_write::<tables::StageCheckpoints>()?;
        for stage_id in StageId::ALL {
            let (_, checkpoint) = cursor.seek_exact(stage_id.to_string())?.unwrap_or_default();
            cursor.upsert(
                stage_id.to_string(),
                StageCheckpoint {
                    block_number,
                    ..if drop_stage_checkpoint { Default::default() } else { checkpoint }
                },
            )?;
        }

        Ok(())
    }
}

impl<TX: DbTx> StorageReader for DatabaseProvider<TX> {
    fn plain_state_storages(
        &self,
        addresses_with_keys: impl IntoIterator<Item = (Address, impl IntoIterator<Item = B256>)>,
    ) -> ProviderResult<Vec<(Address, Vec<StorageEntry>)>> {
        let mut plain_storage = self.tx.cursor_dup_read::<tables::PlainStorageState>()?;

        addresses_with_keys
            .into_iter()
            .map(|(address, storage)| {
                storage
                    .into_iter()
                    .map(|key| -> ProviderResult<_> {
                        Ok(plain_storage
                            .seek_by_key_subkey(address, key)?
                            .filter(|v| v.key == key)
                            .unwrap_or_else(|| StorageEntry { key, value: Default::default() }))
                    })
                    .collect::<ProviderResult<Vec<_>>>()
                    .map(|storage| (address, storage))
            })
            .collect::<ProviderResult<Vec<(_, _)>>>()
    }

    fn changed_storages_with_range(
        &self,
        range: RangeInclusive<BlockNumber>,
    ) -> ProviderResult<BTreeMap<Address, BTreeSet<B256>>> {
        self.tx
            .cursor_read::<tables::StorageChangeSets>()?
            .walk_range(BlockNumberAddress::range(range))?
            // fold all storages and save its old state so we can remove it from HashedStorage
            // it is needed as it is dup table.
            .try_fold(BTreeMap::new(), |mut accounts: BTreeMap<Address, BTreeSet<B256>>, entry| {
                let (BlockNumberAddress((_, address)), storage_entry) = entry?;
                accounts.entry(address).or_default().insert(storage_entry.key);
                Ok(accounts)
            })
    }

    fn changed_storages_and_blocks_with_range(
        &self,
        range: RangeInclusive<BlockNumber>,
    ) -> ProviderResult<BTreeMap<(Address, B256), Vec<u64>>> {
        let mut changeset_cursor = self.tx.cursor_read::<tables::StorageChangeSets>()?;

        let storage_changeset_lists =
            changeset_cursor.walk_range(BlockNumberAddress::range(range))?.try_fold(
                BTreeMap::new(),
                |mut storages: BTreeMap<(Address, B256), Vec<u64>>, entry| -> ProviderResult<_> {
                    let (index, storage) = entry?;
                    storages
                        .entry((index.address(), storage.key))
                        .or_default()
                        .push(index.block_number());
                    Ok(storages)
                },
            )?;

        Ok(storage_changeset_lists)
    }
}

impl<TX: DbTxMut + DbTx> HashingWriter for DatabaseProvider<TX> {
    fn unwind_account_hashing(
        &self,
        range: RangeInclusive<BlockNumber>,
    ) -> ProviderResult<BTreeMap<B256, Option<Account>>> {
        // Aggregate all block changesets and make a list of accounts that have been changed.
        // Note that collecting and then reversing the order is necessary to ensure that the
        // changes are applied in the correct order.
        let hashed_accounts = self
            .tx
            .cursor_read::<tables::AccountChangeSets>()?
            .walk_range(range)?
            .map(|entry| entry.map(|(_, e)| (keccak256(e.address), e.info)))
            .collect::<Result<Vec<_>, _>>()?
            .into_iter()
            .rev()
            .collect::<BTreeMap<_, _>>();

        // Apply values to HashedState, and remove the account if it's None.
        let mut hashed_accounts_cursor = self.tx.cursor_write::<tables::HashedAccounts>()?;
        for (hashed_address, account) in &hashed_accounts {
            if let Some(account) = account {
                hashed_accounts_cursor.upsert(*hashed_address, *account)?;
            } else if hashed_accounts_cursor.seek_exact(*hashed_address)?.is_some() {
                hashed_accounts_cursor.delete_current()?;
            }
        }

        Ok(hashed_accounts)
    }

    fn insert_account_for_hashing(
        &self,
        accounts: impl IntoIterator<Item = (Address, Option<Account>)>,
    ) -> ProviderResult<BTreeMap<B256, Option<Account>>> {
        let mut hashed_accounts_cursor = self.tx.cursor_write::<tables::HashedAccounts>()?;
        let hashed_accounts =
            accounts.into_iter().map(|(ad, ac)| (keccak256(ad), ac)).collect::<BTreeMap<_, _>>();
        for (hashed_address, account) in &hashed_accounts {
            if let Some(account) = account {
                hashed_accounts_cursor.upsert(*hashed_address, *account)?;
            } else if hashed_accounts_cursor.seek_exact(*hashed_address)?.is_some() {
                hashed_accounts_cursor.delete_current()?;
            }
        }
        Ok(hashed_accounts)
    }

    fn unwind_storage_hashing(
        &self,
        range: Range<BlockNumberAddress>,
    ) -> ProviderResult<HashMap<B256, BTreeSet<B256>>> {
        // Aggregate all block changesets and make list of accounts that have been changed.
        let mut changesets = self.tx.cursor_read::<tables::StorageChangeSets>()?;
        let mut hashed_storages = changesets
            .walk_range(range)?
            .map(|entry| {
                entry.map(|(BlockNumberAddress((_, address)), storage_entry)| {
                    (keccak256(address), keccak256(storage_entry.key), storage_entry.value)
                })
            })
            .collect::<Result<Vec<_>, _>>()?;
        hashed_storages.sort_by_key(|(ha, hk, _)| (*ha, *hk));

        // Apply values to HashedState, and remove the account if it's None.
        let mut hashed_storage_keys: HashMap<B256, BTreeSet<B256>> = HashMap::new();
        let mut hashed_storage = self.tx.cursor_dup_write::<tables::HashedStorages>()?;
        for (hashed_address, key, value) in hashed_storages.into_iter().rev() {
            hashed_storage_keys.entry(hashed_address).or_default().insert(key);

            if hashed_storage
                .seek_by_key_subkey(hashed_address, key)?
                .filter(|entry| entry.key == key)
                .is_some()
            {
                hashed_storage.delete_current()?;
            }

            if value != U256::ZERO {
                hashed_storage.upsert(hashed_address, StorageEntry { key, value })?;
            }
        }
        Ok(hashed_storage_keys)
    }

    fn insert_storage_for_hashing(
        &self,
        storages: impl IntoIterator<Item = (Address, impl IntoIterator<Item = StorageEntry>)>,
    ) -> ProviderResult<HashMap<B256, BTreeSet<B256>>> {
        // hash values
        let hashed_storages =
            storages.into_iter().fold(BTreeMap::new(), |mut map, (address, storage)| {
                let storage = storage.into_iter().fold(BTreeMap::new(), |mut map, entry| {
                    map.insert(keccak256(entry.key), entry.value);
                    map
                });
                map.insert(keccak256(address), storage);
                map
            });

        let hashed_storage_keys =
            HashMap::from_iter(hashed_storages.iter().map(|(hashed_address, entries)| {
                (*hashed_address, BTreeSet::from_iter(entries.keys().copied()))
            }));

        let mut hashed_storage_cursor = self.tx.cursor_dup_write::<tables::HashedStorages>()?;
        // Hash the address and key and apply them to HashedStorage (if Storage is None
        // just remove it);
        hashed_storages.into_iter().try_for_each(|(hashed_address, storage)| {
            storage.into_iter().try_for_each(|(key, value)| -> ProviderResult<()> {
                if hashed_storage_cursor
                    .seek_by_key_subkey(hashed_address, key)?
                    .filter(|entry| entry.key == key)
                    .is_some()
                {
                    hashed_storage_cursor.delete_current()?;
                }

                if value != U256::ZERO {
                    hashed_storage_cursor.upsert(hashed_address, StorageEntry { key, value })?;
                }
                Ok(())
            })
        })?;

        Ok(hashed_storage_keys)
    }

    fn insert_hashes(
        &self,
        range: RangeInclusive<BlockNumber>,
        end_block_hash: B256,
        expected_state_root: B256,
    ) -> ProviderResult<()> {
        // Initialize prefix sets.
        let mut account_prefix_set = PrefixSetMut::default();
        let mut storage_prefix_sets: HashMap<B256, PrefixSetMut> = HashMap::default();
        let mut destroyed_accounts = HashSet::default();

        let mut durations_recorder = metrics::DurationsRecorder::default();

        // storage hashing stage
        {
            let lists = self.changed_storages_with_range(range.clone())?;
            let storages = self.plain_state_storages(lists)?;
            let storage_entries = self.insert_storage_for_hashing(storages)?;
            for (hashed_address, hashed_slots) in storage_entries {
                account_prefix_set.insert(Nibbles::unpack(hashed_address));
                for slot in hashed_slots {
                    storage_prefix_sets
                        .entry(hashed_address)
                        .or_default()
                        .insert(Nibbles::unpack(slot));
                }
            }
        }
        durations_recorder.record_relative(metrics::Action::InsertStorageHashing);

        // account hashing stage
        {
            let lists = self.changed_accounts_with_range(range.clone())?;
            let accounts = self.basic_accounts(lists)?;
            let hashed_addresses = self.insert_account_for_hashing(accounts)?;
            for (hashed_address, account) in hashed_addresses {
                account_prefix_set.insert(Nibbles::unpack(hashed_address));
                if account.is_none() {
                    destroyed_accounts.insert(hashed_address);
                }
            }
        }
        durations_recorder.record_relative(metrics::Action::InsertAccountHashing);

        // merkle tree
        {
            // This is the same as `StateRoot::incremental_root_with_updates`, only the prefix sets
            // are pre-loaded.
            let prefix_sets = TriePrefixSets {
                account_prefix_set: account_prefix_set.freeze(),
                storage_prefix_sets: storage_prefix_sets
                    .into_iter()
                    .map(|(k, v)| (k, v.freeze()))
                    .collect(),
                destroyed_accounts,
            };
            let (state_root, trie_updates) = StateRoot::from_tx(&self.tx)
                .with_prefix_sets(prefix_sets)
                .root_with_updates()
                .map_err(Into::<reth_db::DatabaseError>::into)?;
            if state_root != expected_state_root {
                return Err(ProviderError::StateRootMismatch(Box::new(RootMismatch {
                    root: GotExpected { got: state_root, expected: expected_state_root },
                    block_number: *range.end(),
                    block_hash: end_block_hash,
                })));
            }
            trie_updates.write_to_database(&self.tx)?;
        }
        durations_recorder.record_relative(metrics::Action::InsertMerkleTree);

        debug!(target: "providers::db", ?range, actions = ?durations_recorder.actions, "Inserted hashes");

        Ok(())
    }
}

impl<TX: DbTxMut + DbTx> HistoryWriter for DatabaseProvider<TX> {
    fn unwind_account_history_indices(
        &self,
        range: RangeInclusive<BlockNumber>,
    ) -> ProviderResult<usize> {
        let mut last_indices = self
            .tx
            .cursor_read::<tables::AccountChangeSets>()?
            .walk_range(range)?
            .map(|entry| entry.map(|(index, account)| (account.address, index)))
            .collect::<Result<Vec<_>, _>>()?;
        last_indices.sort_by_key(|(a, _)| *a);

        // Unwind the account history index.
        let mut cursor = self.tx.cursor_write::<tables::AccountsHistory>()?;
        for &(address, rem_index) in &last_indices {
            let partial_shard = unwind_history_shards::<_, tables::AccountsHistory, _>(
                &mut cursor,
                ShardedKey::last(address),
                rem_index,
                |sharded_key| sharded_key.key == address,
            )?;

            // Check the last returned partial shard.
            // If it's not empty, the shard needs to be reinserted.
            if !partial_shard.is_empty() {
                cursor.insert(
                    ShardedKey::last(address),
                    BlockNumberList::new_pre_sorted(partial_shard),
                )?;
            }
        }

        let changesets = last_indices.len();
        Ok(changesets)
    }

    fn insert_account_history_index(
        &self,
        account_transitions: BTreeMap<Address, Vec<u64>>,
    ) -> ProviderResult<()> {
        self.append_history_index::<_, tables::AccountsHistory>(
            account_transitions,
            ShardedKey::new,
        )
    }

    fn unwind_storage_history_indices(
        &self,
        range: Range<BlockNumberAddress>,
    ) -> ProviderResult<usize> {
        let mut storage_changesets = self
            .tx
            .cursor_read::<tables::StorageChangeSets>()?
            .walk_range(range)?
            .map(|entry| {
                entry.map(|(BlockNumberAddress((bn, address)), storage)| (address, storage.key, bn))
            })
            .collect::<Result<Vec<_>, _>>()?;
        storage_changesets.sort_by_key(|(address, key, _)| (*address, *key));

        let mut cursor = self.tx.cursor_write::<tables::StoragesHistory>()?;
        for &(address, storage_key, rem_index) in &storage_changesets {
            let partial_shard = unwind_history_shards::<_, tables::StoragesHistory, _>(
                &mut cursor,
                StorageShardedKey::last(address, storage_key),
                rem_index,
                |storage_sharded_key| {
                    storage_sharded_key.address == address
                        && storage_sharded_key.sharded_key.key == storage_key
                },
            )?;

            // Check the last returned partial shard.
            // If it's not empty, the shard needs to be reinserted.
            if !partial_shard.is_empty() {
                cursor.insert(
                    StorageShardedKey::last(address, storage_key),
                    BlockNumberList::new_pre_sorted(partial_shard),
                )?;
            }
        }

        let changesets = storage_changesets.len();
        Ok(changesets)
    }

    fn insert_storage_history_index(
        &self,
        storage_transitions: BTreeMap<(Address, B256), Vec<u64>>,
    ) -> ProviderResult<()> {
        self.append_history_index::<_, tables::StoragesHistory>(
            storage_transitions,
            |(address, storage_key), highest_block_number| {
                StorageShardedKey::new(address, storage_key, highest_block_number)
            },
        )
    }

    fn update_history_indices(&self, range: RangeInclusive<BlockNumber>) -> ProviderResult<()> {
        // account history stage
        {
            let indices = self.changed_accounts_and_blocks_with_range(range.clone())?;
            self.insert_account_history_index(indices)?;
        }

        // storage history stage
        {
            let indices = self.changed_storages_and_blocks_with_range(range)?;
            self.insert_storage_history_index(indices)?;
        }

        Ok(())
    }
}

impl<TX: DbTxMut + DbTx> BlockExecutionWriter for DatabaseProvider<TX> {
    /// Return range of blocks and its execution result
    fn get_or_take_block_and_execution_range<const TAKE: bool>(
        &self,
        range: RangeInclusive<BlockNumber>,
    ) -> ProviderResult<Chain> {
        if TAKE {
            let storage_range = BlockNumberAddress::range(range.clone());

            // Unwind account hashes. Add changed accounts to account prefix set.
            let hashed_addresses = self.unwind_account_hashing(range.clone())?;
            let mut account_prefix_set = PrefixSetMut::with_capacity(hashed_addresses.len());
            let mut destroyed_accounts = HashSet::default();
            for (hashed_address, account) in hashed_addresses {
                account_prefix_set.insert(Nibbles::unpack(hashed_address));
                if account.is_none() {
                    destroyed_accounts.insert(hashed_address);
                }
            }

            // Unwind account history indices.
            self.unwind_account_history_indices(range.clone())?;

            // Unwind storage hashes. Add changed account and storage keys to corresponding prefix
            // sets.
            let mut storage_prefix_sets = HashMap::<B256, PrefixSet>::default();
            let storage_entries = self.unwind_storage_hashing(storage_range.clone())?;
            for (hashed_address, hashed_slots) in storage_entries {
                account_prefix_set.insert(Nibbles::unpack(hashed_address));
                let mut storage_prefix_set = PrefixSetMut::with_capacity(hashed_slots.len());
                for slot in hashed_slots {
                    storage_prefix_set.insert(Nibbles::unpack(slot));
                }
                storage_prefix_sets.insert(hashed_address, storage_prefix_set.freeze());
            }

            // Unwind storage history indices.
            self.unwind_storage_history_indices(storage_range)?;

            // Calculate the reverted merkle root.
            // This is the same as `StateRoot::incremental_root_with_updates`, only the prefix sets
            // are pre-loaded.
            let prefix_sets = TriePrefixSets {
                account_prefix_set: account_prefix_set.freeze(),
                storage_prefix_sets,
                destroyed_accounts,
            };
            let (new_state_root, trie_updates) = StateRoot::from_tx(&self.tx)
                .with_prefix_sets(prefix_sets)
                .root_with_updates()
                .map_err(Into::<reth_db::DatabaseError>::into)?;

            let parent_number = range.start().saturating_sub(1);
            let parent_state_root = self
                .header_by_number(parent_number)?
                .ok_or_else(|| ProviderError::HeaderNotFound(parent_number.into()))?
                .state_root;

            // state root should be always correct as we are reverting state.
            // but for sake of double verification we will check it again.
            if new_state_root != parent_state_root {
                let parent_hash = self
                    .block_hash(parent_number)?
                    .ok_or_else(|| ProviderError::HeaderNotFound(parent_number.into()))?;
                return Err(ProviderError::UnwindStateRootMismatch(Box::new(RootMismatch {
                    root: GotExpected { got: new_state_root, expected: parent_state_root },
                    block_number: parent_number,
                    block_hash: parent_hash,
                })));
            }
            trie_updates.write_to_database(&self.tx)?;
        }

        // get blocks
        let blocks = self.get_take_block_range::<TAKE>(range.clone())?;
        let unwind_to = blocks.first().map(|b| b.number.saturating_sub(1));
        // get execution res
        let execution_state = self.unwind_or_peek_state::<TAKE>(range.clone())?;

        // remove block bodies it is needed for both get block range and get block execution results
        // that is why it is deleted afterwards.
        if TAKE {
            // rm block bodies
            self.get_or_take::<tables::BlockBodyIndices, TAKE>(range)?;

            // Update pipeline progress
            if let Some(fork_number) = unwind_to {
                self.update_pipeline_stages(fork_number, true)?;
            }
        }

        Ok(Chain::new(blocks, execution_state, None))
    }
}

impl<TX: DbTxMut + DbTx> BlockWriter for DatabaseProvider<TX> {
    fn insert_block(
        &self,
        block: SealedBlockWithSenders,
    ) -> ProviderResult<StoredBlockBodyIndices> {
        let block_number = block.number;

        let mut durations_recorder = metrics::DurationsRecorder::default();

        self.tx.put::<tables::CanonicalHeaders>(block_number, block.hash())?;
        durations_recorder.record_relative(metrics::Action::InsertCanonicalHeaders);

        // Put header with canonical hashes.
        self.tx.put::<tables::Headers>(block_number, block.header.as_ref().clone())?;
        durations_recorder.record_relative(metrics::Action::InsertHeaders);

        self.tx.put::<tables::HeaderNumbers>(block.hash(), block_number)?;
        durations_recorder.record_relative(metrics::Action::InsertHeaderNumbers);

        // total difficulty
        let ttd = if block_number == 0 {
            block.difficulty
        } else {
            let parent_block_number = block_number - 1;
            let parent_ttd = self.header_td_by_number(parent_block_number)?.unwrap_or_default();
            durations_recorder.record_relative(metrics::Action::GetParentTD);
            parent_ttd + block.difficulty
        };

        self.tx.put::<tables::HeaderTerminalDifficulties>(block_number, ttd.into())?;
        durations_recorder.record_relative(metrics::Action::InsertHeaderTerminalDifficulties);

        // insert body ommers data
        if !block.ommers.is_empty() {
            self.tx.put::<tables::BlockOmmers>(
                block_number,
                StoredBlockOmmers { ommers: block.block.ommers },
            )?;
            durations_recorder.record_relative(metrics::Action::InsertBlockOmmers);
        }

        let mut next_tx_num = self
            .tx
            .cursor_read::<tables::TransactionBlocks>()?
            .last()?
            .map(|(n, _)| n + 1)
            .unwrap_or_default();
        durations_recorder.record_relative(metrics::Action::GetNextTxNum);
        let first_tx_num = next_tx_num;

        let tx_count = block.block.body.len() as u64;

        // Ensures we have all the senders for the block's transactions.
        let mut tx_senders_elapsed = Duration::default();
        let mut transactions_elapsed = Duration::default();
        let mut tx_hash_numbers_elapsed = Duration::default();

        for (transaction, sender) in block.block.body.into_iter().zip(block.senders.iter()) {
            let hash = transaction.hash();

            if self
                .prune_modes
                .sender_recovery
                .as_ref()
                .filter(|prune_mode| prune_mode.is_full())
                .is_none()
            {
                let start = Instant::now();
                self.tx.put::<tables::TransactionSenders>(next_tx_num, *sender)?;
                tx_senders_elapsed += start.elapsed();
            }

            let start = Instant::now();
            self.tx.put::<tables::Transactions>(next_tx_num, transaction.into())?;
            let elapsed = start.elapsed();
            if elapsed > Duration::from_secs(1) {
                warn!(
                    target: "providers::db",
                    ?block_number,
                    tx_num = %next_tx_num,
                    hash = %hash,
                    ?elapsed,
                    "Transaction insertion took too long"
                );
            }
            transactions_elapsed += elapsed;

            if self
                .prune_modes
                .transaction_lookup
                .filter(|prune_mode| prune_mode.is_full())
                .is_none()
            {
                let start = Instant::now();
                self.tx.put::<tables::TransactionHashNumbers>(hash, next_tx_num)?;
                tx_hash_numbers_elapsed += start.elapsed();
            }
            next_tx_num += 1;
        }
        durations_recorder
            .record_duration(metrics::Action::InsertTransactionSenders, tx_senders_elapsed);
        durations_recorder
            .record_duration(metrics::Action::InsertTransactions, transactions_elapsed);
        durations_recorder.record_duration(
            metrics::Action::InsertTransactionHashNumbers,
            tx_hash_numbers_elapsed,
        );

        if let Some(withdrawals) = block.block.withdrawals {
            if !withdrawals.is_empty() {
                self.tx.put::<tables::BlockWithdrawals>(
                    block_number,
                    StoredBlockWithdrawals { withdrawals },
                )?;
                durations_recorder.record_relative(metrics::Action::InsertBlockWithdrawals);
            }
        }

        if let Some(requests) = block.block.requests {
            if !requests.0.is_empty() {
                self.tx.put::<tables::BlockRequests>(block_number, requests)?;
                durations_recorder.record_relative(metrics::Action::InsertBlockRequests);
            }
        }

        let block_indices = StoredBlockBodyIndices { first_tx_num, tx_count };
        self.tx.put::<tables::BlockBodyIndices>(block_number, block_indices.clone())?;
        durations_recorder.record_relative(metrics::Action::InsertBlockBodyIndices);

        if !block_indices.is_empty() {
            self.tx.put::<tables::TransactionBlocks>(block_indices.last_tx_num(), block_number)?;
            durations_recorder.record_relative(metrics::Action::InsertTransactionBlocks);
        }

        debug!(
            target: "providers::db",
            ?block_number,
            actions = ?durations_recorder.actions,
            "Inserted block"
        );

        Ok(block_indices)
    }

    fn append_blocks_with_state(
        &self,
        blocks: Vec<SealedBlockWithSenders>,
        execution_outcome: ExecutionOutcome,
        hashed_state: HashedPostState,
        trie_updates: TrieUpdates,
    ) -> ProviderResult<()> {
        if blocks.is_empty() {
            debug!(target: "providers::db", "Attempted to append empty block range");
            return Ok(());
        }

        let first_number = blocks.first().unwrap().number;

        let last = blocks.last().unwrap();
        let last_block_number = last.number;

        let mut durations_recorder = metrics::DurationsRecorder::default();

        // Insert the blocks
        for block in blocks {
            self.insert_block(block)?;
            durations_recorder.record_relative(metrics::Action::InsertBlock);
        }

        // Write state and changesets to the database.
        // Must be written after blocks because of the receipt lookup.
        execution_outcome.write_to_storage(self.tx_ref(), None, OriginalValuesKnown::No)?;
        durations_recorder.record_relative(metrics::Action::InsertState);

        // insert hashes and intermediate merkle nodes
        {
            HashedStateChanges(hashed_state).write_to_db(&self.tx)?;
            trie_updates.write_to_database(&self.tx)?;
        }
        durations_recorder.record_relative(metrics::Action::InsertHashes);

        self.update_history_indices(first_number..=last_block_number)?;
        durations_recorder.record_relative(metrics::Action::InsertHistoryIndices);

        // Update pipeline progress
        self.update_pipeline_stages(last_block_number, false)?;
        durations_recorder.record_relative(metrics::Action::UpdatePipelineStages);

        debug!(target: "providers::db", range = ?first_number..=last_block_number, actions = ?durations_recorder.actions, "Appended blocks");

        Ok(())
    }
}

impl<TX: DbTx> PruneCheckpointReader for DatabaseProvider<TX> {
    fn get_prune_checkpoint(
        &self,
        segment: PruneSegment,
    ) -> ProviderResult<Option<PruneCheckpoint>> {
        Ok(self.tx.get::<tables::PruneCheckpoints>(segment)?)
    }
}

impl<TX: DbTxMut> PruneCheckpointWriter for DatabaseProvider<TX> {
    fn save_prune_checkpoint(
        &self,
        segment: PruneSegment,
        checkpoint: PruneCheckpoint,
    ) -> ProviderResult<()> {
        Ok(self.tx.put::<tables::PruneCheckpoints>(segment, checkpoint)?)
    }
}

impl<TX: DbTx> StatsReader for DatabaseProvider<TX> {
    fn count_entries<T: Table>(&self) -> ProviderResult<usize> {
        let db_entries = self.tx.entries::<T>()?;
        let static_file_entries = match self.static_file_provider.count_entries::<T>() {
            Ok(entries) => entries,
            Err(ProviderError::UnsupportedProvider) => 0,
            Err(err) => return Err(err),
        };

        Ok(db_entries + static_file_entries)
    }
}

impl<TX: DbTx> FinalizedBlockReader for DatabaseProvider<TX> {
    fn last_finalized_block_number(&self) -> ProviderResult<BlockNumber> {
        let mut finalized_blocks = self
            .tx
            .cursor_read::<tables::ChainState>()?
            .walk(Some(tables::ChainStateKey::LastFinalizedBlock))?
            .take(1)
            .collect::<Result<BTreeMap<tables::ChainStateKey, BlockNumber>, _>>()?;

        let last_finalized_block_number = finalized_blocks
            .pop_first()
            .unwrap_or((tables::ChainStateKey::LastFinalizedBlock, 0_u64));
        Ok(last_finalized_block_number.1)
    }
}

impl<TX: DbTxMut> FinalizedBlockWriter for DatabaseProvider<TX> {
    fn save_finalized_block_number(&self, block_number: BlockNumber) -> ProviderResult<()> {
        Ok(self
            .tx
            .put::<tables::ChainState>(tables::ChainStateKey::LastFinalizedBlock, block_number)?)
    }
}

fn range_size_hint(range: &impl RangeBounds<TxNumber>) -> Option<usize> {
    let start = match range.start_bound().cloned() {
        Bound::Included(start) => start,
        Bound::Excluded(start) => start.checked_add(1)?,
        Bound::Unbounded => 0,
    };
    let end = match range.end_bound().cloned() {
        Bound::Included(end) => end.saturating_add(1),
        Bound::Excluded(end) => end,
        Bound::Unbounded => return None,
    };
    end.checked_sub(start).map(|x| x as _)
}<|MERGE_RESOLUTION|>--- conflicted
+++ resolved
@@ -1533,82 +1533,6 @@
     }
 }
 
-<<<<<<< HEAD
-impl<Tx: DbTx> DatabaseProvider<Tx> {
-    fn process_block_range<F, R>(
-        &self,
-        range: RangeInclusive<BlockNumber>,
-        mut assemble_block: F,
-    ) -> ProviderResult<Vec<R>>
-    where
-        F: FnMut(
-            Range<TxNumber>,
-            Header,
-            Vec<Header>,
-            Option<Withdrawals>,
-            Option<Requests>,
-        ) -> ProviderResult<R>,
-    {
-        if range.is_empty() {
-            return Ok(Vec::new());
-        }
-
-        let len = range.end().saturating_sub(*range.start()) as usize;
-        let mut blocks = Vec::with_capacity(len);
-
-        let headers = self.headers_range(range)?;
-        let mut ommers_cursor = self.tx.cursor_read::<tables::BlockOmmers>()?;
-        let mut withdrawals_cursor = self.tx.cursor_read::<tables::BlockWithdrawals>()?;
-        let mut requests_cursor = self.tx.cursor_read::<tables::BlockRequests>()?;
-        let mut block_body_cursor = self.tx.cursor_read::<tables::BlockBodyIndices>()?;
-
-        for header in headers {
-            // If the body indices are not found, this means that the transactions either do
-            // not exist in the database yet, or they do exit but are
-            // not indexed. If they exist but are not indexed, we don't
-            // have enough information to return the block anyways, so
-            // we skip the block.
-            if let Some((_, block_body_indices)) = block_body_cursor.seek_exact(header.number)? {
-                let tx_range = block_body_indices.tx_num_range();
-
-                // If we are past shanghai, then all blocks should have a withdrawal list,
-                // even if empty
-                let withdrawals =
-                    if self.chain_spec.is_shanghai_active_at_timestamp(header.timestamp) {
-                        Some(
-                            withdrawals_cursor
-                                .seek_exact(header.number)?
-                                .map(|(_, w)| w.withdrawals)
-                                .unwrap_or_default(),
-                        )
-                    } else {
-                        None
-                    };
-                let requests = if self.chain_spec.is_prague_active_at_timestamp(header.timestamp) {
-                    Some(requests_cursor.seek_exact(header.number)?.unwrap_or_default().1)
-                } else {
-                    None
-                };
-                let ommers =
-                    if self.chain_spec.final_paris_total_difficulty(header.number).is_some() {
-                        Vec::new()
-                    } else {
-                        ommers_cursor
-                            .seek_exact(header.number)?
-                            .map(|(_, o)| o.ommers)
-                            .unwrap_or_default()
-                    };
-                if let Ok(b) = assemble_block(tx_range, header, ommers, withdrawals, requests) {
-                    blocks.push(b);
-                }
-            }
-        }
-        Ok(blocks)
-    }
-}
-
-=======
->>>>>>> d5993937
 impl<TX: DbTx> BlockReader for DatabaseProvider<TX> {
     fn find_block_by_hash(&self, hash: B256, source: BlockSource) -> ProviderResult<Option<Block>> {
         if source.is_database() {
