--- conflicted
+++ resolved
@@ -1,63 +1,35 @@
 use std::{
-<<<<<<< HEAD
-=======
     collections::HashMap,
->>>>>>> 74ba71f7
     ops::{RangeBounds, RangeInclusive},
     sync::Arc,
 };
 
-<<<<<<< HEAD
-=======
 use reth_chain_state::{CanonStateNotifications, CanonStateSubscriptions};
->>>>>>> 74ba71f7
 use reth_chainspec::{ChainInfo, ChainSpec, MAINNET};
 use reth_db_api::models::{AccountBeforeTx, StoredBlockBodyIndices};
 use reth_evm::ConfigureEvmEnv;
 use reth_primitives::{
     Account, Address, Block, BlockHash, BlockHashOrNumber, BlockId, BlockNumber, BlockWithSenders,
-<<<<<<< HEAD
-    Bytecode, Header, Receipt, SealedBlock, SealedBlockWithSenders, SealedHeader, StorageKey,
-    StorageValue, TransactionMeta, TransactionSigned, TransactionSignedNoHash, TxHash, TxNumber,
-    Withdrawal, Withdrawals, B256, U256,
-=======
     Bytecode, Bytes, Header, Receipt, SealedBlock, SealedBlockWithSenders, SealedHeader,
     StorageKey, StorageValue, TransactionMeta, TransactionSigned, TransactionSignedNoHash, TxHash,
     TxNumber, Withdrawal, Withdrawals, B256, U256,
->>>>>>> 74ba71f7
 };
 use reth_prune_types::{PruneCheckpoint, PruneSegment};
 use reth_stages_types::{StageCheckpoint, StageId};
 use reth_storage_api::StateProofProvider;
 use reth_storage_errors::provider::ProviderResult;
-<<<<<<< HEAD
-use reth_trie::{updates::TrieUpdates, AccountProof};
-use revm::{
-    db::BundleState,
-    primitives::{BlockEnv, CfgEnvWithHandlerCfg},
-};
-=======
 use reth_trie::{updates::TrieUpdates, AccountProof, HashedPostState};
 use revm::primitives::{BlockEnv, CfgEnvWithHandlerCfg};
->>>>>>> 74ba71f7
 use tokio::sync::broadcast;
 
 use crate::{
     providers::StaticFileProvider,
     traits::{BlockSource, ReceiptProvider},
     AccountReader, BlockHashReader, BlockIdReader, BlockNumReader, BlockReader, BlockReaderIdExt,
-<<<<<<< HEAD
-    CanonStateNotifications, CanonStateSubscriptions, ChainSpecProvider, ChangeSetReader,
-    EvmEnvProvider, HeaderProvider, PruneCheckpointReader, ReceiptProviderIdExt, RequestsProvider,
-    StageCheckpointReader, StateProvider, StateProviderBox, StateProviderFactory,
-    StateRootProvider, StaticFileProviderFactory, TransactionVariant, TransactionsProvider,
-    WithdrawalsProvider,
-=======
     ChainSpecProvider, ChangeSetReader, EvmEnvProvider, HeaderProvider, PruneCheckpointReader,
     ReceiptProviderIdExt, RequestsProvider, StageCheckpointReader, StateProvider, StateProviderBox,
     StateProviderFactory, StateRootProvider, StaticFileProviderFactory, TransactionVariant,
     TransactionsProvider, WithdrawalsProvider,
->>>>>>> 74ba71f7
 };
 
 /// Supports various api interfaces for testing purposes.
@@ -527,13 +499,10 @@
     ) -> ProviderResult<Option<PruneCheckpoint>> {
         Ok(None)
     }
-<<<<<<< HEAD
-=======
 
     fn get_prune_checkpoints(&self) -> ProviderResult<Vec<(PruneSegment, PruneCheckpoint)>> {
         Ok(Vec::new())
     }
->>>>>>> 74ba71f7
 }
 
 impl StaticFileProviderFactory for NoopProvider {
@@ -546,4 +515,16 @@
     fn subscribe_to_canonical_state(&self) -> CanonStateNotifications {
         broadcast::channel(1).1
     }
+}
+
+impl StaticFileProviderFactory for NoopProvider {
+    fn static_file_provider(&self) -> StaticFileProvider {
+        StaticFileProvider::default()
+    }
+}
+
+impl CanonStateSubscriptions for NoopProvider {
+    fn subscribe_to_canonical_state(&self) -> CanonStateNotifications {
+        broadcast::channel(1).1
+    }
 }