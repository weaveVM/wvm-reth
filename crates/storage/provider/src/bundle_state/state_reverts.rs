--- conflicted
+++ resolved
@@ -1,103 +1,7 @@
-<<<<<<< HEAD
-use rayon::slice::ParallelSliceMut;
-use reth_db::tables;
-use reth_db_api::{
-    cursor::{DbCursorRO, DbDupCursorRO, DbDupCursorRW},
-    models::{AccountBeforeTx, BlockNumberAddress},
-    transaction::{DbTx, DbTxMut},
-};
-use reth_primitives::{BlockNumber, StorageEntry, B256, U256};
-use reth_storage_errors::db::DatabaseError;
-use revm::db::states::{PlainStateReverts, PlainStorageRevert, RevertToSlot};
-use std::iter::Peekable;
-
-/// Revert of the state.
-#[derive(Debug, Default)]
-pub struct StateReverts(pub PlainStateReverts);
-
-impl From<PlainStateReverts> for StateReverts {
-    fn from(revm: PlainStateReverts) -> Self {
-        Self(revm)
-    }
-}
-
-impl StateReverts {
-    /// Write reverts to database.
-    ///
-    /// `Note::` Reverts will delete all wiped storage from plain state.
-    pub fn write_to_db<TX: DbTxMut + DbTx>(
-        self,
-        tx: &TX,
-        first_block: BlockNumber,
-    ) -> Result<(), DatabaseError> {
-        // Write storage changes
-        tracing::trace!(target: "provider::reverts", "Writing storage changes");
-        let mut storages_cursor = tx.cursor_dup_write::<tables::PlainStorageState>()?;
-        let mut storage_changeset_cursor = tx.cursor_dup_write::<tables::StorageChangeSets>()?;
-        for (block_index, mut storage_changes) in self.0.storage.into_iter().enumerate() {
-            let block_number = first_block + block_index as BlockNumber;
-
-            tracing::trace!(target: "provider::reverts", block_number, "Writing block change");
-            // sort changes by address.
-            storage_changes.par_sort_unstable_by_key(|a| a.address);
-            for PlainStorageRevert { address, wiped, storage_revert } in storage_changes {
-                let storage_id = BlockNumberAddress((block_number, address));
-
-                let mut storage = storage_revert
-                    .into_iter()
-                    .map(|(k, v)| (B256::new(k.to_be_bytes()), v))
-                    .collect::<Vec<_>>();
-                // sort storage slots by key.
-                storage.par_sort_unstable_by_key(|a| a.0);
-
-                // If we are writing the primary storage wipe transition, the pre-existing plain
-                // storage state has to be taken from the database and written to storage history.
-                // See [StorageWipe::Primary] for more details.
-                let mut wiped_storage = Vec::new();
-                if wiped {
-                    tracing::trace!(target: "provider::reverts", ?address, "Wiping storage");
-                    if let Some((_, entry)) = storages_cursor.seek_exact(address)? {
-                        wiped_storage.push((entry.key, entry.value));
-                        while let Some(entry) = storages_cursor.next_dup_val()? {
-                            wiped_storage.push((entry.key, entry.value))
-                        }
-                    }
-                }
-
-                tracing::trace!(target: "provider::reverts", ?address, ?storage, "Writing storage reverts");
-                for (key, value) in StorageRevertsIter::new(storage, wiped_storage) {
-                    storage_changeset_cursor.append_dup(storage_id, StorageEntry { key, value })?;
-                }
-            }
-        }
-
-        // Write account changes
-        tracing::trace!(target: "provider::reverts", "Writing account changes");
-        let mut account_changeset_cursor = tx.cursor_dup_write::<tables::AccountChangeSets>()?;
-
-        for (block_index, mut account_block_reverts) in self.0.accounts.into_iter().enumerate() {
-            let block_number = first_block + block_index as BlockNumber;
-            // Sort accounts by address.
-            account_block_reverts.par_sort_by_key(|a| a.0);
-
-            for (address, info) in account_block_reverts {
-                account_changeset_cursor.append_dup(
-                    block_number,
-                    AccountBeforeTx { address, info: info.map(Into::into) },
-                )?;
-            }
-        }
-
-        Ok(())
-    }
-}
-
-=======
 use reth_primitives::{B256, U256};
 use revm::db::states::RevertToSlot;
 use std::iter::Peekable;
 
->>>>>>> 74ba71f7
 /// Iterator over storage reverts.
 /// See [`StorageRevertsIter::next`] for more details.
 #[allow(missing_debug_implementations)]
