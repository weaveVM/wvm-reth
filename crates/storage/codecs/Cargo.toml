[package]
name = "reth-codecs"
version.workspace = true
edition.workspace = true
rust-version.workspace = true
license.workspace = true
homepage.workspace = true
repository.workspace = true

[lints]
workspace = true

[dependencies]
# reth
reth-codecs-derive = { path = "./derive", default-features = false }

# eth
alloy-consensus = { workspace = true, optional = true }
alloy-eips = { workspace = true, optional = true }
alloy-genesis = { workspace = true, optional = true }
alloy-primitives.workspace = true
alloy-trie = { workspace = true, optional = true }

# misc
bytes.workspace = true
modular-bitfield = { workspace = true, optional = true }
serde = { workspace = true, optional = true }

[dev-dependencies]
alloy-eips = { workspace = true, default-features = false, features = [
    "arbitrary",
    "serde",
] }
alloy-primitives = { workspace = true, features = ["arbitrary", "serde", "rand"] }
alloy-consensus = { workspace = true, features = ["arbitrary"] }
test-fuzz.workspace = true
serde_json.workspace = true

arbitrary = { workspace = true, features = ["derive"] }
proptest.workspace = true
<<<<<<< HEAD
proptest-derive.workspace = true
=======
>>>>>>> c4b5f5e9
proptest-arbitrary-interop.workspace = true

[features]
default = ["std", "alloy"]
std = ["alloy-primitives/std", "bytes/std", "serde?/std"]
alloy = [
    "dep:alloy-consensus",
    "dep:alloy-eips",
    "dep:alloy-genesis",
    "dep:modular-bitfield",
    "dep:alloy-trie",
    "dep:serde"
]<|MERGE_RESOLUTION|>--- conflicted
+++ resolved
@@ -38,10 +38,6 @@
 
 arbitrary = { workspace = true, features = ["derive"] }
 proptest.workspace = true
-<<<<<<< HEAD
-proptest-derive.workspace = true
-=======
->>>>>>> c4b5f5e9
 proptest-arbitrary-interop.workspace = true
 
 [features]
