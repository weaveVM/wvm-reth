//! Customizable node builder.

#![allow(clippy::type_complexity, missing_debug_implementations)]

pub mod add_ons;
mod states;

pub use states::*;

use std::sync::Arc;

use futures::Future;
use reth_chainspec::{EthChainSpec, EthereumHardforks, Hardforks};
use reth_cli_util::get_secret_key;
use reth_db_api::{
    database::Database,
    database_metrics::{DatabaseMetadata, DatabaseMetrics},
};
use reth_exex::ExExContext;
use reth_network::{
    NetworkBuilder, NetworkConfig, NetworkConfigBuilder, NetworkHandle, NetworkManager,
};
use reth_node_api::{
    FullNodeTypes, FullNodeTypesAdapter, NodeAddOns, NodeTypes, NodeTypesWithDBAdapter,
    NodeTypesWithEngine,
};
use reth_node_core::{
    cli::config::{PayloadBuilderConfig, RethTransactionPoolConfig},
    dirs::{ChainPath, DataDirPath},
    node_config::NodeConfig,
    primitives::Head,
    rpc::eth::{helpers::AddDevSigners, FullEthApiServer},
};
use reth_primitives::revm_primitives::EnvKzgSettings;
use reth_provider::{providers::BlockchainProvider, ChainSpecProvider, FullProvider};
use reth_tasks::TaskExecutor;
use reth_transaction_pool::{PoolConfig, TransactionPool};
use secp256k1::SecretKey;
use tracing::{info, trace, warn};

use crate::{
    common::WithConfigs,
    components::NodeComponentsBuilder,
    node::FullNode,
    rpc::{EthApiBuilderProvider, RethRpcServerHandles, RpcContext},
    DefaultNodeLauncher, LaunchNode, Node, NodeHandle,
};

/// The adapter type for a reth node with the builtin provider type
// Note: we need to hardcode this because custom components might depend on it in associated types.
pub type RethFullAdapter<DB, Types> = FullNodeTypesAdapter<
    NodeTypesWithDBAdapter<Types, DB>,
    BlockchainProvider<NodeTypesWithDBAdapter<Types, DB>>,
>;

#[allow(clippy::doc_markdown)]
#[cfg_attr(doc, aquamarine::aquamarine)]
/// Declaratively construct a node.
///
/// [`NodeBuilder`] provides a [builder-like interface][builder] for composing
/// components of a node.
///
/// ## Order
///
/// Configuring a node starts out with a [`NodeConfig`] (this can be obtained from cli arguments for
/// example) and then proceeds to configure the core static types of the node:
/// [`NodeTypesWithEngine`], these include the node's primitive types and the node's engine types.
///
/// Next all stateful components of the node are configured, these include all the
/// components of the node that are downstream of those types, these include:
///
///  - The EVM and Executor configuration: [`ExecutorBuilder`](crate::components::ExecutorBuilder)
///  - The transaction pool: [`PoolBuilder`](crate::components::PoolBuilder)
///  - The network: [`NetworkBuilder`](crate::components::NetworkBuilder)
///  - The payload builder: [`PayloadBuilder`](crate::components::PayloadServiceBuilder)
///
/// Once all the components are configured, the node is ready to be launched.
///
/// On launch the builder returns a fully type aware [`NodeHandle`] that has access to all the
/// configured components and can interact with the node.
///
/// There are convenience functions for networks that come with a preset of types and components via
/// the [Node] trait, see `reth_node_ethereum::EthereumNode` or `reth_optimism_node::OptimismNode`.
///
/// The [`NodeBuilder::node`] function configures the node's types and components in one step.
///
/// ## Components
///
/// All components are configured with a [`NodeComponentsBuilder`] that is responsible for actually
/// creating the node components during the launch process. The
/// [`ComponentsBuilder`](crate::components::ComponentsBuilder) is a general purpose implementation
/// of the [`NodeComponentsBuilder`] trait that can be used to configure the executor, network,
/// transaction pool and payload builder of the node. It enforces the correct order of
/// configuration, for example the network and the payload builder depend on the transaction pool
/// type that is configured first.
///
/// All builder traits are generic over the node types and are invoked with the [`BuilderContext`]
/// that gives access to internals of the that are needed to configure the components. This include
/// the original config, chain spec, the database provider and the task executor,
///
/// ## Hooks
///
/// Once all the components are configured, the builder can be used to set hooks that are run at
/// specific points in the node's lifecycle. This way custom services can be spawned before the node
/// is launched [`NodeBuilderWithComponents::on_component_initialized`], or once the rpc server(s)
/// are launched [`NodeBuilderWithComponents::on_rpc_started`]. The
/// [`NodeBuilderWithComponents::extend_rpc_modules`] can be used to inject custom rpc modules into
/// the rpc server before it is launched. See also [`RpcContext`] All hooks accept a closure that is
/// then invoked at the appropriate time in the node's launch process.
///
/// ## Flow
///
/// The [`NodeBuilder`] is intended to sit behind a CLI that provides the necessary [`NodeConfig`]
/// input: [`NodeBuilder::new`]
///
/// From there the builder is configured with the node's types, components, and hooks, then launched
/// with the [`WithLaunchContext::launch`] method. On launch all the builtin internals, such as the
/// `Database` and its providers [`BlockchainProvider`] are initialized before the configured
/// [`NodeComponentsBuilder`] is invoked with the [`BuilderContext`] to create the transaction pool,
/// network, and payload builder components. When the RPC is configured, the corresponding hooks are
/// invoked to allow for custom rpc modules to be injected into the rpc server:
/// [`NodeBuilderWithComponents::extend_rpc_modules`]
///
/// Finally all components are created and all services are launched and a [`NodeHandle`] is
/// returned that can be used to interact with the node: [`FullNode`]
///
/// The following diagram shows the flow of the node builder from CLI to a launched node.
///
/// include_mmd!("docs/mermaid/builder.mmd")
///
/// ## Internals
///
/// The node builder is fully type safe, it uses the [`NodeTypesWithEngine`] trait to enforce that
/// all components are configured with the correct types. However the database types and with that
/// the provider trait implementations are currently created by the builder itself during the launch
/// process, hence the database type is not part of the [`NodeTypesWithEngine`] trait and the node's
/// components, that depend on the database, are configured separately. In order to have a nice
/// trait that encapsulates the entire node the
/// [`FullNodeComponents`](reth_node_api::FullNodeComponents) trait was introduced. This
/// trait has convenient associated types for all the components of the node. After
/// [`WithLaunchContext::launch`] the [`NodeHandle`] contains an instance of [`FullNode`] that
/// implements the [`FullNodeComponents`](reth_node_api::FullNodeComponents) trait and has access to
/// all the components of the node. Internally the node builder uses several generic adapter types
/// that are then map to traits with associated types for ease of use.
///
/// ### Limitations
///
/// Currently the launch process is limited to ethereum nodes and requires all the components
/// specified above. It also expects beacon consensus with the ethereum engine API that is
/// configured by the builder itself during launch. This might change in the future.
///
/// [builder]: https://doc.rust-lang.org/1.0.0/style/ownership/builders.html
pub struct NodeBuilder<DB, ChainSpec> {
    /// All settings for how the node should be configured.
    config: NodeConfig<ChainSpec>,
    /// The configured database for the node.
    pub database: DB,
}

impl<ChainSpec> NodeBuilder<(), ChainSpec> {
    /// Create a new [`NodeBuilder`].
    pub const fn new(config: NodeConfig<ChainSpec>) -> Self {
        Self { config, database: () }
    }
}

impl<DB, ChainSpec> NodeBuilder<DB, ChainSpec> {
    /// Returns a reference to the node builder's config.
    pub const fn config(&self) -> &NodeConfig<ChainSpec> {
        &self.config
    }
}

impl<DB, ChainSpec: EthChainSpec> NodeBuilder<DB, ChainSpec> {
    /// Configures the underlying database that the node will use.
    pub fn with_database<D>(self, database: D) -> NodeBuilder<D, ChainSpec> {
        NodeBuilder { config: self.config, database }
    }

    /// Preconfigure the builder with the context to launch the node.
    ///
    /// This provides the task executor and the data directory for the node.
    pub const fn with_launch_context(self, task_executor: TaskExecutor) -> WithLaunchContext<Self> {
        WithLaunchContext { builder: self, task_executor }
    }

    /// Creates an _ephemeral_ preconfigured node for testing purposes.
    #[cfg(feature = "test-utils")]
    pub fn testing_node(
        mut self,
        task_executor: TaskExecutor,
    ) -> WithLaunchContext<
        NodeBuilder<Arc<reth_db::test_utils::TempDatabase<reth_db::DatabaseEnv>>, ChainSpec>,
    > {
        let path = reth_node_core::dirs::MaybePlatformPath::<DataDirPath>::from(
            reth_db::test_utils::tempdir_path(),
        );
        self.config = self.config.with_datadir_args(reth_node_core::args::DatadirArgs {
            datadir: path.clone(),
            ..Default::default()
        });

        let data_dir =
            path.unwrap_or_chain_default(self.config.chain.chain(), self.config.datadir.clone());

        let db = reth_db::test_utils::create_test_rw_db_with_path(data_dir.db());

        WithLaunchContext { builder: self.with_database(db), task_executor }
    }
}

impl<DB, ChainSpec> NodeBuilder<DB, ChainSpec>
where
    DB: Database + DatabaseMetrics + DatabaseMetadata + Clone + Unpin + 'static,
    ChainSpec: EthChainSpec + EthereumHardforks,
{
    /// Configures the types of the node.
    pub fn with_types<T>(self) -> NodeBuilderWithTypes<RethFullAdapter<DB, T>>
    where
        T: NodeTypesWithEngine<ChainSpec = ChainSpec>,
    {
        self.with_types_and_provider()
    }

    /// Configures the types of the node and the provider type that will be used by the node.
    pub fn with_types_and_provider<T, P>(
        self,
    ) -> NodeBuilderWithTypes<FullNodeTypesAdapter<NodeTypesWithDBAdapter<T, DB>, P>>
    where
        T: NodeTypesWithEngine<ChainSpec = ChainSpec>,
        P: FullProvider<NodeTypesWithDBAdapter<T, DB>>,
    {
        NodeBuilderWithTypes::new(self.config, self.database)
    }

    /// Preconfigures the node with a specific node implementation.
    ///
    /// This is a convenience method that sets the node's types and components in one call.
    pub fn node<N>(
        self,
        node: N,
    ) -> NodeBuilderWithComponents<RethFullAdapter<DB, N>, N::ComponentsBuilder, N::AddOns>
    where
        N: Node<RethFullAdapter<DB, N>, ChainSpec = ChainSpec>,
    {
        self.with_types().with_components(node.components_builder()).with_add_ons::<N::AddOns>()
    }
}

/// A [`NodeBuilder`] with it's launch context already configured.
///
/// This exposes the same methods as [`NodeBuilder`] but with the launch context already configured,
/// See [`WithLaunchContext::launch`]
pub struct WithLaunchContext<Builder> {
    builder: Builder,
    task_executor: TaskExecutor,
}

impl<Builder> WithLaunchContext<Builder> {
    /// Returns a reference to the task executor.
    pub const fn task_executor(&self) -> &TaskExecutor {
        &self.task_executor
    }
}

impl<DB, ChainSpec> WithLaunchContext<NodeBuilder<DB, ChainSpec>> {
    /// Returns a reference to the node builder's config.
    pub const fn config(&self) -> &NodeConfig<ChainSpec> {
        self.builder.config()
    }
}

<<<<<<< HEAD
    /// Returns a reference to the node builder's config.
    pub const fn db(&self) -> &DB {
        &self.builder.database
    }

=======
impl<DB, ChainSpec> WithLaunchContext<NodeBuilder<DB, ChainSpec>>
where
    DB: Database + DatabaseMetrics + DatabaseMetadata + Clone + Unpin + 'static,
    ChainSpec: EthChainSpec + EthereumHardforks,
{
>>>>>>> d72e438c
    /// Configures the types of the node.
    pub fn with_types<T>(self) -> WithLaunchContext<NodeBuilderWithTypes<RethFullAdapter<DB, T>>>
    where
        T: NodeTypesWithEngine<ChainSpec = ChainSpec>,
    {
        WithLaunchContext { builder: self.builder.with_types(), task_executor: self.task_executor }
    }

    /// Configures the types of the node and the provider type that will be used by the node.
    pub fn with_types_and_provider<T, P>(
        self,
    ) -> WithLaunchContext<
        NodeBuilderWithTypes<FullNodeTypesAdapter<NodeTypesWithDBAdapter<T, DB>, P>>,
    >
    where
        T: NodeTypesWithEngine<ChainSpec = ChainSpec>,
        P: FullProvider<NodeTypesWithDBAdapter<T, DB>>,
    {
        WithLaunchContext {
            builder: self.builder.with_types_and_provider(),
            task_executor: self.task_executor,
        }
    }

    /// Preconfigures the node with a specific node implementation.
    ///
    /// This is a convenience method that sets the node's types and components in one call.
    pub fn node<N>(
        self,
        node: N,
    ) -> WithLaunchContext<
        NodeBuilderWithComponents<RethFullAdapter<DB, N>, N::ComponentsBuilder, N::AddOns>,
    >
    where
        N: Node<RethFullAdapter<DB, N>, ChainSpec = ChainSpec>,
    {
        self.with_types().with_components(node.components_builder()).with_add_ons::<N::AddOns>()
    }

    /// Launches a preconfigured [Node]
    ///
    /// This bootstraps the node internals, creates all the components with the given [Node]
    ///
    /// Returns a [`NodeHandle`] that can be used to interact with the node.
    pub async fn launch_node<N>(
        self,
        node: N,
    ) -> eyre::Result<
        NodeHandle<
            NodeAdapter<
                RethFullAdapter<DB, N>,
                <N::ComponentsBuilder as NodeComponentsBuilder<RethFullAdapter<DB, N>>>::Components,
            >,
            N::AddOns,
        >,
    >
    where
        N: Node<RethFullAdapter<DB, N>, ChainSpec = ChainSpec>,
        N::AddOns: NodeAddOns<
            NodeAdapter<
                RethFullAdapter<DB, N>,
                <N::ComponentsBuilder as NodeComponentsBuilder<RethFullAdapter<DB, N>>>::Components,
            >,
            EthApi: EthApiBuilderProvider<
                        NodeAdapter<
                            RethFullAdapter<DB, N>,
                            <N::ComponentsBuilder as NodeComponentsBuilder<RethFullAdapter<DB, N>>>::Components,
                        >
                    >
                        + FullEthApiServer
                        + AddDevSigners
        >,
    {
        self.node(node).launch().await
    }
}

impl<T: FullNodeTypes> WithLaunchContext<NodeBuilderWithTypes<T>> {
    /// Advances the state of the node builder to the next state where all components are configured
    pub fn with_components<CB>(
        self,
        components_builder: CB,
    ) -> WithLaunchContext<NodeBuilderWithComponents<T, CB, ()>>
    where
        CB: NodeComponentsBuilder<T>,
    {
        WithLaunchContext {
            builder: self.builder.with_components(components_builder),
            task_executor: self.task_executor,
        }
    }
}

impl<T, CB> WithLaunchContext<NodeBuilderWithComponents<T, CB, ()>>
where
    T: FullNodeTypes,
    CB: NodeComponentsBuilder<T>,
{
    /// Advances the state of the node builder to the next state where all customizable
    /// [`NodeAddOns`] types are configured.
    pub fn with_add_ons<AO>(self) -> WithLaunchContext<NodeBuilderWithComponents<T, CB, AO>>
    where
        AO: NodeAddOns<NodeAdapter<T, CB::Components>>,
    {
        WithLaunchContext {
            builder: self.builder.with_add_ons::<AO>(),
            task_executor: self.task_executor,
        }
    }
}

impl<T, CB, AO> WithLaunchContext<NodeBuilderWithComponents<T, CB, AO>>
where
    T: FullNodeTypes,
    CB: NodeComponentsBuilder<T>,
    AO: NodeAddOns<NodeAdapter<T, CB::Components>, EthApi: FullEthApiServer + AddDevSigners>,
{
    /// Returns a reference to the node builder's config.
    pub const fn config(&self) -> &NodeConfig<<T::Types as NodeTypes>::ChainSpec> {
        &self.builder.config
    }

    /// Sets the hook that is run once the node's components are initialized.
    pub fn on_component_initialized<F>(self, hook: F) -> Self
    where
        F: FnOnce(NodeAdapter<T, CB::Components>) -> eyre::Result<()> + Send + 'static,
    {
        Self {
            builder: self.builder.on_component_initialized(hook),
            task_executor: self.task_executor,
        }
    }

    /// Sets the hook that is run once the node has started.
    pub fn on_node_started<F>(self, hook: F) -> Self
    where
        F: FnOnce(FullNode<NodeAdapter<T, CB::Components>, AO>) -> eyre::Result<()>
            + Send
            + 'static,
    {
        Self { builder: self.builder.on_node_started(hook), task_executor: self.task_executor }
    }

    /// Sets the hook that is run once the rpc server is started.
    pub fn on_rpc_started<F>(self, hook: F) -> Self
    where
        F: FnOnce(
                RpcContext<'_, NodeAdapter<T, CB::Components>, AO::EthApi>,
                RethRpcServerHandles,
            ) -> eyre::Result<()>
            + Send
            + 'static,
    {
        Self { builder: self.builder.on_rpc_started(hook), task_executor: self.task_executor }
    }

    /// Sets the hook that is run to configure the rpc modules.
    pub fn extend_rpc_modules<F>(self, hook: F) -> Self
    where
        F: FnOnce(RpcContext<'_, NodeAdapter<T, CB::Components>, AO::EthApi>) -> eyre::Result<()>
            + Send
            + 'static,
    {
        Self { builder: self.builder.extend_rpc_modules(hook), task_executor: self.task_executor }
    }

    /// Installs an `ExEx` (Execution Extension) in the node.
    ///
    /// # Note
    ///
    /// The `ExEx` ID must be unique.
    pub fn install_exex<F, R, E>(self, exex_id: impl Into<String>, exex: F) -> Self
    where
        F: FnOnce(ExExContext<NodeAdapter<T, CB::Components>>) -> R + Send + 'static,
        R: Future<Output = eyre::Result<E>> + Send,
        E: Future<Output = eyre::Result<()>> + Send,
    {
        Self {
            builder: self.builder.install_exex(exex_id, exex),
            task_executor: self.task_executor,
        }
    }

    /// Launches the node with the given launcher.
    pub async fn launch_with<L>(self, launcher: L) -> eyre::Result<L::Node>
    where
        L: LaunchNode<NodeBuilderWithComponents<T, CB, AO>>,
    {
        launcher.launch_node(self.builder).await
    }

    /// Launches the node with the given closure.
    pub fn launch_with_fn<L, R>(self, launcher: L) -> R
    where
        L: FnOnce(Self) -> R,
    {
        launcher(self)
    }

    /// Check that the builder can be launched
    ///
    /// This is useful when writing tests to ensure that the builder is configured correctly.
    pub const fn check_launch(self) -> Self {
        self
    }
}

impl<T, DB, CB, AO> WithLaunchContext<NodeBuilderWithComponents<RethFullAdapter<DB, T>, CB, AO>>
where
    DB: Database + DatabaseMetrics + DatabaseMetadata + Clone + Unpin + 'static,
    T: NodeTypesWithEngine<ChainSpec: EthereumHardforks + EthChainSpec>,
    CB: NodeComponentsBuilder<RethFullAdapter<DB, T>>,
    AO: NodeAddOns<
        NodeAdapter<RethFullAdapter<DB, T>, CB::Components>,
        EthApi: EthApiBuilderProvider<NodeAdapter<RethFullAdapter<DB, T>, CB::Components>>
                    + FullEthApiServer
                    + AddDevSigners,
    >,
{
    /// Launches the node with the [`DefaultNodeLauncher`] that sets up engine API consensus and rpc
    pub async fn launch(
        self,
    ) -> eyre::Result<NodeHandle<NodeAdapter<RethFullAdapter<DB, T>, CB::Components>, AO>> {
        let Self { builder, task_executor } = self;

        let launcher = DefaultNodeLauncher::new(task_executor, builder.config.datadir());
        builder.launch_with(launcher).await
    }
}

/// Captures the necessary context for building the components of the node.
pub struct BuilderContext<Node: FullNodeTypes> {
    /// The current head of the blockchain at launch.
    pub(crate) head: Head,
    /// The configured provider to interact with the blockchain.
    pub(crate) provider: Node::Provider,
    /// The executor of the node.
    pub(crate) executor: TaskExecutor,
    /// Config container
    pub(crate) config_container: WithConfigs<<Node::Types as NodeTypes>::ChainSpec>,
}

impl<Node: FullNodeTypes> BuilderContext<Node> {
    /// Create a new instance of [`BuilderContext`]
    pub const fn new(
        head: Head,
        provider: Node::Provider,
        executor: TaskExecutor,
        config_container: WithConfigs<<Node::Types as NodeTypes>::ChainSpec>,
    ) -> Self {
        Self { head, provider, executor, config_container }
    }

    /// Returns the configured provider to interact with the blockchain.
    pub const fn provider(&self) -> &Node::Provider {
        &self.provider
    }

    /// Returns the current head of the blockchain at launch.
    pub const fn head(&self) -> Head {
        self.head
    }

    /// Returns the config of the node.
    pub const fn config(&self) -> &NodeConfig<<Node::Types as NodeTypes>::ChainSpec> {
        &self.config_container.config
    }

    /// Returns the loaded reh.toml config.
    pub const fn reth_config(&self) -> &reth_config::Config {
        &self.config_container.toml_config
    }

    /// Returns the executor of the node.
    ///
    /// This can be used to execute async tasks or functions during the setup.
    pub const fn task_executor(&self) -> &TaskExecutor {
        &self.executor
    }

    /// Returns the chain spec of the node.
    pub fn chain_spec(&self) -> Arc<<Node::Types as NodeTypes>::ChainSpec> {
        self.provider().chain_spec()
    }

    /// Returns true if the node is configured as --dev
    pub const fn is_dev(&self) -> bool {
        self.config().dev.dev
    }

    /// Returns the transaction pool config of the node.
    pub fn pool_config(&self) -> PoolConfig {
        self.config().txpool.pool_config()
    }

    /// Loads `EnvKzgSettings::Default`.
    pub const fn kzg_settings(&self) -> eyre::Result<EnvKzgSettings> {
        Ok(EnvKzgSettings::Default)
    }

    /// Returns the config for payload building.
    pub fn payload_builder_config(&self) -> impl PayloadBuilderConfig {
        self.config().builder.clone()
    }

    /// Convenience function to start the network.
    ///
    /// Spawns the configured network and associated tasks and returns the [`NetworkHandle`]
    /// connected to that network.
    pub fn start_network<Pool>(&self, builder: NetworkBuilder<(), ()>, pool: Pool) -> NetworkHandle
    where
        Pool: TransactionPool + Unpin + 'static,
    {
        let (handle, network, txpool, eth) = builder
            .transactions(pool, Default::default())
            .request_handler(self.provider().clone())
            .split_with_handle();

        self.executor.spawn_critical("p2p txpool", txpool);
        self.executor.spawn_critical("p2p eth request handler", eth);

        let default_peers_path = self.config().datadir().known_peers();
        let known_peers_file = self.config().network.persistent_peers_file(default_peers_path);
        self.executor.spawn_critical_with_graceful_shutdown_signal(
            "p2p network task",
            |shutdown| {
                network.run_until_graceful_shutdown(shutdown, |network| {
                    if let Some(peers_file) = known_peers_file {
                        let num_known_peers = network.num_known_peers();
                        trace!(target: "reth::cli", peers_file=?peers_file, num_peers=%num_known_peers, "Saving current peers");
                        match network.write_peers_to_file(peers_file.as_path()) {
                            Ok(_) => {
                                info!(target: "reth::cli", peers_file=?peers_file, "Wrote network peers to file");
                            }
                            Err(err) => {
                                warn!(target: "reth::cli", %err, "Failed to write network peers to file");
                            }
                        }
                    }
                })
            },
        );

        handle
    }

    /// Get the network secret from the given data dir
    fn network_secret(&self, data_dir: &ChainPath<DataDirPath>) -> eyre::Result<SecretKey> {
        let network_secret_path =
            self.config().network.p2p_secret_key.clone().unwrap_or_else(|| data_dir.p2p_secret());
        let secret_key = get_secret_key(&network_secret_path)?;
        Ok(secret_key)
    }

    /// Builds the [`NetworkConfig`].
    pub fn build_network_config(
        &self,
        network_builder: NetworkConfigBuilder,
    ) -> NetworkConfig<Node::Provider>
    where
        Node::Types: NodeTypes<ChainSpec: Hardforks>,
    {
        network_builder.build(self.provider.clone())
    }
}

impl<Node: FullNodeTypes<Types: NodeTypes<ChainSpec: Hardforks>>> BuilderContext<Node> {
    /// Creates the [`NetworkBuilder`] for the node.
    pub async fn network_builder(&self) -> eyre::Result<NetworkBuilder<(), ()>> {
        let network_config = self.network_config()?;
        let builder = NetworkManager::builder(network_config).await?;
        Ok(builder)
    }

    /// Returns the default network config for the node.
    pub fn network_config(&self) -> eyre::Result<NetworkConfig<Node::Provider>> {
        let network_builder = self.network_config_builder();
        Ok(self.build_network_config(network_builder?))
    }

    /// Get the [`NetworkConfigBuilder`].
    pub fn network_config_builder(&self) -> eyre::Result<NetworkConfigBuilder> {
        let secret_key = self.network_secret(&self.config().datadir())?;
        let default_peers_path = self.config().datadir().known_peers();
        let builder = self
            .config()
            .network
            .network_config(
                self.reth_config(),
                self.config().chain.clone(),
                secret_key,
                default_peers_path,
            )
            .with_task_executor(Box::new(self.executor.clone()))
            .set_head(self.head);

        Ok(builder)
    }
}

impl<Node: FullNodeTypes> std::fmt::Debug for BuilderContext<Node> {
    fn fmt(&self, f: &mut std::fmt::Formatter<'_>) -> std::fmt::Result {
        f.debug_struct("BuilderContext")
            .field("head", &self.head)
            .field("provider", &std::any::type_name::<Node::Provider>())
            .field("executor", &self.executor)
            .field("config", &self.config())
            .finish()
    }
}<|MERGE_RESOLUTION|>--- conflicted
+++ resolved
@@ -268,21 +268,18 @@
     pub const fn config(&self) -> &NodeConfig<ChainSpec> {
         self.builder.config()
     }
-}
-
-<<<<<<< HEAD
+
     /// Returns a reference to the node builder's config.
     pub const fn db(&self) -> &DB {
         &self.builder.database
     }
-
-=======
+}
+
 impl<DB, ChainSpec> WithLaunchContext<NodeBuilder<DB, ChainSpec>>
 where
     DB: Database + DatabaseMetrics + DatabaseMetadata + Clone + Unpin + 'static,
     ChainSpec: EthChainSpec + EthereumHardforks,
 {
->>>>>>> d72e438c
     /// Configures the types of the node.
     pub fn with_types<T>(self) -> WithLaunchContext<NodeBuilderWithTypes<RethFullAdapter<DB, T>>>
     where
