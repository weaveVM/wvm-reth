--- conflicted
+++ resolved
@@ -16,10 +16,7 @@
 reth-execution-errors.workspace = true
 reth-primitives.workspace = true
 reth-stages-types.workspace = true
-<<<<<<< HEAD
-=======
 reth-storage-errors.workspace = true
->>>>>>> c4b5f5e9
 reth-trie-common.workspace = true
 
 revm.workspace = true
@@ -51,10 +48,6 @@
 reth-chainspec.workspace = true
 reth-primitives = { workspace = true, features = ["test-utils", "arbitrary"] }
 reth-provider = { workspace = true, features = ["test-utils"] }
-<<<<<<< HEAD
-reth-storage-errors.workspace = true
-=======
->>>>>>> c4b5f5e9
 reth-trie-common = { workspace = true, features = ["test-utils", "arbitrary"] }
 
 # trie
