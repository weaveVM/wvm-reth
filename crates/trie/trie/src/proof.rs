use crate::{
    hashed_cursor::{HashedCursorFactory, HashedStorageCursor},
    node_iter::{TrieElement, TrieNodeIter},
    prefix_set::TriePrefixSetsMut,
<<<<<<< HEAD
    trie_cursor::{DatabaseAccountTrieCursor, DatabaseStorageTrieCursor},
=======
    trie_cursor::TrieCursorFactory,
>>>>>>> 74ba71f7
    walker::TrieWalker,
    HashBuilder, Nibbles,
};
use alloy_rlp::{BufMut, Encodable};
<<<<<<< HEAD
use reth_db::tables;
use reth_db_api::transaction::DbTx;
use reth_execution_errors::{StateRootError, StorageRootError};
use reth_primitives::{constants::EMPTY_ROOT_HASH, keccak256, Address, B256};
use reth_trie_common::{proof::ProofRetainer, AccountProof, StorageProof, TrieAccount};
=======
use reth_execution_errors::trie::StateProofError;
use reth_primitives::{keccak256, Address, B256};
use reth_trie_common::{
    proof::ProofRetainer, AccountProof, MultiProof, StorageMultiProof, TrieAccount,
};
use std::collections::HashMap;
>>>>>>> 74ba71f7

/// A struct for generating merkle proofs.
///
/// Proof generator adds the target address and slots to the prefix set, enables the proof retainer
/// on the hash builder and follows the same algorithm as the state root calculator.
/// See `StateRoot::root` for more info.
#[derive(Debug)]
pub struct Proof<T, H> {
    /// The factory for traversing trie nodes.
    trie_cursor_factory: T,
    /// The factory for hashed cursors.
    hashed_cursor_factory: H,
    /// A set of prefix sets that have changes.
    prefix_sets: TriePrefixSetsMut,
<<<<<<< HEAD
}

impl<'a, TX, H> Proof<'a, TX, H> {
    /// Creates a new proof generator.
    pub fn new(tx: &'a TX, hashed_cursor_factory: H) -> Self {
        Self { tx, hashed_cursor_factory, prefix_sets: TriePrefixSetsMut::default() }
    }

    /// Set the hashed cursor factory.
    pub fn with_hashed_cursor_factory<HF>(self, hashed_cursor_factory: HF) -> Proof<'a, TX, HF> {
        Proof { tx: self.tx, hashed_cursor_factory, prefix_sets: self.prefix_sets }
    }

    /// Set the prefix sets. They have to be mutable in order to allow extension with proof target.
    pub fn with_prefix_sets_mut(mut self, prefix_sets: TriePrefixSetsMut) -> Self {
        self.prefix_sets = prefix_sets;
        self
    }
}

impl<'a, TX> Proof<'a, TX, &'a TX> {
    /// Create a new [Proof] instance from database transaction.
    pub fn from_tx(tx: &'a TX) -> Self {
        Self::new(tx, tx)
=======
    /// Proof targets.
    targets: HashMap<B256, Vec<B256>>,
}

impl<T, H> Proof<T, H> {
    /// Create a new [Proof] instance.
    pub fn new(t: T, h: H) -> Self {
        Self {
            trie_cursor_factory: t,
            hashed_cursor_factory: h,
            prefix_sets: TriePrefixSetsMut::default(),
            targets: HashMap::default(),
        }
    }

    /// Set the hashed cursor factory.
    pub fn with_hashed_cursor_factory<HF>(self, hashed_cursor_factory: HF) -> Proof<T, HF> {
        Proof {
            trie_cursor_factory: self.trie_cursor_factory,
            hashed_cursor_factory,
            prefix_sets: self.prefix_sets,
            targets: self.targets,
        }
    }

    /// Set the prefix sets. They have to be mutable in order to allow extension with proof target.
    pub fn with_prefix_sets_mut(mut self, prefix_sets: TriePrefixSetsMut) -> Self {
        self.prefix_sets = prefix_sets;
        self
    }

    /// Set the target accounts and slots.
    pub fn with_targets(mut self, targets: HashMap<B256, Vec<B256>>) -> Self {
        self.targets = targets;
        self
>>>>>>> 74ba71f7
    }
}

impl<T, H> Proof<T, H>
where
    T: TrieCursorFactory,
    H: HashedCursorFactory + Clone,
{
    /// Generate an account proof from intermediate nodes.
    pub fn account_proof(
        self,
        address: Address,
        slots: &[B256],
    ) -> Result<AccountProof, StateProofError> {
        Ok(self
            .with_targets(HashMap::from([(
                keccak256(address),
                slots.iter().map(keccak256).collect(),
            )]))
            .multiproof()?
            .account_proof(address, slots)?)
    }

    /// Generate a state multiproof according to specified targets.
    pub fn multiproof(&self) -> Result<MultiProof, StateProofError> {
        let hashed_account_cursor = self.hashed_cursor_factory.hashed_account_cursor()?;
        let trie_cursor = self.trie_cursor_factory.account_trie_cursor()?;

        // Create the walker.
        let mut prefix_set = self.prefix_sets.account_prefix_set.clone();
<<<<<<< HEAD
        prefix_set.insert(target_nibbles.clone());
=======
        prefix_set.extend(self.targets.keys().map(Nibbles::unpack));
>>>>>>> 74ba71f7
        let walker = TrieWalker::new(trie_cursor, prefix_set.freeze());

        // Create a hash builder to rebuild the root node since it is not available in the database.
        let retainer = ProofRetainer::from_iter(self.targets.keys().map(Nibbles::unpack));
        let mut hash_builder = HashBuilder::default().with_proof_retainer(retainer);

        let mut storages = HashMap::default();
        let mut account_rlp = Vec::with_capacity(128);
        let mut account_node_iter = TrieNodeIter::new(walker, hashed_account_cursor);
        while let Some(account_node) = account_node_iter.try_next()? {
            match account_node {
                TrieElement::Branch(node) => {
                    hash_builder.add_branch(node.key, node.value, node.children_are_in_trie);
                }
                TrieElement::Leaf(hashed_address, account) => {
                    let storage_multiproof = self.storage_multiproof(hashed_address)?;

                    // Encode account
                    account_rlp.clear();
<<<<<<< HEAD
                    let account = TrieAccount::from((account, storage_root));
=======
                    let account = TrieAccount::from((account, storage_multiproof.root));
>>>>>>> 74ba71f7
                    account.encode(&mut account_rlp as &mut dyn BufMut);

                    hash_builder.add_leaf(Nibbles::unpack(hashed_address), &account_rlp);
                    storages.insert(hashed_address, storage_multiproof);
                }
            }
        }
        let _ = hash_builder.root();
        Ok(MultiProof { account_subtree: hash_builder.take_proofs(), storages })
    }

    /// Generate a storage multiproof according to specified targets.
    pub fn storage_multiproof(
        &self,
        hashed_address: B256,
    ) -> Result<StorageMultiProof, StateProofError> {
        let mut hashed_storage_cursor =
            self.hashed_cursor_factory.hashed_storage_cursor(hashed_address)?;

        // short circuit on empty storage
        if hashed_storage_cursor.is_storage_empty()? {
<<<<<<< HEAD
            return Ok((EMPTY_ROOT_HASH, proofs));
        }

        let target_nibbles = proofs.iter().map(|p| p.nibbles.clone()).collect::<Vec<_>>();
        let mut prefix_set =
            self.prefix_sets.storage_prefix_sets.get(&hashed_address).cloned().unwrap_or_default();
        prefix_set.extend(target_nibbles.clone());
        let trie_cursor = DatabaseStorageTrieCursor::new(
            self.tx.cursor_dup_read::<tables::StoragesTrie>()?,
            hashed_address,
        );
=======
            return Ok(StorageMultiProof::default())
        }

        let target_nibbles = self
            .targets
            .get(&hashed_address)
            .map_or(Vec::new(), |slots| slots.iter().map(Nibbles::unpack).collect());

        let mut prefix_set =
            self.prefix_sets.storage_prefix_sets.get(&hashed_address).cloned().unwrap_or_default();
        prefix_set.extend(target_nibbles.clone());
        let trie_cursor = self.trie_cursor_factory.storage_trie_cursor(hashed_address)?;
>>>>>>> 74ba71f7
        let walker = TrieWalker::new(trie_cursor, prefix_set.freeze());

        let retainer = ProofRetainer::from_iter(target_nibbles);
        let mut hash_builder = HashBuilder::default().with_proof_retainer(retainer);
        let mut storage_node_iter = TrieNodeIter::new(walker, hashed_storage_cursor);
        while let Some(node) = storage_node_iter.try_next()? {
            match node {
                TrieElement::Branch(node) => {
                    hash_builder.add_branch(node.key, node.value, node.children_are_in_trie);
                }
                TrieElement::Leaf(hashed_slot, value) => {
                    hash_builder.add_leaf(
                        Nibbles::unpack(hashed_slot),
                        alloy_rlp::encode_fixed_size(&value).as_ref(),
                    );
                }
            }
        }

        let root = hash_builder.root();
<<<<<<< HEAD

        let all_proof_nodes = hash_builder.take_proofs();
        for proof in &mut proofs {
            // Iterate over all proof nodes and find the matching ones.
            // The filtered results are guaranteed to be in order.
            let matching_proof_nodes = all_proof_nodes
                .iter()
                .filter(|(path, _)| proof.nibbles.starts_with(path))
                .map(|(_, node)| node.clone());
            proof.set_proof(matching_proof_nodes.collect());
        }

        Ok((root, proofs))
    }
}

#[cfg(test)]
mod tests {
    use super::*;
    use crate::StateRoot;
    use once_cell::sync::Lazy;
    use reth_chainspec::{Chain, ChainSpec, HOLESKY, MAINNET};
    use reth_db_api::database::Database;
    use reth_primitives::{Account, Bytes, StorageEntry, U256};
    use reth_provider::{test_utils::create_test_provider_factory, HashingWriter, ProviderFactory};
    use reth_storage_errors::provider::ProviderResult;
    use std::{str::FromStr, sync::Arc};

    /*
        World State (sampled from <https://ethereum.stackexchange.com/questions/268/ethereum-block-architecture/6413#6413>)
        | address                                    | prefix    | hash                                                               | balance
        |--------------------------------------------|-----------|--------------------------------------------------------------------|--------
        | 0x2031f89b3ea8014eb51a78c316e42af3e0d7695f | 0xa711355 | 0xa711355ec1c8f7e26bb3ccbcb0b75d870d15846c0b98e5cc452db46c37faea40 |  45 eth
        | 0x33f0fc440b8477fcfbe9d0bf8649e7dea9baedb2 | 0xa77d337 | 0xa77d337781e762f3577784bab7491fcc43e291ce5a356b9bc517ac52eed3a37a |   1 wei
        | 0x62b0dd4aab2b1a0a04e279e2b828791a10755528 | 0xa7f9365 | 0xa7f936599f93b769acf90c7178fd2ddcac1b5b4bc9949ee5a04b7e0823c2446e | 1.1 eth
        | 0x1ed9b1dd266b607ee278726d324b855a093394a6 | 0xa77d397 | 0xa77d397a32b8ab5eb4b043c65b1f00c93f517bc8883c5cd31baf8e8a279475e3 | .12 eth

        All expected testspec results were obtained from querying proof RPC on the running geth instance `geth init crates/trie/testdata/proof-genesis.json && geth --http`.
    */
    static TEST_SPEC: Lazy<Arc<ChainSpec>> = Lazy::new(|| {
        ChainSpec {
            chain: Chain::from_id(12345),
            genesis: serde_json::from_str(include_str!("../testdata/proof-genesis.json"))
                .expect("Can't deserialize test genesis json"),
            ..Default::default()
        }
        .into()
    });

    fn convert_to_proof<'a>(path: impl IntoIterator<Item = &'a str>) -> Vec<Bytes> {
        path.into_iter().map(Bytes::from_str).collect::<Result<Vec<_>, _>>().unwrap()
    }

    fn insert_genesis<DB: Database>(
        provider_factory: &ProviderFactory<DB>,
        chain_spec: Arc<ChainSpec>,
    ) -> ProviderResult<B256> {
        let mut provider = provider_factory.provider_rw()?;

        // Hash accounts and insert them into hashing table.
        let genesis = chain_spec.genesis();
        let alloc_accounts = genesis
            .alloc
            .iter()
            .map(|(addr, account)| (*addr, Some(Account::from_genesis_account(account))));
        provider.insert_account_for_hashing(alloc_accounts).unwrap();

        let alloc_storage = genesis.alloc.clone().into_iter().filter_map(|(addr, account)| {
            // Only return `Some` if there is storage.
            account.storage.map(|storage| {
                (
                    addr,
                    storage
                        .into_iter()
                        .map(|(key, value)| StorageEntry { key, value: value.into() }),
                )
            })
        });
        provider.insert_storage_for_hashing(alloc_storage)?;

        let (root, updates) = StateRoot::from_tx(provider.tx_ref())
            .root_with_updates()
            .map_err(Into::<reth_db::DatabaseError>::into)?;
        updates.write_to_database(provider.tx_mut())?;

        provider.commit()?;

        Ok(root)
    }

    #[test]
    fn testspec_proofs() {
        // Create test database and insert genesis accounts.
        let factory = create_test_provider_factory();
        let root = insert_genesis(&factory, TEST_SPEC.clone()).unwrap();

        let data = Vec::from([
            (
                "0x2031f89b3ea8014eb51a78c316e42af3e0d7695f",
                convert_to_proof([
                    "0xe48200a7a040f916999be583c572cc4dd369ec53b0a99f7de95f13880cf203d98f935ed1b3",
                    "0xf87180a04fb9bab4bb88c062f32452b7c94c8f64d07b5851d44a39f1e32ba4b1829fdbfb8080808080a0b61eeb2eb82808b73c4ad14140a2836689f4ab8445d69dd40554eaf1fce34bc080808080808080a0dea230ff2026e65de419288183a340125b04b8405cc61627b3b4137e2260a1e880",
                    "0xf8719f31355ec1c8f7e26bb3ccbcb0b75d870d15846c0b98e5cc452db46c37faea40b84ff84d80890270801d946c940000a056e81f171bcc55a6ff8345e692c0f86e5b48e01b996cadc001622fb5e363b421a0c5d2460186f7233c927e7db2dcc703c0e500b653ca82273b7bfad8045d85a470"
                ])
            ),
            (
                "0x33f0fc440b8477fcfbe9d0bf8649e7dea9baedb2",
                convert_to_proof([
                    "0xe48200a7a040f916999be583c572cc4dd369ec53b0a99f7de95f13880cf203d98f935ed1b3",
                    "0xf87180a04fb9bab4bb88c062f32452b7c94c8f64d07b5851d44a39f1e32ba4b1829fdbfb8080808080a0b61eeb2eb82808b73c4ad14140a2836689f4ab8445d69dd40554eaf1fce34bc080808080808080a0dea230ff2026e65de419288183a340125b04b8405cc61627b3b4137e2260a1e880",
                    "0xe48200d3a0ef957210bca5b9b402d614eb8408c88cfbf4913eb6ab83ca233c8b8f0e626b54",
                    "0xf851808080a02743a5addaf4cf9b8c0c073e1eaa555deaaf8c41cb2b41958e88624fa45c2d908080808080a0bfbf6937911dfb88113fecdaa6bde822e4e99dae62489fcf61a91cb2f36793d680808080808080",
                    "0xf8679e207781e762f3577784bab7491fcc43e291ce5a356b9bc517ac52eed3a37ab846f8448001a056e81f171bcc55a6ff8345e692c0f86e5b48e01b996cadc001622fb5e363b421a0c5d2460186f7233c927e7db2dcc703c0e500b653ca82273b7bfad8045d85a470"
                ])
            ),
            (
                "0x62b0dd4aab2b1a0a04e279e2b828791a10755528",
                convert_to_proof([
                    "0xe48200a7a040f916999be583c572cc4dd369ec53b0a99f7de95f13880cf203d98f935ed1b3",
                    "0xf87180a04fb9bab4bb88c062f32452b7c94c8f64d07b5851d44a39f1e32ba4b1829fdbfb8080808080a0b61eeb2eb82808b73c4ad14140a2836689f4ab8445d69dd40554eaf1fce34bc080808080808080a0dea230ff2026e65de419288183a340125b04b8405cc61627b3b4137e2260a1e880",
                    "0xf8709f3936599f93b769acf90c7178fd2ddcac1b5b4bc9949ee5a04b7e0823c2446eb84ef84c80880f43fc2c04ee0000a056e81f171bcc55a6ff8345e692c0f86e5b48e01b996cadc001622fb5e363b421a0c5d2460186f7233c927e7db2dcc703c0e500b653ca82273b7bfad8045d85a470"
                ])
            ),
            (
                "0x1ed9b1dd266b607ee278726d324b855a093394a6",
                convert_to_proof([
                    "0xe48200a7a040f916999be583c572cc4dd369ec53b0a99f7de95f13880cf203d98f935ed1b3",
                    "0xf87180a04fb9bab4bb88c062f32452b7c94c8f64d07b5851d44a39f1e32ba4b1829fdbfb8080808080a0b61eeb2eb82808b73c4ad14140a2836689f4ab8445d69dd40554eaf1fce34bc080808080808080a0dea230ff2026e65de419288183a340125b04b8405cc61627b3b4137e2260a1e880",
                    "0xe48200d3a0ef957210bca5b9b402d614eb8408c88cfbf4913eb6ab83ca233c8b8f0e626b54",
                    "0xf851808080a02743a5addaf4cf9b8c0c073e1eaa555deaaf8c41cb2b41958e88624fa45c2d908080808080a0bfbf6937911dfb88113fecdaa6bde822e4e99dae62489fcf61a91cb2f36793d680808080808080",
                    "0xf86f9e207a32b8ab5eb4b043c65b1f00c93f517bc8883c5cd31baf8e8a279475e3b84ef84c808801aa535d3d0c0000a056e81f171bcc55a6ff8345e692c0f86e5b48e01b996cadc001622fb5e363b421a0c5d2460186f7233c927e7db2dcc703c0e500b653ca82273b7bfad8045d85a470"
                ])
            ),
        ]);

        let provider = factory.provider().unwrap();
        for (target, expected_proof) in data {
            let target = Address::from_str(target).unwrap();
            let account_proof =
                Proof::from_tx(provider.tx_ref()).account_proof(target, &[]).unwrap();
            similar_asserts::assert_eq!(
                account_proof.proof,
                expected_proof,
                "proof for {target:?} does not match"
            );
            assert_eq!(account_proof.verify(root), Ok(()));
        }
    }

    #[test]
    fn testspec_empty_storage_proof() {
        // Create test database and insert genesis accounts.
        let factory = create_test_provider_factory();
        let root = insert_genesis(&factory, TEST_SPEC.clone()).unwrap();

        let target = Address::from_str("0x1ed9b1dd266b607ee278726d324b855a093394a6").unwrap();
        let slots = Vec::from([B256::with_last_byte(1), B256::with_last_byte(3)]);

        let provider = factory.provider().unwrap();
        let account_proof =
            Proof::from_tx(provider.tx_ref()).account_proof(target, &slots).unwrap();
        assert_eq!(account_proof.storage_root, EMPTY_ROOT_HASH, "expected empty storage root");

        assert_eq!(slots.len(), account_proof.storage_proofs.len());
        for (idx, slot) in slots.into_iter().enumerate() {
            let proof = account_proof.storage_proofs.get(idx).unwrap();
            assert_eq!(proof, &StorageProof::new(slot));
            assert_eq!(proof.verify(account_proof.storage_root), Ok(()));
        }
        assert_eq!(account_proof.verify(root), Ok(()));
    }

    #[test]
    fn mainnet_genesis_account_proof() {
        // Create test database and insert genesis accounts.
        let factory = create_test_provider_factory();
        let root = insert_genesis(&factory, MAINNET.clone()).unwrap();

        // Address from mainnet genesis allocation.
        // keccak256 - `0xcf67b71c90b0d523dd5004cf206f325748da347685071b34812e21801f5270c4`
        let target = Address::from_str("0x000d836201318ec6899a67540690382780743280").unwrap();

        // `cast proof 0x000d836201318ec6899a67540690382780743280 --block 0`
        let expected_account_proof = convert_to_proof([
            "0xf90211a090dcaf88c40c7bbc95a912cbdde67c175767b31173df9ee4b0d733bfdd511c43a0babe369f6b12092f49181ae04ca173fb68d1a5456f18d20fa32cba73954052bda0473ecf8a7e36a829e75039a3b055e51b8332cbf03324ab4af2066bbd6fbf0021a0bbda34753d7aa6c38e603f360244e8f59611921d9e1f128372fec0d586d4f9e0a04e44caecff45c9891f74f6a2156735886eedf6f1a733628ebc802ec79d844648a0a5f3f2f7542148c973977c8a1e154c4300fec92f755f7846f1b734d3ab1d90e7a0e823850f50bf72baae9d1733a36a444ab65d0a6faaba404f0583ce0ca4dad92da0f7a00cbe7d4b30b11faea3ae61b7f1f2b315b61d9f6bd68bfe587ad0eeceb721a07117ef9fc932f1a88e908eaead8565c19b5645dc9e5b1b6e841c5edbdfd71681a069eb2de283f32c11f859d7bcf93da23990d3e662935ed4d6b39ce3673ec84472a0203d26456312bbc4da5cd293b75b840fc5045e493d6f904d180823ec22bfed8ea09287b5c21f2254af4e64fca76acc5cd87399c7f1ede818db4326c98ce2dc2208a06fc2d754e304c48ce6a517753c62b1a9c1d5925b89707486d7fc08919e0a94eca07b1c54f15e299bd58bdfef9741538c7828b5d7d11a489f9c20d052b3471df475a051f9dd3739a927c89e357580a4c97b40234aa01ed3d5e0390dc982a7975880a0a089d613f26159af43616fd9455bb461f4869bfede26f2130835ed067a8b967bfb80",
            "0xf90211a0dae48f5b47930c28bb116fbd55e52cd47242c71bf55373b55eb2805ee2e4a929a00f1f37f337ec800e2e5974e2e7355f10f1a4832b39b846d916c3597a460e0676a0da8f627bb8fbeead17b318e0a8e4f528db310f591bb6ab2deda4a9f7ca902ab5a0971c662648d58295d0d0aa4b8055588da0037619951217c22052802549d94a2fa0ccc701efe4b3413fd6a61a6c9f40e955af774649a8d9fd212d046a5a39ddbb67a0d607cdb32e2bd635ee7f2f9e07bc94ddbd09b10ec0901b66628e15667aec570ba05b89203dc940e6fa70ec19ad4e01d01849d3a5baa0a8f9c0525256ed490b159fa0b84227d48df68aecc772939a59afa9e1a4ab578f7b698bdb1289e29b6044668ea0fd1c992070b94ace57e48cbf6511a16aa770c645f9f5efba87bbe59d0a042913a0e16a7ccea6748ae90de92f8aef3b3dc248a557b9ac4e296934313f24f7fced5fa042373cf4a00630d94de90d0a23b8f38ced6b0f7cb818b8925fee8f0c2a28a25aa05f89d2161c1741ff428864f7889866484cef622de5023a46e795dfdec336319fa07597a017664526c8c795ce1da27b8b72455c49657113e0455552dbc068c5ba31a0d5be9089012fda2c585a1b961e988ea5efcd3a06988e150a8682091f694b37c5a0f7b0352e38c315b2d9a14d51baea4ddee1770974c806e209355233c3c89dce6ea049bf6e8df0acafd0eff86defeeb305568e44d52d2235cf340ae15c6034e2b24180",
            "0xf901f1a0cf67e0f5d5f8d70e53a6278056a14ddca46846f5ef69c7bde6810d058d4a9eda80a06732ada65afd192197fe7ce57792a7f25d26978e64e954b7b84a1f7857ac279da05439f8d011683a6fc07efb90afca198fd7270c795c835c7c85d91402cda992eaa0449b93033b6152d289045fdb0bf3f44926f831566faa0e616b7be1abaad2cb2da031be6c3752bcd7afb99b1bb102baf200f8567c394d464315323a363697646616a0a40e3ed11d906749aa501279392ffde868bd35102db41364d9c601fd651f974aa0044bfa4fe8dd1a58e6c7144da79326e94d1331c0b00373f6ae7f3662f45534b7a098005e3e48db68cb1dc9b9f034ff74d2392028ddf718b0f2084133017da2c2e7a02a62bc40414ee95b02e202a9e89babbabd24bef0abc3fc6dcd3e9144ceb0b725a0239facd895bbf092830390a8676f34b35b29792ae561f196f86614e0448a5792a0a4080f88925daff6b4ce26d188428841bd65655d8e93509f2106020e76d41eefa04918987904be42a6894256ca60203283d1b89139cf21f09f5719c44b8cdbb8f7a06201fc3ef0827e594d953b5e3165520af4fceb719e11cc95fd8d3481519bfd8ca05d0e353d596bd725b09de49c01ede0f29023f0153d7b6d401556aeb525b2959ba0cd367d0679950e9c5f2aa4298fd4b081ade2ea429d71ff390c50f8520e16e30880",
            "0xf87180808080808080a0dbee8b33c73b86df839f309f7ac92eee19836e08b39302ffa33921b3c6a09f66a06068b283d51aeeee682b8fb5458354315d0b91737441ede5e137c18b4775174a8080808080a0fe7779c7d58c2fda43eba0a6644043c86ebb9ceb4836f89e30831f23eb059ece8080",
            "0xf8719f20b71c90b0d523dd5004cf206f325748da347685071b34812e21801f5270c4b84ff84d80890ad78ebc5ac6200000a056e81f171bcc55a6ff8345e692c0f86e5b48e01b996cadc001622fb5e363b421a0c5d2460186f7233c927e7db2dcc703c0e500b653ca82273b7bfad8045d85a470"
        ]);

        let provider = factory.provider().unwrap();
        let account_proof = Proof::from_tx(provider.tx_ref()).account_proof(target, &[]).unwrap();
        similar_asserts::assert_eq!(account_proof.proof, expected_account_proof);
        assert_eq!(account_proof.verify(root), Ok(()));
    }

    #[test]
    fn mainnet_genesis_account_proof_nonexistent() {
        // Create test database and insert genesis accounts.
        let factory = create_test_provider_factory();
        let root = insert_genesis(&factory, MAINNET.clone()).unwrap();

        // Address that does not exist in mainnet genesis allocation.
        // keccak256 - `0x18f415ffd7f66bb1924d90f0e82fb79ca8c6d8a3473cd9a95446a443b9db1761`
        let target = Address::from_str("0x000d836201318ec6899a67540690382780743281").unwrap();

        // `cast proof 0x000d836201318ec6899a67540690382780743281 --block 0`
        let expected_account_proof = convert_to_proof([
            "0xf90211a090dcaf88c40c7bbc95a912cbdde67c175767b31173df9ee4b0d733bfdd511c43a0babe369f6b12092f49181ae04ca173fb68d1a5456f18d20fa32cba73954052bda0473ecf8a7e36a829e75039a3b055e51b8332cbf03324ab4af2066bbd6fbf0021a0bbda34753d7aa6c38e603f360244e8f59611921d9e1f128372fec0d586d4f9e0a04e44caecff45c9891f74f6a2156735886eedf6f1a733628ebc802ec79d844648a0a5f3f2f7542148c973977c8a1e154c4300fec92f755f7846f1b734d3ab1d90e7a0e823850f50bf72baae9d1733a36a444ab65d0a6faaba404f0583ce0ca4dad92da0f7a00cbe7d4b30b11faea3ae61b7f1f2b315b61d9f6bd68bfe587ad0eeceb721a07117ef9fc932f1a88e908eaead8565c19b5645dc9e5b1b6e841c5edbdfd71681a069eb2de283f32c11f859d7bcf93da23990d3e662935ed4d6b39ce3673ec84472a0203d26456312bbc4da5cd293b75b840fc5045e493d6f904d180823ec22bfed8ea09287b5c21f2254af4e64fca76acc5cd87399c7f1ede818db4326c98ce2dc2208a06fc2d754e304c48ce6a517753c62b1a9c1d5925b89707486d7fc08919e0a94eca07b1c54f15e299bd58bdfef9741538c7828b5d7d11a489f9c20d052b3471df475a051f9dd3739a927c89e357580a4c97b40234aa01ed3d5e0390dc982a7975880a0a089d613f26159af43616fd9455bb461f4869bfede26f2130835ed067a8b967bfb80",
            "0xf90211a0586b1ddec8db4824154209d355a1989b6c43aa69aba36e9d70c9faa53e7452baa0f86db47d628c73764d74b9ccaed73b8486d97a7731d57008fc9efaf417411860a0d9faed7b9ea107b5d98524246c977e782377f976e34f70717e8b1207f2f9b981a00218f59ccedf797c95e27c56405b9bf16845050fb43e773b66b26bc6992744f5a0dbf396f480c4e024156644adea7c331688d03742369e9d87ab8913bc439ff975a0aced524f39b22c62a5be512ddbca89f0b89b47c311065ccf423dee7013c7ea83a0c06b05f80b237b403adc019c0bc95b5de935021b14a75cbc18509eec60dfd83aa085339d45c4a52b7d523c301701f1ab339964e9c907440cff0a871c98dcf8811ea03ae9f6b8e227ec9be9461f0947b01696f78524c4519a6dee9fba14d209952cf9a0af17f551f9fa1ba4be41d0b342b160e2e8468d7e98a65a2dbf9d5fe5d6928024a0b850ac3bc03e9a309cc59ce5f1ab8db264870a7a22786081753d1db91897b8e6a09e796a4904bd78cb2655b5f346c94350e2d5f0dbf2bc00ac00871cd7ba46b241a0f6f0377427b900529caf32abf32ba1eb93f5f70153aa50b90bf55319a434c252a0725eaf27c8ee07e9b2511a6d6a0d71c649d855e8a9ed26e667903e2e94ae47cba0e4139fb48aa1a524d47f6e0df80314b88b52202d7e853da33c276aa8572283a8a05e9003d54a45935fdebae3513dc7cd16626dc05e1d903ae7f47f1a35aa6e234580",
            "0xf901d1a0b7c55b381eb205712a2f5d1b7d6309ac725da79ab159cb77dc2783af36e6596da0b3b48aa390e0f3718b486ccc32b01682f92819e652315c1629058cd4d9bb1545a0e3c0cc68af371009f14416c27e17f05f4f696566d2ba45362ce5711d4a01d0e4a0bad1e085e431b510508e2a9e3712633a414b3fe6fd358635ab206021254c1e10a0f8407fe8d5f557b9e012d52e688139bd932fec40d48630d7ff4204d27f8cc68da08c6ca46eff14ad4950e65469c394ca9d6b8690513b1c1a6f91523af00082474c80a0630c034178cb1290d4d906edf28688804d79d5e37a3122c909adab19ac7dc8c5a059f6d047c5d1cc75228c4517a537763cb410c38554f273e5448a53bc3c7166e7a0d842f53ce70c3aad1e616fa6485d3880d15c936fcc306ec14ae35236e5a60549a0218ee2ee673c69b4e1b953194b2568157a69085b86e4f01644fa06ab472c6cf9a016a35a660ea496df7c0da646378bfaa9562f401e42a5c2fe770b7bbe22433585a0dd0fbbe227a4d50868cdbb3107573910fd97131ea8d835bef81d91a2fc30b175a06aafa3d78cf179bf055bd5ec629be0ff8352ce0aec9125a4d75be3ee7eb71f10a01d6817ef9f64fcbb776ff6df0c83138dcd2001bd752727af3e60f4afc123d8d58080"
        ]);

        let provider = factory.provider().unwrap();
        let account_proof = Proof::from_tx(provider.tx_ref()).account_proof(target, &[]).unwrap();
        similar_asserts::assert_eq!(account_proof.proof, expected_account_proof);
        assert_eq!(account_proof.verify(root), Ok(()));
    }

    #[test]
    fn holesky_deposit_contract_proof() {
        // Create test database and insert genesis accounts.
        let factory = create_test_provider_factory();
        let root = insert_genesis(&factory, HOLESKY.clone()).unwrap();

        let target = Address::from_str("0x4242424242424242424242424242424242424242").unwrap();
        // existent
        let slot_22 =
            B256::from_str("0x0000000000000000000000000000000000000000000000000000000000000022")
                .unwrap();
        let slot_23 =
            B256::from_str("0x0000000000000000000000000000000000000000000000000000000000000023")
                .unwrap();
        let slot_24 =
            B256::from_str("0x0000000000000000000000000000000000000000000000000000000000000024")
                .unwrap();
        // non-existent
        let slot_100 =
            B256::from_str("0x0000000000000000000000000000000000000000000000000000000000000100")
                .unwrap();
        let slots = Vec::from([slot_22, slot_23, slot_24, slot_100]);

        // `cast proof 0x4242424242424242424242424242424242424242 0x22 0x23 0x24 0x100 --block 0`
        let expected = AccountProof {
            address: target,
            info:  Some(Account {
                balance: U256::ZERO,
                nonce: 0,
                bytecode_hash: Some(B256::from_str("0x2034f79e0e33b0ae6bef948532021baceb116adf2616478703bec6b17329f1cc").unwrap())
            }),
            storage_root: B256::from_str("0x556a482068355939c95a3412bdb21213a301483edb1b64402fb66ac9f3583599").unwrap(),
            proof: convert_to_proof([
                "0xf90211a0ea92fb71507739d5afe328d607b2c5e98322b7aa7cdfeccf817543058b54af70a0bd0c2525b5bee47abf7120c9e01ec3249699d687f80ebb96ed9ad9de913dbab0a0ab4b14b89416eb23c6b64204fa45cfcb39d4220016a9cd0815ebb751fe45eb71a0986ae29c2148b9e61f9a7543f44a1f8d029f1c5095b359652e9ec94e64b5d393a0555d54aa23ed990b0488153418637df7b2c878b604eb761aa2673b609937b0eba0140afb6a3909cc6047b3d44af13fc83f161a7e4c4ddba430a2841862912eb222a031b1185c1f455022d9e42ce04a71f174eb9441b1ada67449510500f4d85b3b22a051ecd01e18113b23cc65e62f67d69b33ee15d20bf81a6b524f7df90ded00ca15a0703769d6a7befad000bc2b4faae3e41b809b1b1241fe2964262554e7e3603488a0e5de7f600e4e6c3c3e5630e0c66f50506a17c9715642fccb63667e81397bbf93a095f783cd1d464a60e3c8adcadc28c6eb9fec7306664df39553be41dccc909606a04225fda3b89f0c59bf40129d1d5e5c3bf67a2129f0c55e53ffdd2cebf185d644a078e0f7fd3ae5a9bc90f66169614211b48fe235eb64818b3935d3e69c53523b9aa0a870e00e53ebaa1e9ec16e5f36606fd7d21d3a3c96894c0a2a23550949d4fdf7a0809226b69cee1f4f22ced1974e7805230da1909036a49a7652428999431afac2a0f11593b2407e86e11997325d8df2d22d937bbe0aef8302ba40c6be0601b04fc380",
                "0xf901f1a09da7d9755fe0c558b3c3de9fdcdf9f28ae641f38c9787b05b73ab22ae53af3e2a0d9990bf0b810d1145ecb2b011fd68c63cc85564e6724166fd4a9520180706e5fa05f5f09855df46330aa310e8d6be5fb82d1a4b975782d9b29acf06ac8d3e72b1ca0ca976997ddaf06f18992f6207e4f6a05979d07acead96568058789017cc6d06ba04d78166b48044fdc28ed22d2fd39c8df6f8aaa04cb71d3a17286856f6893ff83a004f8c7cc4f1335182a1709fb28fc67d52e59878480210abcba864d5d1fd4a066a0fc3b71c33e2e6b77c5e494c1db7fdbb447473f003daf378c7a63ba9bf3f0049d80a07b8e7a21c1178d28074f157b50fca85ee25c12568ff8e9706dcbcdacb77bf854a0973274526811393ea0bf4811ca9077531db00d06b86237a2ecd683f55ba4bcb0a03a93d726d7487874e51b52d8d534c63aa2a689df18e3b307c0d6cb0a388b00f3a06aa67101d011d1c22fe739ef83b04b5214a3e2f8e1a2625d8bfdb116b447e86fa02dd545b33c62d33a183e127a08a4767fba891d9f3b94fc20a2ca02600d6d1fffa0f3b039a4f32349e85c782d1164c1890e5bf16badc9ee4cf827db6afd2229dde6a0d9240a9d2d5851d05a97ff3305334dfdb0101e1e321fc279d2bb3cad6afa8fc8a01b69c6ab5173de8a8ec53a6ebba965713a4cc7feb86cb3e230def37c230ca2b280",
                "0xf869a0202a47fc6863b89a6b51890ef3c1550d560886c027141d2058ba1e2d4c66d99ab846f8448080a0556a482068355939c95a3412bdb21213a301483edb1b64402fb66ac9f3583599a02034f79e0e33b0ae6bef948532021baceb116adf2616478703bec6b17329f1cc"
            ]),
            storage_proofs: Vec::from([
                StorageProof {
                    key: slot_22,
                    nibbles: Nibbles::unpack(keccak256(slot_22)),
                    value: U256::from_str("0xf5a5fd42d16a20302798ef6ed309979b43003d2320d9f0e8ea9831a92759fb4b").unwrap(),
                    proof: convert_to_proof([
                        "0xf9019180a0aafd5b14a6edacd149e110ba6776a654f2dbffca340902be933d011113f2750380a0a502c93b1918c4c6534d4593ae03a5a23fa10ebc30ffb7080b297bff2446e42da02eb2bf45fd443bd1df8b6f9c09726a4c6252a0f7896a131a081e39a7f644b38980a0a9cf7f673a0bce76fd40332afe8601542910b48dea44e93933a3e5e930da5d19a0ddf79db0a36d0c8134ba143bcb541cd4795a9a2bae8aca0ba24b8d8963c2a77da0b973ec0f48f710bf79f63688485755cbe87f9d4c68326bb83c26af620802a80ea0f0855349af6bf84afc8bca2eda31c8ef8c5139be1929eeb3da4ba6b68a818cb0a0c271e189aeeb1db5d59d7fe87d7d6327bbe7cfa389619016459196497de3ccdea0e7503ba5799e77aa31bbe1310c312ca17b2c5bcc8fa38f266675e8f154c2516ba09278b846696d37213ab9d20a5eb42b03db3173ce490a2ef3b2f3b3600579fc63a0e9041059114f9c910adeca12dbba1fef79b2e2c8899f2d7213cd22dfe4310561a047c59da56bb2bf348c9dd2a2e8f5538a92b904b661cfe54a4298b85868bbe4858080",
                        "0xf85180a0776aa456ba9c5008e03b82b841a9cf2fc1e8578cfacd5c9015804eae315f17fb80808080808080808080808080a072e3e284d47badbb0a5ca1421e1179d3ea90cc10785b26b74fb8a81f0f9e841880",
                        "0xf843a020035b26e3e9eee00e0d72fd1ee8ddca6894550dca6916ea2ac6baa90d11e510a1a0f5a5fd42d16a20302798ef6ed309979b43003d2320d9f0e8ea9831a92759fb4b"
                    ])
                },
                StorageProof {
                    key: slot_23,
                    nibbles: Nibbles::unpack(keccak256(slot_23)),
                    value: U256::from_str("0xdb56114e00fdd4c1f85c892bf35ac9a89289aaecb1ebd0a96cde606a748b5d71").unwrap(),
                    proof: convert_to_proof([
                        "0xf9019180a0aafd5b14a6edacd149e110ba6776a654f2dbffca340902be933d011113f2750380a0a502c93b1918c4c6534d4593ae03a5a23fa10ebc30ffb7080b297bff2446e42da02eb2bf45fd443bd1df8b6f9c09726a4c6252a0f7896a131a081e39a7f644b38980a0a9cf7f673a0bce76fd40332afe8601542910b48dea44e93933a3e5e930da5d19a0ddf79db0a36d0c8134ba143bcb541cd4795a9a2bae8aca0ba24b8d8963c2a77da0b973ec0f48f710bf79f63688485755cbe87f9d4c68326bb83c26af620802a80ea0f0855349af6bf84afc8bca2eda31c8ef8c5139be1929eeb3da4ba6b68a818cb0a0c271e189aeeb1db5d59d7fe87d7d6327bbe7cfa389619016459196497de3ccdea0e7503ba5799e77aa31bbe1310c312ca17b2c5bcc8fa38f266675e8f154c2516ba09278b846696d37213ab9d20a5eb42b03db3173ce490a2ef3b2f3b3600579fc63a0e9041059114f9c910adeca12dbba1fef79b2e2c8899f2d7213cd22dfe4310561a047c59da56bb2bf348c9dd2a2e8f5538a92b904b661cfe54a4298b85868bbe4858080",
                        "0xf8518080808080a0d546c4ca227a267d29796643032422374624ed109b3d94848c5dc06baceaee76808080808080a027c48e210ccc6e01686be2d4a199d35f0e1e8df624a8d3a17c163be8861acd6680808080",
                        "0xf843a0207b2b5166478fd4318d2acc6cc2c704584312bdd8781b32d5d06abda57f4230a1a0db56114e00fdd4c1f85c892bf35ac9a89289aaecb1ebd0a96cde606a748b5d71"
                    ])
                },
                StorageProof {
                    key: slot_24,
                    nibbles: Nibbles::unpack(keccak256(slot_24)),
                    value: U256::from_str("0xc78009fdf07fc56a11f122370658a353aaa542ed63e44c4bc15ff4cd105ab33c").unwrap(),
                    proof: convert_to_proof([
                        "0xf9019180a0aafd5b14a6edacd149e110ba6776a654f2dbffca340902be933d011113f2750380a0a502c93b1918c4c6534d4593ae03a5a23fa10ebc30ffb7080b297bff2446e42da02eb2bf45fd443bd1df8b6f9c09726a4c6252a0f7896a131a081e39a7f644b38980a0a9cf7f673a0bce76fd40332afe8601542910b48dea44e93933a3e5e930da5d19a0ddf79db0a36d0c8134ba143bcb541cd4795a9a2bae8aca0ba24b8d8963c2a77da0b973ec0f48f710bf79f63688485755cbe87f9d4c68326bb83c26af620802a80ea0f0855349af6bf84afc8bca2eda31c8ef8c5139be1929eeb3da4ba6b68a818cb0a0c271e189aeeb1db5d59d7fe87d7d6327bbe7cfa389619016459196497de3ccdea0e7503ba5799e77aa31bbe1310c312ca17b2c5bcc8fa38f266675e8f154c2516ba09278b846696d37213ab9d20a5eb42b03db3173ce490a2ef3b2f3b3600579fc63a0e9041059114f9c910adeca12dbba1fef79b2e2c8899f2d7213cd22dfe4310561a047c59da56bb2bf348c9dd2a2e8f5538a92b904b661cfe54a4298b85868bbe4858080",
                        "0xf85180808080a030263404acfee103d0b1019053ff3240fce433c69b709831673285fa5887ce4c80808080808080a0f8f1fbb1f7b482d9860480feebb83ff54a8b6ec1ead61cc7d2f25d7c01659f9c80808080",
                        "0xf843a020d332d19b93bcabe3cce7ca0c18a052f57e5fd03b4758a09f30f5ddc4b22ec4a1a0c78009fdf07fc56a11f122370658a353aaa542ed63e44c4bc15ff4cd105ab33c"
                    ])
                },
                StorageProof {
                    key: slot_100,
                    nibbles: Nibbles::unpack(keccak256(slot_100)),
                    value: U256::ZERO,
                    proof: convert_to_proof([
                        "0xf9019180a0aafd5b14a6edacd149e110ba6776a654f2dbffca340902be933d011113f2750380a0a502c93b1918c4c6534d4593ae03a5a23fa10ebc30ffb7080b297bff2446e42da02eb2bf45fd443bd1df8b6f9c09726a4c6252a0f7896a131a081e39a7f644b38980a0a9cf7f673a0bce76fd40332afe8601542910b48dea44e93933a3e5e930da5d19a0ddf79db0a36d0c8134ba143bcb541cd4795a9a2bae8aca0ba24b8d8963c2a77da0b973ec0f48f710bf79f63688485755cbe87f9d4c68326bb83c26af620802a80ea0f0855349af6bf84afc8bca2eda31c8ef8c5139be1929eeb3da4ba6b68a818cb0a0c271e189aeeb1db5d59d7fe87d7d6327bbe7cfa389619016459196497de3ccdea0e7503ba5799e77aa31bbe1310c312ca17b2c5bcc8fa38f266675e8f154c2516ba09278b846696d37213ab9d20a5eb42b03db3173ce490a2ef3b2f3b3600579fc63a0e9041059114f9c910adeca12dbba1fef79b2e2c8899f2d7213cd22dfe4310561a047c59da56bb2bf348c9dd2a2e8f5538a92b904b661cfe54a4298b85868bbe4858080",
                        "0xf891a090bacef44b189ddffdc5f22edc70fe298c58e5e523e6e1dfdf7dbc6d657f7d1b80a026eed68746028bc369eb456b7d3ee475aa16f34e5eaa0c98fdedb9c59ebc53b0808080a09ce86197173e14e0633db84ce8eea32c5454eebe954779255644b45b717e8841808080a0328c7afb2c58ef3f8c4117a8ebd336f1a61d24591067ed9c5aae94796cac987d808080808080"
                    ])
                },
            ])
        };

        let provider = factory.provider().unwrap();
        let account_proof =
            Proof::from_tx(provider.tx_ref()).account_proof(target, &slots).unwrap();
        similar_asserts::assert_eq!(account_proof, expected);
        assert_eq!(account_proof.verify(root), Ok(()));
=======
        Ok(StorageMultiProof { root, subtree: hash_builder.take_proofs() })
>>>>>>> 74ba71f7
    }
}<|MERGE_RESOLUTION|>--- conflicted
+++ resolved
@@ -2,29 +2,17 @@
     hashed_cursor::{HashedCursorFactory, HashedStorageCursor},
     node_iter::{TrieElement, TrieNodeIter},
     prefix_set::TriePrefixSetsMut,
-<<<<<<< HEAD
-    trie_cursor::{DatabaseAccountTrieCursor, DatabaseStorageTrieCursor},
-=======
     trie_cursor::TrieCursorFactory,
->>>>>>> 74ba71f7
     walker::TrieWalker,
     HashBuilder, Nibbles,
 };
 use alloy_rlp::{BufMut, Encodable};
-<<<<<<< HEAD
-use reth_db::tables;
-use reth_db_api::transaction::DbTx;
-use reth_execution_errors::{StateRootError, StorageRootError};
-use reth_primitives::{constants::EMPTY_ROOT_HASH, keccak256, Address, B256};
-use reth_trie_common::{proof::ProofRetainer, AccountProof, StorageProof, TrieAccount};
-=======
 use reth_execution_errors::trie::StateProofError;
 use reth_primitives::{keccak256, Address, B256};
 use reth_trie_common::{
     proof::ProofRetainer, AccountProof, MultiProof, StorageMultiProof, TrieAccount,
 };
 use std::collections::HashMap;
->>>>>>> 74ba71f7
 
 /// A struct for generating merkle proofs.
 ///
@@ -39,32 +27,6 @@
     hashed_cursor_factory: H,
     /// A set of prefix sets that have changes.
     prefix_sets: TriePrefixSetsMut,
-<<<<<<< HEAD
-}
-
-impl<'a, TX, H> Proof<'a, TX, H> {
-    /// Creates a new proof generator.
-    pub fn new(tx: &'a TX, hashed_cursor_factory: H) -> Self {
-        Self { tx, hashed_cursor_factory, prefix_sets: TriePrefixSetsMut::default() }
-    }
-
-    /// Set the hashed cursor factory.
-    pub fn with_hashed_cursor_factory<HF>(self, hashed_cursor_factory: HF) -> Proof<'a, TX, HF> {
-        Proof { tx: self.tx, hashed_cursor_factory, prefix_sets: self.prefix_sets }
-    }
-
-    /// Set the prefix sets. They have to be mutable in order to allow extension with proof target.
-    pub fn with_prefix_sets_mut(mut self, prefix_sets: TriePrefixSetsMut) -> Self {
-        self.prefix_sets = prefix_sets;
-        self
-    }
-}
-
-impl<'a, TX> Proof<'a, TX, &'a TX> {
-    /// Create a new [Proof] instance from database transaction.
-    pub fn from_tx(tx: &'a TX) -> Self {
-        Self::new(tx, tx)
-=======
     /// Proof targets.
     targets: HashMap<B256, Vec<B256>>,
 }
@@ -100,7 +62,6 @@
     pub fn with_targets(mut self, targets: HashMap<B256, Vec<B256>>) -> Self {
         self.targets = targets;
         self
->>>>>>> 74ba71f7
     }
 }
 
@@ -131,11 +92,7 @@
 
         // Create the walker.
         let mut prefix_set = self.prefix_sets.account_prefix_set.clone();
-<<<<<<< HEAD
-        prefix_set.insert(target_nibbles.clone());
-=======
         prefix_set.extend(self.targets.keys().map(Nibbles::unpack));
->>>>>>> 74ba71f7
         let walker = TrieWalker::new(trie_cursor, prefix_set.freeze());
 
         // Create a hash builder to rebuild the root node since it is not available in the database.
@@ -155,11 +112,7 @@
 
                     // Encode account
                     account_rlp.clear();
-<<<<<<< HEAD
-                    let account = TrieAccount::from((account, storage_root));
-=======
                     let account = TrieAccount::from((account, storage_multiproof.root));
->>>>>>> 74ba71f7
                     account.encode(&mut account_rlp as &mut dyn BufMut);
 
                     hash_builder.add_leaf(Nibbles::unpack(hashed_address), &account_rlp);
@@ -181,19 +134,6 @@
 
         // short circuit on empty storage
         if hashed_storage_cursor.is_storage_empty()? {
-<<<<<<< HEAD
-            return Ok((EMPTY_ROOT_HASH, proofs));
-        }
-
-        let target_nibbles = proofs.iter().map(|p| p.nibbles.clone()).collect::<Vec<_>>();
-        let mut prefix_set =
-            self.prefix_sets.storage_prefix_sets.get(&hashed_address).cloned().unwrap_or_default();
-        prefix_set.extend(target_nibbles.clone());
-        let trie_cursor = DatabaseStorageTrieCursor::new(
-            self.tx.cursor_dup_read::<tables::StoragesTrie>()?,
-            hashed_address,
-        );
-=======
             return Ok(StorageMultiProof::default())
         }
 
@@ -206,7 +146,6 @@
             self.prefix_sets.storage_prefix_sets.get(&hashed_address).cloned().unwrap_or_default();
         prefix_set.extend(target_nibbles.clone());
         let trie_cursor = self.trie_cursor_factory.storage_trie_cursor(hashed_address)?;
->>>>>>> 74ba71f7
         let walker = TrieWalker::new(trie_cursor, prefix_set.freeze());
 
         let retainer = ProofRetainer::from_iter(target_nibbles);
@@ -227,314 +166,6 @@
         }
 
         let root = hash_builder.root();
-<<<<<<< HEAD
-
-        let all_proof_nodes = hash_builder.take_proofs();
-        for proof in &mut proofs {
-            // Iterate over all proof nodes and find the matching ones.
-            // The filtered results are guaranteed to be in order.
-            let matching_proof_nodes = all_proof_nodes
-                .iter()
-                .filter(|(path, _)| proof.nibbles.starts_with(path))
-                .map(|(_, node)| node.clone());
-            proof.set_proof(matching_proof_nodes.collect());
-        }
-
-        Ok((root, proofs))
-    }
-}
-
-#[cfg(test)]
-mod tests {
-    use super::*;
-    use crate::StateRoot;
-    use once_cell::sync::Lazy;
-    use reth_chainspec::{Chain, ChainSpec, HOLESKY, MAINNET};
-    use reth_db_api::database::Database;
-    use reth_primitives::{Account, Bytes, StorageEntry, U256};
-    use reth_provider::{test_utils::create_test_provider_factory, HashingWriter, ProviderFactory};
-    use reth_storage_errors::provider::ProviderResult;
-    use std::{str::FromStr, sync::Arc};
-
-    /*
-        World State (sampled from <https://ethereum.stackexchange.com/questions/268/ethereum-block-architecture/6413#6413>)
-        | address                                    | prefix    | hash                                                               | balance
-        |--------------------------------------------|-----------|--------------------------------------------------------------------|--------
-        | 0x2031f89b3ea8014eb51a78c316e42af3e0d7695f | 0xa711355 | 0xa711355ec1c8f7e26bb3ccbcb0b75d870d15846c0b98e5cc452db46c37faea40 |  45 eth
-        | 0x33f0fc440b8477fcfbe9d0bf8649e7dea9baedb2 | 0xa77d337 | 0xa77d337781e762f3577784bab7491fcc43e291ce5a356b9bc517ac52eed3a37a |   1 wei
-        | 0x62b0dd4aab2b1a0a04e279e2b828791a10755528 | 0xa7f9365 | 0xa7f936599f93b769acf90c7178fd2ddcac1b5b4bc9949ee5a04b7e0823c2446e | 1.1 eth
-        | 0x1ed9b1dd266b607ee278726d324b855a093394a6 | 0xa77d397 | 0xa77d397a32b8ab5eb4b043c65b1f00c93f517bc8883c5cd31baf8e8a279475e3 | .12 eth
-
-        All expected testspec results were obtained from querying proof RPC on the running geth instance `geth init crates/trie/testdata/proof-genesis.json && geth --http`.
-    */
-    static TEST_SPEC: Lazy<Arc<ChainSpec>> = Lazy::new(|| {
-        ChainSpec {
-            chain: Chain::from_id(12345),
-            genesis: serde_json::from_str(include_str!("../testdata/proof-genesis.json"))
-                .expect("Can't deserialize test genesis json"),
-            ..Default::default()
-        }
-        .into()
-    });
-
-    fn convert_to_proof<'a>(path: impl IntoIterator<Item = &'a str>) -> Vec<Bytes> {
-        path.into_iter().map(Bytes::from_str).collect::<Result<Vec<_>, _>>().unwrap()
-    }
-
-    fn insert_genesis<DB: Database>(
-        provider_factory: &ProviderFactory<DB>,
-        chain_spec: Arc<ChainSpec>,
-    ) -> ProviderResult<B256> {
-        let mut provider = provider_factory.provider_rw()?;
-
-        // Hash accounts and insert them into hashing table.
-        let genesis = chain_spec.genesis();
-        let alloc_accounts = genesis
-            .alloc
-            .iter()
-            .map(|(addr, account)| (*addr, Some(Account::from_genesis_account(account))));
-        provider.insert_account_for_hashing(alloc_accounts).unwrap();
-
-        let alloc_storage = genesis.alloc.clone().into_iter().filter_map(|(addr, account)| {
-            // Only return `Some` if there is storage.
-            account.storage.map(|storage| {
-                (
-                    addr,
-                    storage
-                        .into_iter()
-                        .map(|(key, value)| StorageEntry { key, value: value.into() }),
-                )
-            })
-        });
-        provider.insert_storage_for_hashing(alloc_storage)?;
-
-        let (root, updates) = StateRoot::from_tx(provider.tx_ref())
-            .root_with_updates()
-            .map_err(Into::<reth_db::DatabaseError>::into)?;
-        updates.write_to_database(provider.tx_mut())?;
-
-        provider.commit()?;
-
-        Ok(root)
-    }
-
-    #[test]
-    fn testspec_proofs() {
-        // Create test database and insert genesis accounts.
-        let factory = create_test_provider_factory();
-        let root = insert_genesis(&factory, TEST_SPEC.clone()).unwrap();
-
-        let data = Vec::from([
-            (
-                "0x2031f89b3ea8014eb51a78c316e42af3e0d7695f",
-                convert_to_proof([
-                    "0xe48200a7a040f916999be583c572cc4dd369ec53b0a99f7de95f13880cf203d98f935ed1b3",
-                    "0xf87180a04fb9bab4bb88c062f32452b7c94c8f64d07b5851d44a39f1e32ba4b1829fdbfb8080808080a0b61eeb2eb82808b73c4ad14140a2836689f4ab8445d69dd40554eaf1fce34bc080808080808080a0dea230ff2026e65de419288183a340125b04b8405cc61627b3b4137e2260a1e880",
-                    "0xf8719f31355ec1c8f7e26bb3ccbcb0b75d870d15846c0b98e5cc452db46c37faea40b84ff84d80890270801d946c940000a056e81f171bcc55a6ff8345e692c0f86e5b48e01b996cadc001622fb5e363b421a0c5d2460186f7233c927e7db2dcc703c0e500b653ca82273b7bfad8045d85a470"
-                ])
-            ),
-            (
-                "0x33f0fc440b8477fcfbe9d0bf8649e7dea9baedb2",
-                convert_to_proof([
-                    "0xe48200a7a040f916999be583c572cc4dd369ec53b0a99f7de95f13880cf203d98f935ed1b3",
-                    "0xf87180a04fb9bab4bb88c062f32452b7c94c8f64d07b5851d44a39f1e32ba4b1829fdbfb8080808080a0b61eeb2eb82808b73c4ad14140a2836689f4ab8445d69dd40554eaf1fce34bc080808080808080a0dea230ff2026e65de419288183a340125b04b8405cc61627b3b4137e2260a1e880",
-                    "0xe48200d3a0ef957210bca5b9b402d614eb8408c88cfbf4913eb6ab83ca233c8b8f0e626b54",
-                    "0xf851808080a02743a5addaf4cf9b8c0c073e1eaa555deaaf8c41cb2b41958e88624fa45c2d908080808080a0bfbf6937911dfb88113fecdaa6bde822e4e99dae62489fcf61a91cb2f36793d680808080808080",
-                    "0xf8679e207781e762f3577784bab7491fcc43e291ce5a356b9bc517ac52eed3a37ab846f8448001a056e81f171bcc55a6ff8345e692c0f86e5b48e01b996cadc001622fb5e363b421a0c5d2460186f7233c927e7db2dcc703c0e500b653ca82273b7bfad8045d85a470"
-                ])
-            ),
-            (
-                "0x62b0dd4aab2b1a0a04e279e2b828791a10755528",
-                convert_to_proof([
-                    "0xe48200a7a040f916999be583c572cc4dd369ec53b0a99f7de95f13880cf203d98f935ed1b3",
-                    "0xf87180a04fb9bab4bb88c062f32452b7c94c8f64d07b5851d44a39f1e32ba4b1829fdbfb8080808080a0b61eeb2eb82808b73c4ad14140a2836689f4ab8445d69dd40554eaf1fce34bc080808080808080a0dea230ff2026e65de419288183a340125b04b8405cc61627b3b4137e2260a1e880",
-                    "0xf8709f3936599f93b769acf90c7178fd2ddcac1b5b4bc9949ee5a04b7e0823c2446eb84ef84c80880f43fc2c04ee0000a056e81f171bcc55a6ff8345e692c0f86e5b48e01b996cadc001622fb5e363b421a0c5d2460186f7233c927e7db2dcc703c0e500b653ca82273b7bfad8045d85a470"
-                ])
-            ),
-            (
-                "0x1ed9b1dd266b607ee278726d324b855a093394a6",
-                convert_to_proof([
-                    "0xe48200a7a040f916999be583c572cc4dd369ec53b0a99f7de95f13880cf203d98f935ed1b3",
-                    "0xf87180a04fb9bab4bb88c062f32452b7c94c8f64d07b5851d44a39f1e32ba4b1829fdbfb8080808080a0b61eeb2eb82808b73c4ad14140a2836689f4ab8445d69dd40554eaf1fce34bc080808080808080a0dea230ff2026e65de419288183a340125b04b8405cc61627b3b4137e2260a1e880",
-                    "0xe48200d3a0ef957210bca5b9b402d614eb8408c88cfbf4913eb6ab83ca233c8b8f0e626b54",
-                    "0xf851808080a02743a5addaf4cf9b8c0c073e1eaa555deaaf8c41cb2b41958e88624fa45c2d908080808080a0bfbf6937911dfb88113fecdaa6bde822e4e99dae62489fcf61a91cb2f36793d680808080808080",
-                    "0xf86f9e207a32b8ab5eb4b043c65b1f00c93f517bc8883c5cd31baf8e8a279475e3b84ef84c808801aa535d3d0c0000a056e81f171bcc55a6ff8345e692c0f86e5b48e01b996cadc001622fb5e363b421a0c5d2460186f7233c927e7db2dcc703c0e500b653ca82273b7bfad8045d85a470"
-                ])
-            ),
-        ]);
-
-        let provider = factory.provider().unwrap();
-        for (target, expected_proof) in data {
-            let target = Address::from_str(target).unwrap();
-            let account_proof =
-                Proof::from_tx(provider.tx_ref()).account_proof(target, &[]).unwrap();
-            similar_asserts::assert_eq!(
-                account_proof.proof,
-                expected_proof,
-                "proof for {target:?} does not match"
-            );
-            assert_eq!(account_proof.verify(root), Ok(()));
-        }
-    }
-
-    #[test]
-    fn testspec_empty_storage_proof() {
-        // Create test database and insert genesis accounts.
-        let factory = create_test_provider_factory();
-        let root = insert_genesis(&factory, TEST_SPEC.clone()).unwrap();
-
-        let target = Address::from_str("0x1ed9b1dd266b607ee278726d324b855a093394a6").unwrap();
-        let slots = Vec::from([B256::with_last_byte(1), B256::with_last_byte(3)]);
-
-        let provider = factory.provider().unwrap();
-        let account_proof =
-            Proof::from_tx(provider.tx_ref()).account_proof(target, &slots).unwrap();
-        assert_eq!(account_proof.storage_root, EMPTY_ROOT_HASH, "expected empty storage root");
-
-        assert_eq!(slots.len(), account_proof.storage_proofs.len());
-        for (idx, slot) in slots.into_iter().enumerate() {
-            let proof = account_proof.storage_proofs.get(idx).unwrap();
-            assert_eq!(proof, &StorageProof::new(slot));
-            assert_eq!(proof.verify(account_proof.storage_root), Ok(()));
-        }
-        assert_eq!(account_proof.verify(root), Ok(()));
-    }
-
-    #[test]
-    fn mainnet_genesis_account_proof() {
-        // Create test database and insert genesis accounts.
-        let factory = create_test_provider_factory();
-        let root = insert_genesis(&factory, MAINNET.clone()).unwrap();
-
-        // Address from mainnet genesis allocation.
-        // keccak256 - `0xcf67b71c90b0d523dd5004cf206f325748da347685071b34812e21801f5270c4`
-        let target = Address::from_str("0x000d836201318ec6899a67540690382780743280").unwrap();
-
-        // `cast proof 0x000d836201318ec6899a67540690382780743280 --block 0`
-        let expected_account_proof = convert_to_proof([
-            "0xf90211a090dcaf88c40c7bbc95a912cbdde67c175767b31173df9ee4b0d733bfdd511c43a0babe369f6b12092f49181ae04ca173fb68d1a5456f18d20fa32cba73954052bda0473ecf8a7e36a829e75039a3b055e51b8332cbf03324ab4af2066bbd6fbf0021a0bbda34753d7aa6c38e603f360244e8f59611921d9e1f128372fec0d586d4f9e0a04e44caecff45c9891f74f6a2156735886eedf6f1a733628ebc802ec79d844648a0a5f3f2f7542148c973977c8a1e154c4300fec92f755f7846f1b734d3ab1d90e7a0e823850f50bf72baae9d1733a36a444ab65d0a6faaba404f0583ce0ca4dad92da0f7a00cbe7d4b30b11faea3ae61b7f1f2b315b61d9f6bd68bfe587ad0eeceb721a07117ef9fc932f1a88e908eaead8565c19b5645dc9e5b1b6e841c5edbdfd71681a069eb2de283f32c11f859d7bcf93da23990d3e662935ed4d6b39ce3673ec84472a0203d26456312bbc4da5cd293b75b840fc5045e493d6f904d180823ec22bfed8ea09287b5c21f2254af4e64fca76acc5cd87399c7f1ede818db4326c98ce2dc2208a06fc2d754e304c48ce6a517753c62b1a9c1d5925b89707486d7fc08919e0a94eca07b1c54f15e299bd58bdfef9741538c7828b5d7d11a489f9c20d052b3471df475a051f9dd3739a927c89e357580a4c97b40234aa01ed3d5e0390dc982a7975880a0a089d613f26159af43616fd9455bb461f4869bfede26f2130835ed067a8b967bfb80",
-            "0xf90211a0dae48f5b47930c28bb116fbd55e52cd47242c71bf55373b55eb2805ee2e4a929a00f1f37f337ec800e2e5974e2e7355f10f1a4832b39b846d916c3597a460e0676a0da8f627bb8fbeead17b318e0a8e4f528db310f591bb6ab2deda4a9f7ca902ab5a0971c662648d58295d0d0aa4b8055588da0037619951217c22052802549d94a2fa0ccc701efe4b3413fd6a61a6c9f40e955af774649a8d9fd212d046a5a39ddbb67a0d607cdb32e2bd635ee7f2f9e07bc94ddbd09b10ec0901b66628e15667aec570ba05b89203dc940e6fa70ec19ad4e01d01849d3a5baa0a8f9c0525256ed490b159fa0b84227d48df68aecc772939a59afa9e1a4ab578f7b698bdb1289e29b6044668ea0fd1c992070b94ace57e48cbf6511a16aa770c645f9f5efba87bbe59d0a042913a0e16a7ccea6748ae90de92f8aef3b3dc248a557b9ac4e296934313f24f7fced5fa042373cf4a00630d94de90d0a23b8f38ced6b0f7cb818b8925fee8f0c2a28a25aa05f89d2161c1741ff428864f7889866484cef622de5023a46e795dfdec336319fa07597a017664526c8c795ce1da27b8b72455c49657113e0455552dbc068c5ba31a0d5be9089012fda2c585a1b961e988ea5efcd3a06988e150a8682091f694b37c5a0f7b0352e38c315b2d9a14d51baea4ddee1770974c806e209355233c3c89dce6ea049bf6e8df0acafd0eff86defeeb305568e44d52d2235cf340ae15c6034e2b24180",
-            "0xf901f1a0cf67e0f5d5f8d70e53a6278056a14ddca46846f5ef69c7bde6810d058d4a9eda80a06732ada65afd192197fe7ce57792a7f25d26978e64e954b7b84a1f7857ac279da05439f8d011683a6fc07efb90afca198fd7270c795c835c7c85d91402cda992eaa0449b93033b6152d289045fdb0bf3f44926f831566faa0e616b7be1abaad2cb2da031be6c3752bcd7afb99b1bb102baf200f8567c394d464315323a363697646616a0a40e3ed11d906749aa501279392ffde868bd35102db41364d9c601fd651f974aa0044bfa4fe8dd1a58e6c7144da79326e94d1331c0b00373f6ae7f3662f45534b7a098005e3e48db68cb1dc9b9f034ff74d2392028ddf718b0f2084133017da2c2e7a02a62bc40414ee95b02e202a9e89babbabd24bef0abc3fc6dcd3e9144ceb0b725a0239facd895bbf092830390a8676f34b35b29792ae561f196f86614e0448a5792a0a4080f88925daff6b4ce26d188428841bd65655d8e93509f2106020e76d41eefa04918987904be42a6894256ca60203283d1b89139cf21f09f5719c44b8cdbb8f7a06201fc3ef0827e594d953b5e3165520af4fceb719e11cc95fd8d3481519bfd8ca05d0e353d596bd725b09de49c01ede0f29023f0153d7b6d401556aeb525b2959ba0cd367d0679950e9c5f2aa4298fd4b081ade2ea429d71ff390c50f8520e16e30880",
-            "0xf87180808080808080a0dbee8b33c73b86df839f309f7ac92eee19836e08b39302ffa33921b3c6a09f66a06068b283d51aeeee682b8fb5458354315d0b91737441ede5e137c18b4775174a8080808080a0fe7779c7d58c2fda43eba0a6644043c86ebb9ceb4836f89e30831f23eb059ece8080",
-            "0xf8719f20b71c90b0d523dd5004cf206f325748da347685071b34812e21801f5270c4b84ff84d80890ad78ebc5ac6200000a056e81f171bcc55a6ff8345e692c0f86e5b48e01b996cadc001622fb5e363b421a0c5d2460186f7233c927e7db2dcc703c0e500b653ca82273b7bfad8045d85a470"
-        ]);
-
-        let provider = factory.provider().unwrap();
-        let account_proof = Proof::from_tx(provider.tx_ref()).account_proof(target, &[]).unwrap();
-        similar_asserts::assert_eq!(account_proof.proof, expected_account_proof);
-        assert_eq!(account_proof.verify(root), Ok(()));
-    }
-
-    #[test]
-    fn mainnet_genesis_account_proof_nonexistent() {
-        // Create test database and insert genesis accounts.
-        let factory = create_test_provider_factory();
-        let root = insert_genesis(&factory, MAINNET.clone()).unwrap();
-
-        // Address that does not exist in mainnet genesis allocation.
-        // keccak256 - `0x18f415ffd7f66bb1924d90f0e82fb79ca8c6d8a3473cd9a95446a443b9db1761`
-        let target = Address::from_str("0x000d836201318ec6899a67540690382780743281").unwrap();
-
-        // `cast proof 0x000d836201318ec6899a67540690382780743281 --block 0`
-        let expected_account_proof = convert_to_proof([
-            "0xf90211a090dcaf88c40c7bbc95a912cbdde67c175767b31173df9ee4b0d733bfdd511c43a0babe369f6b12092f49181ae04ca173fb68d1a5456f18d20fa32cba73954052bda0473ecf8a7e36a829e75039a3b055e51b8332cbf03324ab4af2066bbd6fbf0021a0bbda34753d7aa6c38e603f360244e8f59611921d9e1f128372fec0d586d4f9e0a04e44caecff45c9891f74f6a2156735886eedf6f1a733628ebc802ec79d844648a0a5f3f2f7542148c973977c8a1e154c4300fec92f755f7846f1b734d3ab1d90e7a0e823850f50bf72baae9d1733a36a444ab65d0a6faaba404f0583ce0ca4dad92da0f7a00cbe7d4b30b11faea3ae61b7f1f2b315b61d9f6bd68bfe587ad0eeceb721a07117ef9fc932f1a88e908eaead8565c19b5645dc9e5b1b6e841c5edbdfd71681a069eb2de283f32c11f859d7bcf93da23990d3e662935ed4d6b39ce3673ec84472a0203d26456312bbc4da5cd293b75b840fc5045e493d6f904d180823ec22bfed8ea09287b5c21f2254af4e64fca76acc5cd87399c7f1ede818db4326c98ce2dc2208a06fc2d754e304c48ce6a517753c62b1a9c1d5925b89707486d7fc08919e0a94eca07b1c54f15e299bd58bdfef9741538c7828b5d7d11a489f9c20d052b3471df475a051f9dd3739a927c89e357580a4c97b40234aa01ed3d5e0390dc982a7975880a0a089d613f26159af43616fd9455bb461f4869bfede26f2130835ed067a8b967bfb80",
-            "0xf90211a0586b1ddec8db4824154209d355a1989b6c43aa69aba36e9d70c9faa53e7452baa0f86db47d628c73764d74b9ccaed73b8486d97a7731d57008fc9efaf417411860a0d9faed7b9ea107b5d98524246c977e782377f976e34f70717e8b1207f2f9b981a00218f59ccedf797c95e27c56405b9bf16845050fb43e773b66b26bc6992744f5a0dbf396f480c4e024156644adea7c331688d03742369e9d87ab8913bc439ff975a0aced524f39b22c62a5be512ddbca89f0b89b47c311065ccf423dee7013c7ea83a0c06b05f80b237b403adc019c0bc95b5de935021b14a75cbc18509eec60dfd83aa085339d45c4a52b7d523c301701f1ab339964e9c907440cff0a871c98dcf8811ea03ae9f6b8e227ec9be9461f0947b01696f78524c4519a6dee9fba14d209952cf9a0af17f551f9fa1ba4be41d0b342b160e2e8468d7e98a65a2dbf9d5fe5d6928024a0b850ac3bc03e9a309cc59ce5f1ab8db264870a7a22786081753d1db91897b8e6a09e796a4904bd78cb2655b5f346c94350e2d5f0dbf2bc00ac00871cd7ba46b241a0f6f0377427b900529caf32abf32ba1eb93f5f70153aa50b90bf55319a434c252a0725eaf27c8ee07e9b2511a6d6a0d71c649d855e8a9ed26e667903e2e94ae47cba0e4139fb48aa1a524d47f6e0df80314b88b52202d7e853da33c276aa8572283a8a05e9003d54a45935fdebae3513dc7cd16626dc05e1d903ae7f47f1a35aa6e234580",
-            "0xf901d1a0b7c55b381eb205712a2f5d1b7d6309ac725da79ab159cb77dc2783af36e6596da0b3b48aa390e0f3718b486ccc32b01682f92819e652315c1629058cd4d9bb1545a0e3c0cc68af371009f14416c27e17f05f4f696566d2ba45362ce5711d4a01d0e4a0bad1e085e431b510508e2a9e3712633a414b3fe6fd358635ab206021254c1e10a0f8407fe8d5f557b9e012d52e688139bd932fec40d48630d7ff4204d27f8cc68da08c6ca46eff14ad4950e65469c394ca9d6b8690513b1c1a6f91523af00082474c80a0630c034178cb1290d4d906edf28688804d79d5e37a3122c909adab19ac7dc8c5a059f6d047c5d1cc75228c4517a537763cb410c38554f273e5448a53bc3c7166e7a0d842f53ce70c3aad1e616fa6485d3880d15c936fcc306ec14ae35236e5a60549a0218ee2ee673c69b4e1b953194b2568157a69085b86e4f01644fa06ab472c6cf9a016a35a660ea496df7c0da646378bfaa9562f401e42a5c2fe770b7bbe22433585a0dd0fbbe227a4d50868cdbb3107573910fd97131ea8d835bef81d91a2fc30b175a06aafa3d78cf179bf055bd5ec629be0ff8352ce0aec9125a4d75be3ee7eb71f10a01d6817ef9f64fcbb776ff6df0c83138dcd2001bd752727af3e60f4afc123d8d58080"
-        ]);
-
-        let provider = factory.provider().unwrap();
-        let account_proof = Proof::from_tx(provider.tx_ref()).account_proof(target, &[]).unwrap();
-        similar_asserts::assert_eq!(account_proof.proof, expected_account_proof);
-        assert_eq!(account_proof.verify(root), Ok(()));
-    }
-
-    #[test]
-    fn holesky_deposit_contract_proof() {
-        // Create test database and insert genesis accounts.
-        let factory = create_test_provider_factory();
-        let root = insert_genesis(&factory, HOLESKY.clone()).unwrap();
-
-        let target = Address::from_str("0x4242424242424242424242424242424242424242").unwrap();
-        // existent
-        let slot_22 =
-            B256::from_str("0x0000000000000000000000000000000000000000000000000000000000000022")
-                .unwrap();
-        let slot_23 =
-            B256::from_str("0x0000000000000000000000000000000000000000000000000000000000000023")
-                .unwrap();
-        let slot_24 =
-            B256::from_str("0x0000000000000000000000000000000000000000000000000000000000000024")
-                .unwrap();
-        // non-existent
-        let slot_100 =
-            B256::from_str("0x0000000000000000000000000000000000000000000000000000000000000100")
-                .unwrap();
-        let slots = Vec::from([slot_22, slot_23, slot_24, slot_100]);
-
-        // `cast proof 0x4242424242424242424242424242424242424242 0x22 0x23 0x24 0x100 --block 0`
-        let expected = AccountProof {
-            address: target,
-            info:  Some(Account {
-                balance: U256::ZERO,
-                nonce: 0,
-                bytecode_hash: Some(B256::from_str("0x2034f79e0e33b0ae6bef948532021baceb116adf2616478703bec6b17329f1cc").unwrap())
-            }),
-            storage_root: B256::from_str("0x556a482068355939c95a3412bdb21213a301483edb1b64402fb66ac9f3583599").unwrap(),
-            proof: convert_to_proof([
-                "0xf90211a0ea92fb71507739d5afe328d607b2c5e98322b7aa7cdfeccf817543058b54af70a0bd0c2525b5bee47abf7120c9e01ec3249699d687f80ebb96ed9ad9de913dbab0a0ab4b14b89416eb23c6b64204fa45cfcb39d4220016a9cd0815ebb751fe45eb71a0986ae29c2148b9e61f9a7543f44a1f8d029f1c5095b359652e9ec94e64b5d393a0555d54aa23ed990b0488153418637df7b2c878b604eb761aa2673b609937b0eba0140afb6a3909cc6047b3d44af13fc83f161a7e4c4ddba430a2841862912eb222a031b1185c1f455022d9e42ce04a71f174eb9441b1ada67449510500f4d85b3b22a051ecd01e18113b23cc65e62f67d69b33ee15d20bf81a6b524f7df90ded00ca15a0703769d6a7befad000bc2b4faae3e41b809b1b1241fe2964262554e7e3603488a0e5de7f600e4e6c3c3e5630e0c66f50506a17c9715642fccb63667e81397bbf93a095f783cd1d464a60e3c8adcadc28c6eb9fec7306664df39553be41dccc909606a04225fda3b89f0c59bf40129d1d5e5c3bf67a2129f0c55e53ffdd2cebf185d644a078e0f7fd3ae5a9bc90f66169614211b48fe235eb64818b3935d3e69c53523b9aa0a870e00e53ebaa1e9ec16e5f36606fd7d21d3a3c96894c0a2a23550949d4fdf7a0809226b69cee1f4f22ced1974e7805230da1909036a49a7652428999431afac2a0f11593b2407e86e11997325d8df2d22d937bbe0aef8302ba40c6be0601b04fc380",
-                "0xf901f1a09da7d9755fe0c558b3c3de9fdcdf9f28ae641f38c9787b05b73ab22ae53af3e2a0d9990bf0b810d1145ecb2b011fd68c63cc85564e6724166fd4a9520180706e5fa05f5f09855df46330aa310e8d6be5fb82d1a4b975782d9b29acf06ac8d3e72b1ca0ca976997ddaf06f18992f6207e4f6a05979d07acead96568058789017cc6d06ba04d78166b48044fdc28ed22d2fd39c8df6f8aaa04cb71d3a17286856f6893ff83a004f8c7cc4f1335182a1709fb28fc67d52e59878480210abcba864d5d1fd4a066a0fc3b71c33e2e6b77c5e494c1db7fdbb447473f003daf378c7a63ba9bf3f0049d80a07b8e7a21c1178d28074f157b50fca85ee25c12568ff8e9706dcbcdacb77bf854a0973274526811393ea0bf4811ca9077531db00d06b86237a2ecd683f55ba4bcb0a03a93d726d7487874e51b52d8d534c63aa2a689df18e3b307c0d6cb0a388b00f3a06aa67101d011d1c22fe739ef83b04b5214a3e2f8e1a2625d8bfdb116b447e86fa02dd545b33c62d33a183e127a08a4767fba891d9f3b94fc20a2ca02600d6d1fffa0f3b039a4f32349e85c782d1164c1890e5bf16badc9ee4cf827db6afd2229dde6a0d9240a9d2d5851d05a97ff3305334dfdb0101e1e321fc279d2bb3cad6afa8fc8a01b69c6ab5173de8a8ec53a6ebba965713a4cc7feb86cb3e230def37c230ca2b280",
-                "0xf869a0202a47fc6863b89a6b51890ef3c1550d560886c027141d2058ba1e2d4c66d99ab846f8448080a0556a482068355939c95a3412bdb21213a301483edb1b64402fb66ac9f3583599a02034f79e0e33b0ae6bef948532021baceb116adf2616478703bec6b17329f1cc"
-            ]),
-            storage_proofs: Vec::from([
-                StorageProof {
-                    key: slot_22,
-                    nibbles: Nibbles::unpack(keccak256(slot_22)),
-                    value: U256::from_str("0xf5a5fd42d16a20302798ef6ed309979b43003d2320d9f0e8ea9831a92759fb4b").unwrap(),
-                    proof: convert_to_proof([
-                        "0xf9019180a0aafd5b14a6edacd149e110ba6776a654f2dbffca340902be933d011113f2750380a0a502c93b1918c4c6534d4593ae03a5a23fa10ebc30ffb7080b297bff2446e42da02eb2bf45fd443bd1df8b6f9c09726a4c6252a0f7896a131a081e39a7f644b38980a0a9cf7f673a0bce76fd40332afe8601542910b48dea44e93933a3e5e930da5d19a0ddf79db0a36d0c8134ba143bcb541cd4795a9a2bae8aca0ba24b8d8963c2a77da0b973ec0f48f710bf79f63688485755cbe87f9d4c68326bb83c26af620802a80ea0f0855349af6bf84afc8bca2eda31c8ef8c5139be1929eeb3da4ba6b68a818cb0a0c271e189aeeb1db5d59d7fe87d7d6327bbe7cfa389619016459196497de3ccdea0e7503ba5799e77aa31bbe1310c312ca17b2c5bcc8fa38f266675e8f154c2516ba09278b846696d37213ab9d20a5eb42b03db3173ce490a2ef3b2f3b3600579fc63a0e9041059114f9c910adeca12dbba1fef79b2e2c8899f2d7213cd22dfe4310561a047c59da56bb2bf348c9dd2a2e8f5538a92b904b661cfe54a4298b85868bbe4858080",
-                        "0xf85180a0776aa456ba9c5008e03b82b841a9cf2fc1e8578cfacd5c9015804eae315f17fb80808080808080808080808080a072e3e284d47badbb0a5ca1421e1179d3ea90cc10785b26b74fb8a81f0f9e841880",
-                        "0xf843a020035b26e3e9eee00e0d72fd1ee8ddca6894550dca6916ea2ac6baa90d11e510a1a0f5a5fd42d16a20302798ef6ed309979b43003d2320d9f0e8ea9831a92759fb4b"
-                    ])
-                },
-                StorageProof {
-                    key: slot_23,
-                    nibbles: Nibbles::unpack(keccak256(slot_23)),
-                    value: U256::from_str("0xdb56114e00fdd4c1f85c892bf35ac9a89289aaecb1ebd0a96cde606a748b5d71").unwrap(),
-                    proof: convert_to_proof([
-                        "0xf9019180a0aafd5b14a6edacd149e110ba6776a654f2dbffca340902be933d011113f2750380a0a502c93b1918c4c6534d4593ae03a5a23fa10ebc30ffb7080b297bff2446e42da02eb2bf45fd443bd1df8b6f9c09726a4c6252a0f7896a131a081e39a7f644b38980a0a9cf7f673a0bce76fd40332afe8601542910b48dea44e93933a3e5e930da5d19a0ddf79db0a36d0c8134ba143bcb541cd4795a9a2bae8aca0ba24b8d8963c2a77da0b973ec0f48f710bf79f63688485755cbe87f9d4c68326bb83c26af620802a80ea0f0855349af6bf84afc8bca2eda31c8ef8c5139be1929eeb3da4ba6b68a818cb0a0c271e189aeeb1db5d59d7fe87d7d6327bbe7cfa389619016459196497de3ccdea0e7503ba5799e77aa31bbe1310c312ca17b2c5bcc8fa38f266675e8f154c2516ba09278b846696d37213ab9d20a5eb42b03db3173ce490a2ef3b2f3b3600579fc63a0e9041059114f9c910adeca12dbba1fef79b2e2c8899f2d7213cd22dfe4310561a047c59da56bb2bf348c9dd2a2e8f5538a92b904b661cfe54a4298b85868bbe4858080",
-                        "0xf8518080808080a0d546c4ca227a267d29796643032422374624ed109b3d94848c5dc06baceaee76808080808080a027c48e210ccc6e01686be2d4a199d35f0e1e8df624a8d3a17c163be8861acd6680808080",
-                        "0xf843a0207b2b5166478fd4318d2acc6cc2c704584312bdd8781b32d5d06abda57f4230a1a0db56114e00fdd4c1f85c892bf35ac9a89289aaecb1ebd0a96cde606a748b5d71"
-                    ])
-                },
-                StorageProof {
-                    key: slot_24,
-                    nibbles: Nibbles::unpack(keccak256(slot_24)),
-                    value: U256::from_str("0xc78009fdf07fc56a11f122370658a353aaa542ed63e44c4bc15ff4cd105ab33c").unwrap(),
-                    proof: convert_to_proof([
-                        "0xf9019180a0aafd5b14a6edacd149e110ba6776a654f2dbffca340902be933d011113f2750380a0a502c93b1918c4c6534d4593ae03a5a23fa10ebc30ffb7080b297bff2446e42da02eb2bf45fd443bd1df8b6f9c09726a4c6252a0f7896a131a081e39a7f644b38980a0a9cf7f673a0bce76fd40332afe8601542910b48dea44e93933a3e5e930da5d19a0ddf79db0a36d0c8134ba143bcb541cd4795a9a2bae8aca0ba24b8d8963c2a77da0b973ec0f48f710bf79f63688485755cbe87f9d4c68326bb83c26af620802a80ea0f0855349af6bf84afc8bca2eda31c8ef8c5139be1929eeb3da4ba6b68a818cb0a0c271e189aeeb1db5d59d7fe87d7d6327bbe7cfa389619016459196497de3ccdea0e7503ba5799e77aa31bbe1310c312ca17b2c5bcc8fa38f266675e8f154c2516ba09278b846696d37213ab9d20a5eb42b03db3173ce490a2ef3b2f3b3600579fc63a0e9041059114f9c910adeca12dbba1fef79b2e2c8899f2d7213cd22dfe4310561a047c59da56bb2bf348c9dd2a2e8f5538a92b904b661cfe54a4298b85868bbe4858080",
-                        "0xf85180808080a030263404acfee103d0b1019053ff3240fce433c69b709831673285fa5887ce4c80808080808080a0f8f1fbb1f7b482d9860480feebb83ff54a8b6ec1ead61cc7d2f25d7c01659f9c80808080",
-                        "0xf843a020d332d19b93bcabe3cce7ca0c18a052f57e5fd03b4758a09f30f5ddc4b22ec4a1a0c78009fdf07fc56a11f122370658a353aaa542ed63e44c4bc15ff4cd105ab33c"
-                    ])
-                },
-                StorageProof {
-                    key: slot_100,
-                    nibbles: Nibbles::unpack(keccak256(slot_100)),
-                    value: U256::ZERO,
-                    proof: convert_to_proof([
-                        "0xf9019180a0aafd5b14a6edacd149e110ba6776a654f2dbffca340902be933d011113f2750380a0a502c93b1918c4c6534d4593ae03a5a23fa10ebc30ffb7080b297bff2446e42da02eb2bf45fd443bd1df8b6f9c09726a4c6252a0f7896a131a081e39a7f644b38980a0a9cf7f673a0bce76fd40332afe8601542910b48dea44e93933a3e5e930da5d19a0ddf79db0a36d0c8134ba143bcb541cd4795a9a2bae8aca0ba24b8d8963c2a77da0b973ec0f48f710bf79f63688485755cbe87f9d4c68326bb83c26af620802a80ea0f0855349af6bf84afc8bca2eda31c8ef8c5139be1929eeb3da4ba6b68a818cb0a0c271e189aeeb1db5d59d7fe87d7d6327bbe7cfa389619016459196497de3ccdea0e7503ba5799e77aa31bbe1310c312ca17b2c5bcc8fa38f266675e8f154c2516ba09278b846696d37213ab9d20a5eb42b03db3173ce490a2ef3b2f3b3600579fc63a0e9041059114f9c910adeca12dbba1fef79b2e2c8899f2d7213cd22dfe4310561a047c59da56bb2bf348c9dd2a2e8f5538a92b904b661cfe54a4298b85868bbe4858080",
-                        "0xf891a090bacef44b189ddffdc5f22edc70fe298c58e5e523e6e1dfdf7dbc6d657f7d1b80a026eed68746028bc369eb456b7d3ee475aa16f34e5eaa0c98fdedb9c59ebc53b0808080a09ce86197173e14e0633db84ce8eea32c5454eebe954779255644b45b717e8841808080a0328c7afb2c58ef3f8c4117a8ebd336f1a61d24591067ed9c5aae94796cac987d808080808080"
-                    ])
-                },
-            ])
-        };
-
-        let provider = factory.provider().unwrap();
-        let account_proof =
-            Proof::from_tx(provider.tx_ref()).account_proof(target, &slots).unwrap();
-        similar_asserts::assert_eq!(account_proof, expected);
-        assert_eq!(account_proof.verify(root), Ok(()));
-=======
         Ok(StorageMultiProof { root, subtree: hash_builder.take_proofs() })
->>>>>>> 74ba71f7
     }
 }