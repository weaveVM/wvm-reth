--- conflicted
+++ resolved
@@ -86,11 +86,6 @@
     }
 
     /// Flush updates all aggregated updates to the database.
-<<<<<<< HEAD
-    pub fn flush(self, tx: &(impl DbTx + DbTxMut)) -> Result<(), reth_db::DatabaseError> {
-        if self.trie_operations.is_empty() {
-            return Ok(());
-=======
     ///
     /// # Returns
     ///
@@ -101,7 +96,6 @@
     {
         if self.is_empty() {
             return Ok(0)
->>>>>>> d5993937
         }
 
         // Track the number of inserted entries.
