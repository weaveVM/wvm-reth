--- conflicted
+++ resolved
@@ -288,15 +288,9 @@
                     hash_builder.add_leaf(Nibbles::unpack(hashed_address), &account_rlp);
 
                     // Decide if we need to return intermediate progress.
-<<<<<<< HEAD
-                    let total_updates_len = trie_updates.len()
-                        + account_node_iter.walker.updates_len()
-                        + hash_builder.updates_len();
-=======
                     let total_updates_len = updated_storage_nodes +
                         account_node_iter.walker.removed_keys_len() +
                         hash_builder.updates_len();
->>>>>>> d5993937
                     if retain_updates && total_updates_len as u64 >= self.threshold {
                         let (walker_stack, walker_deleted_keys) = account_node_iter.walker.split();
                         trie_updates.removed_nodes.extend(walker_deleted_keys);
@@ -491,15 +485,7 @@
 
         // short circuit on empty storage
         if hashed_storage_cursor.is_storage_empty()? {
-<<<<<<< HEAD
-            return Ok((
-                EMPTY_ROOT_HASH,
-                0,
-                TrieUpdates::from([(TrieKey::StorageTrie(self.hashed_address), TrieOp::Delete)]),
-            ));
-=======
             return Ok((EMPTY_ROOT_HASH, 0, StorageTrieUpdates::deleted()))
->>>>>>> d5993937
         }
 
         let mut tracker = TrieTracker::default();
