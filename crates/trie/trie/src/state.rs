use crate::{
<<<<<<< HEAD
    hashed_cursor::HashedPostStateCursorFactory,
    prefix_set::{PrefixSetMut, TriePrefixSetsMut},
    proof::Proof,
    updates::TrieUpdates,
    Nibbles, StateRoot,
=======
    prefix_set::{PrefixSetMut, TriePrefixSetsMut},
    Nibbles,
>>>>>>> 74ba71f7
};
use itertools::Itertools;
use rayon::prelude::{IntoParallelIterator, ParallelIterator};
<<<<<<< HEAD
use reth_db::{tables, DatabaseError};
use reth_db_api::{
    cursor::DbCursorRO,
    models::{AccountBeforeTx, BlockNumberAddress},
    transaction::DbTx,
};
use reth_execution_errors::StateRootError;
use reth_primitives::{keccak256, Account, Address, BlockNumber, B256, U256};
use reth_trie_common::AccountProof;
use revm::db::BundleAccount;
use std::{
    collections::{hash_map, HashMap, HashSet},
    ops::RangeInclusive,
};
=======
use reth_primitives::{keccak256, Account, Address, B256, U256};
use revm::db::{states::StorageSlot, AccountStatus, BundleAccount};
use std::collections::{hash_map, HashMap, HashSet};
>>>>>>> 74ba71f7

/// Representation of in-memory hashed state.
#[derive(PartialEq, Eq, Clone, Default, Debug)]
pub struct HashedPostState {
    /// Mapping of hashed address to account info, `None` if destroyed.
    pub accounts: HashMap<B256, Option<Account>>,
    /// Mapping of hashed address to hashed storage.
    pub storages: HashMap<B256, HashedStorage>,
}

impl HashedPostState {
    /// Initialize [`HashedPostState`] from bundle state.
    /// Hashes all changed accounts and storage entries that are currently stored in the bundle
    /// state.
    pub fn from_bundle_state<'a>(
        state: impl IntoParallelIterator<Item = (&'a Address, &'a BundleAccount)>,
    ) -> Self {
        let hashed = state
            .into_par_iter()
            .map(|(address, account)| {
                let hashed_address = keccak256(address);
                let hashed_account = account.info.clone().map(Into::into);
<<<<<<< HEAD
                let hashed_storage = HashedStorage::from_iter(
                    account.status.was_destroyed(),
                    account.storage.iter().map(|(key, value)| {
                        (keccak256(B256::new(key.to_be_bytes())), value.present_value)
                    }),
                );
=======
                let hashed_storage =
                    HashedStorage::from_bundle_state(account.status, &account.storage);
>>>>>>> 74ba71f7
                (hashed_address, (hashed_account, hashed_storage))
            })
            .collect::<Vec<(B256, (Option<Account>, HashedStorage))>>();

        let mut accounts = HashMap::with_capacity(hashed.len());
        let mut storages = HashMap::with_capacity(hashed.len());
        for (address, (account, storage)) in hashed {
            accounts.insert(address, account);
            storages.insert(address, storage);
        }
        Self { accounts, storages }
    }

    /// Construct [`HashedPostState`] from a single [`HashedStorage`].
    pub fn from_hashed_storage(hashed_address: B256, storage: HashedStorage) -> Self {
        Self { accounts: HashMap::default(), storages: HashMap::from([(hashed_address, storage)]) }
    }

    /// Set account entries on hashed state.
    pub fn with_accounts(
        mut self,
        accounts: impl IntoIterator<Item = (B256, Option<Account>)>,
    ) -> Self {
        self.accounts = HashMap::from_iter(accounts);
        self
    }

    /// Set storage entries on hashed state.
    pub fn with_storages(
        mut self,
        storages: impl IntoIterator<Item = (B256, HashedStorage)>,
    ) -> Self {
        self.storages = HashMap::from_iter(storages);
        self
    }

    /// Extend this hashed post state with contents of another.
    /// Entries in the second hashed post state take precedence.
    pub fn extend(&mut self, other: Self) {
        for (hashed_address, account) in other.accounts {
            self.accounts.insert(hashed_address, account);
        }

        for (hashed_address, storage) in other.storages {
            match self.storages.entry(hashed_address) {
                hash_map::Entry::Vacant(entry) => {
                    entry.insert(storage);
                }
                hash_map::Entry::Occupied(mut entry) => {
                    entry.get_mut().extend(storage);
                }
            }
        }
    }

    /// Converts hashed post state into [`HashedPostStateSorted`].
    pub fn into_sorted(self) -> HashedPostStateSorted {
        let mut updated_accounts = Vec::new();
        let mut destroyed_accounts = HashSet::default();
        for (hashed_address, info) in self.accounts {
            if let Some(info) = info {
                updated_accounts.push((hashed_address, info));
            } else {
                destroyed_accounts.insert(hashed_address);
            }
        }
        updated_accounts.sort_unstable_by_key(|(address, _)| *address);
        let accounts = HashedAccountsSorted { accounts: updated_accounts, destroyed_accounts };

        let storages = self
            .storages
            .into_iter()
            .map(|(hashed_address, storage)| (hashed_address, storage.into_sorted()))
            .collect();

        HashedPostStateSorted { accounts, storages }
    }

    /// Construct [`TriePrefixSetsMut`] from hashed post state.
    /// The prefix sets contain the hashed account and storage keys that have been changed in the
    /// post state.
    pub fn construct_prefix_sets(&self) -> TriePrefixSetsMut {
        // Populate account prefix set.
        let mut account_prefix_set = PrefixSetMut::with_capacity(self.accounts.len());
        let mut destroyed_accounts = HashSet::default();
        for (hashed_address, account) in &self.accounts {
            account_prefix_set.insert(Nibbles::unpack(hashed_address));

            if account.is_none() {
                destroyed_accounts.insert(*hashed_address);
            }
        }

        // Populate storage prefix sets.
        let mut storage_prefix_sets = HashMap::with_capacity(self.storages.len());
        for (hashed_address, hashed_storage) in &self.storages {
            account_prefix_set.insert(Nibbles::unpack(hashed_address));
<<<<<<< HEAD

            let mut prefix_set = PrefixSetMut::with_capacity(hashed_storage.storage.len());
            for hashed_slot in hashed_storage.storage.keys() {
                prefix_set.insert(Nibbles::unpack(hashed_slot));
            }
            storage_prefix_sets.insert(*hashed_address, prefix_set);
        }

        TriePrefixSetsMut { account_prefix_set, storage_prefix_sets, destroyed_accounts }
    }

    /// Calculate the state root for this [`HashedPostState`].
    /// Internally, this method retrieves prefixsets and uses them
    /// to calculate incremental state root.
    ///
    /// # Example
    ///
    /// ```
    /// use reth_db::test_utils::create_test_rw_db;
    /// use reth_db_api::database::Database;
    /// use reth_primitives::{Account, U256};
    /// use reth_trie::HashedPostState;
    ///
    /// // Initialize the database
    /// let db = create_test_rw_db();
    ///
    /// // Initialize hashed post state
    /// let mut hashed_state = HashedPostState::default();
    /// hashed_state.accounts.insert(
    ///     [0x11; 32].into(),
    ///     Some(Account { nonce: 1, balance: U256::from(10), bytecode_hash: None }),
    /// );
    ///
    /// // Calculate the state root
    /// let tx = db.tx().expect("failed to create transaction");
    /// let state_root = hashed_state.state_root(&tx);
    /// ```
    ///
    /// # Returns
    ///
    /// The state root for this [`HashedPostState`].
    pub fn state_root<TX: DbTx>(&self, tx: &TX) -> Result<B256, StateRootError> {
        let sorted = self.clone().into_sorted();
        let prefix_sets = self.construct_prefix_sets().freeze();
        StateRoot::from_tx(tx)
            .with_hashed_cursor_factory(HashedPostStateCursorFactory::new(tx, &sorted))
            .with_prefix_sets(prefix_sets)
            .root()
    }

    /// Calculates the state root for this [`HashedPostState`] and returns it alongside trie
    /// updates. See [`Self::state_root`] for more info.
    pub fn state_root_with_updates<TX: DbTx>(
        &self,
        tx: &TX,
    ) -> Result<(B256, TrieUpdates), StateRootError> {
        let sorted = self.clone().into_sorted();
        let prefix_sets = self.construct_prefix_sets().freeze();
        StateRoot::from_tx(tx)
            .with_hashed_cursor_factory(HashedPostStateCursorFactory::new(tx, &sorted))
            .with_prefix_sets(prefix_sets)
            .root_with_updates()
=======
            storage_prefix_sets.insert(*hashed_address, hashed_storage.construct_prefix_set());
        }

        TriePrefixSetsMut { account_prefix_set, storage_prefix_sets, destroyed_accounts }
>>>>>>> 74ba71f7
    }

    /// Generates the state proof for target account and slots on top of this [`HashedPostState`].
    pub fn account_proof<TX: DbTx>(
        &self,
        tx: &TX,
        address: Address,
        slots: &[B256],
    ) -> Result<AccountProof, StateRootError> {
        let sorted = self.clone().into_sorted();
        let prefix_sets = self.construct_prefix_sets();
        Proof::from_tx(tx)
            .with_hashed_cursor_factory(HashedPostStateCursorFactory::new(tx, &sorted))
            .with_prefix_sets_mut(prefix_sets)
            .account_proof(address, slots)
    }
}

/// Representation of in-memory hashed storage.
#[derive(PartialEq, Eq, Clone, Debug)]
pub struct HashedStorage {
    /// Flag indicating whether the storage was wiped or not.
    pub wiped: bool,
    /// Mapping of hashed storage slot to storage value.
    pub storage: HashMap<B256, U256>,
}

impl HashedStorage {
    /// Create new instance of [`HashedStorage`].
    pub fn new(wiped: bool) -> Self {
        Self { wiped, storage: HashMap::default() }
    }

    /// Create new hashed storage from iterator.
    pub fn from_iter(wiped: bool, iter: impl IntoIterator<Item = (B256, U256)>) -> Self {
        Self { wiped, storage: HashMap::from_iter(iter) }
    }

    /// Create new hashed storage from bundle state account entry.
    pub fn from_bundle_state(status: AccountStatus, storage: &HashMap<U256, StorageSlot>) -> Self {
        let storage = storage
            .iter()
            .map(|(key, value)| (keccak256(B256::from(*key)), value.present_value))
            .collect();
        Self { wiped: status.was_destroyed(), storage }
    }

    /// Construct [`PrefixSetMut`] from hashed storage.
    pub fn construct_prefix_set(&self) -> PrefixSetMut {
        let mut prefix_set = PrefixSetMut::with_capacity(self.storage.len());
        for hashed_slot in self.storage.keys() {
            prefix_set.insert(Nibbles::unpack(hashed_slot));
        }
        prefix_set
    }

    /// Extend hashed storage with contents of other.
    /// The entries in second hashed storage take precedence.
    pub fn extend(&mut self, other: Self) {
        if other.wiped {
            self.wiped = true;
            self.storage.clear();
        }
        for (hashed_slot, value) in other.storage {
            self.storage.insert(hashed_slot, value);
        }
    }

    /// Converts hashed storage into [`HashedStorageSorted`].
    pub fn into_sorted(self) -> HashedStorageSorted {
        let mut non_zero_valued_slots = Vec::new();
        let mut zero_valued_slots = HashSet::default();
        for (hashed_slot, value) in self.storage {
            if value.is_zero() {
                zero_valued_slots.insert(hashed_slot);
            } else {
                non_zero_valued_slots.push((hashed_slot, value));
            }
        }
        non_zero_valued_slots.sort_unstable_by_key(|(key, _)| *key);

        HashedStorageSorted { non_zero_valued_slots, zero_valued_slots, wiped: self.wiped }
    }
}

/// Sorted hashed post state optimized for iterating during state trie calculation.
#[derive(PartialEq, Eq, Clone, Default, Debug)]
pub struct HashedPostStateSorted {
    /// Updated state of accounts.
    pub(crate) accounts: HashedAccountsSorted,
    /// Map of hashed addresses to hashed storage.
    pub(crate) storages: HashMap<B256, HashedStorageSorted>,
}

<<<<<<< HEAD
/// Sorted account state optimized for iterating during state trie calculation.
#[derive(Clone, Eq, PartialEq, Debug)]
=======
impl HashedPostStateSorted {
    /// Create new instance of [`HashedPostStateSorted`]
    pub const fn new(
        accounts: HashedAccountsSorted,
        storages: HashMap<B256, HashedStorageSorted>,
    ) -> Self {
        Self { accounts, storages }
    }

    /// Returns reference to hashed accounts.
    pub const fn accounts(&self) -> &HashedAccountsSorted {
        &self.accounts
    }

    /// Returns reference to hashed account storages.
    pub const fn account_storages(&self) -> &HashMap<B256, HashedStorageSorted> {
        &self.storages
    }
}

/// Sorted account state optimized for iterating during state trie calculation.
#[derive(Clone, Eq, PartialEq, Default, Debug)]
>>>>>>> 74ba71f7
pub struct HashedAccountsSorted {
    /// Sorted collection of hashed addresses and their account info.
    pub(crate) accounts: Vec<(B256, Account)>,
    /// Set of destroyed account keys.
    pub(crate) destroyed_accounts: HashSet<B256>,
<<<<<<< HEAD
=======
}

impl HashedAccountsSorted {
    /// Returns a sorted iterator over updated accounts.
    pub fn accounts_sorted(&self) -> impl Iterator<Item = (B256, Option<Account>)> {
        self.accounts
            .iter()
            .map(|(address, account)| (*address, Some(*account)))
            .chain(self.destroyed_accounts.iter().map(|address| (*address, None)))
            .sorted_by_key(|entry| *entry.0)
    }
>>>>>>> 74ba71f7
}

/// Sorted hashed storage optimized for iterating during state trie calculation.
#[derive(Clone, Eq, PartialEq, Debug)]
pub struct HashedStorageSorted {
    /// Sorted hashed storage slots with non-zero value.
    pub(crate) non_zero_valued_slots: Vec<(B256, U256)>,
    /// Slots that have been zero valued.
    pub(crate) zero_valued_slots: HashSet<B256>,
    /// Flag indicating whether the storage was wiped or not.
    pub(crate) wiped: bool,
}

impl HashedStorageSorted {
    /// Returns `true` if the account was wiped.
    pub const fn is_wiped(&self) -> bool {
        self.wiped
    }

    /// Returns a sorted iterator over updated storage slots.
    pub fn storage_slots_sorted(&self) -> impl Iterator<Item = (B256, U256)> {
        self.non_zero_valued_slots
            .iter()
            .map(|(hashed_slot, value)| (*hashed_slot, *value))
            .chain(self.zero_valued_slots.iter().map(|hashed_slot| (*hashed_slot, U256::ZERO)))
            .sorted_by_key(|entry| *entry.0)
    }
}

#[cfg(test)]
mod tests {
    use super::*;

    #[test]
    fn hashed_state_wiped_extension() {
        let hashed_address = B256::default();
        let hashed_slot = B256::with_last_byte(64);
        let hashed_slot2 = B256::with_last_byte(65);

        // Initialize post state storage
        let original_slot_value = U256::from(123);
        let mut hashed_state = HashedPostState::default().with_storages([(
            hashed_address,
            HashedStorage::from_iter(
                false,
                [(hashed_slot, original_slot_value), (hashed_slot2, original_slot_value)],
            ),
        )]);

        // Update single slot value
        let updated_slot_value = U256::from(321);
        let extension = HashedPostState::default().with_storages([(
            hashed_address,
            HashedStorage::from_iter(false, [(hashed_slot, updated_slot_value)]),
        )]);
        hashed_state.extend(extension);

        let account_storage = hashed_state.storages.get(&hashed_address);
        assert_eq!(
            account_storage.and_then(|st| st.storage.get(&hashed_slot)),
            Some(&updated_slot_value)
        );
        assert_eq!(
            account_storage.and_then(|st| st.storage.get(&hashed_slot2)),
            Some(&original_slot_value)
        );
        assert_eq!(account_storage.map(|st| st.wiped), Some(false));

        // Wipe account storage
        let wiped_extension =
            HashedPostState::default().with_storages([(hashed_address, HashedStorage::new(true))]);
        hashed_state.extend(wiped_extension);

        let account_storage = hashed_state.storages.get(&hashed_address);
        assert_eq!(account_storage.map(|st| st.storage.is_empty()), Some(true));
        assert_eq!(account_storage.map(|st| st.wiped), Some(true));

        // Reinitialize single slot value
        hashed_state.extend(HashedPostState::default().with_storages([(
            hashed_address,
            HashedStorage::from_iter(false, [(hashed_slot, original_slot_value)]),
        )]));
        let account_storage = hashed_state.storages.get(&hashed_address);
        assert_eq!(
            account_storage.and_then(|st| st.storage.get(&hashed_slot)),
            Some(&original_slot_value)
        );
        assert_eq!(account_storage.and_then(|st| st.storage.get(&hashed_slot2)), None);
        assert_eq!(account_storage.map(|st| st.wiped), Some(true));

        // Reinitialize single slot value
        hashed_state.extend(HashedPostState::default().with_storages([(
            hashed_address,
            HashedStorage::from_iter(false, [(hashed_slot2, updated_slot_value)]),
        )]));
        let account_storage = hashed_state.storages.get(&hashed_address);
        assert_eq!(
            account_storage.and_then(|st| st.storage.get(&hashed_slot)),
            Some(&original_slot_value)
        );
        assert_eq!(
            account_storage.and_then(|st| st.storage.get(&hashed_slot2)),
            Some(&updated_slot_value)
        );
        assert_eq!(account_storage.map(|st| st.wiped), Some(true));
    }
}<|MERGE_RESOLUTION|>--- conflicted
+++ resolved
@@ -1,37 +1,12 @@
 use crate::{
-<<<<<<< HEAD
-    hashed_cursor::HashedPostStateCursorFactory,
-    prefix_set::{PrefixSetMut, TriePrefixSetsMut},
-    proof::Proof,
-    updates::TrieUpdates,
-    Nibbles, StateRoot,
-=======
     prefix_set::{PrefixSetMut, TriePrefixSetsMut},
     Nibbles,
->>>>>>> 74ba71f7
 };
 use itertools::Itertools;
 use rayon::prelude::{IntoParallelIterator, ParallelIterator};
-<<<<<<< HEAD
-use reth_db::{tables, DatabaseError};
-use reth_db_api::{
-    cursor::DbCursorRO,
-    models::{AccountBeforeTx, BlockNumberAddress},
-    transaction::DbTx,
-};
-use reth_execution_errors::StateRootError;
-use reth_primitives::{keccak256, Account, Address, BlockNumber, B256, U256};
-use reth_trie_common::AccountProof;
-use revm::db::BundleAccount;
-use std::{
-    collections::{hash_map, HashMap, HashSet},
-    ops::RangeInclusive,
-};
-=======
 use reth_primitives::{keccak256, Account, Address, B256, U256};
 use revm::db::{states::StorageSlot, AccountStatus, BundleAccount};
 use std::collections::{hash_map, HashMap, HashSet};
->>>>>>> 74ba71f7
 
 /// Representation of in-memory hashed state.
 #[derive(PartialEq, Eq, Clone, Default, Debug)]
@@ -54,17 +29,8 @@
             .map(|(address, account)| {
                 let hashed_address = keccak256(address);
                 let hashed_account = account.info.clone().map(Into::into);
-<<<<<<< HEAD
-                let hashed_storage = HashedStorage::from_iter(
-                    account.status.was_destroyed(),
-                    account.storage.iter().map(|(key, value)| {
-                        (keccak256(B256::new(key.to_be_bytes())), value.present_value)
-                    }),
-                );
-=======
                 let hashed_storage =
                     HashedStorage::from_bundle_state(account.status, &account.storage);
->>>>>>> 74ba71f7
                 (hashed_address, (hashed_account, hashed_storage))
             })
             .collect::<Vec<(B256, (Option<Account>, HashedStorage))>>();
@@ -162,75 +128,10 @@
         let mut storage_prefix_sets = HashMap::with_capacity(self.storages.len());
         for (hashed_address, hashed_storage) in &self.storages {
             account_prefix_set.insert(Nibbles::unpack(hashed_address));
-<<<<<<< HEAD
-
-            let mut prefix_set = PrefixSetMut::with_capacity(hashed_storage.storage.len());
-            for hashed_slot in hashed_storage.storage.keys() {
-                prefix_set.insert(Nibbles::unpack(hashed_slot));
-            }
-            storage_prefix_sets.insert(*hashed_address, prefix_set);
+            storage_prefix_sets.insert(*hashed_address, hashed_storage.construct_prefix_set());
         }
 
         TriePrefixSetsMut { account_prefix_set, storage_prefix_sets, destroyed_accounts }
-    }
-
-    /// Calculate the state root for this [`HashedPostState`].
-    /// Internally, this method retrieves prefixsets and uses them
-    /// to calculate incremental state root.
-    ///
-    /// # Example
-    ///
-    /// ```
-    /// use reth_db::test_utils::create_test_rw_db;
-    /// use reth_db_api::database::Database;
-    /// use reth_primitives::{Account, U256};
-    /// use reth_trie::HashedPostState;
-    ///
-    /// // Initialize the database
-    /// let db = create_test_rw_db();
-    ///
-    /// // Initialize hashed post state
-    /// let mut hashed_state = HashedPostState::default();
-    /// hashed_state.accounts.insert(
-    ///     [0x11; 32].into(),
-    ///     Some(Account { nonce: 1, balance: U256::from(10), bytecode_hash: None }),
-    /// );
-    ///
-    /// // Calculate the state root
-    /// let tx = db.tx().expect("failed to create transaction");
-    /// let state_root = hashed_state.state_root(&tx);
-    /// ```
-    ///
-    /// # Returns
-    ///
-    /// The state root for this [`HashedPostState`].
-    pub fn state_root<TX: DbTx>(&self, tx: &TX) -> Result<B256, StateRootError> {
-        let sorted = self.clone().into_sorted();
-        let prefix_sets = self.construct_prefix_sets().freeze();
-        StateRoot::from_tx(tx)
-            .with_hashed_cursor_factory(HashedPostStateCursorFactory::new(tx, &sorted))
-            .with_prefix_sets(prefix_sets)
-            .root()
-    }
-
-    /// Calculates the state root for this [`HashedPostState`] and returns it alongside trie
-    /// updates. See [`Self::state_root`] for more info.
-    pub fn state_root_with_updates<TX: DbTx>(
-        &self,
-        tx: &TX,
-    ) -> Result<(B256, TrieUpdates), StateRootError> {
-        let sorted = self.clone().into_sorted();
-        let prefix_sets = self.construct_prefix_sets().freeze();
-        StateRoot::from_tx(tx)
-            .with_hashed_cursor_factory(HashedPostStateCursorFactory::new(tx, &sorted))
-            .with_prefix_sets(prefix_sets)
-            .root_with_updates()
-=======
-            storage_prefix_sets.insert(*hashed_address, hashed_storage.construct_prefix_set());
-        }
-
-        TriePrefixSetsMut { account_prefix_set, storage_prefix_sets, destroyed_accounts }
->>>>>>> 74ba71f7
     }
 
     /// Generates the state proof for target account and slots on top of this [`HashedPostState`].
@@ -325,10 +226,6 @@
     pub(crate) storages: HashMap<B256, HashedStorageSorted>,
 }
 
-<<<<<<< HEAD
-/// Sorted account state optimized for iterating during state trie calculation.
-#[derive(Clone, Eq, PartialEq, Debug)]
-=======
 impl HashedPostStateSorted {
     /// Create new instance of [`HashedPostStateSorted`]
     pub const fn new(
@@ -351,14 +248,11 @@
 
 /// Sorted account state optimized for iterating during state trie calculation.
 #[derive(Clone, Eq, PartialEq, Default, Debug)]
->>>>>>> 74ba71f7
 pub struct HashedAccountsSorted {
     /// Sorted collection of hashed addresses and their account info.
     pub(crate) accounts: Vec<(B256, Account)>,
     /// Set of destroyed account keys.
     pub(crate) destroyed_accounts: HashSet<B256>,
-<<<<<<< HEAD
-=======
 }
 
 impl HashedAccountsSorted {
@@ -370,7 +264,6 @@
             .chain(self.destroyed_accounts.iter().map(|address| (*address, None)))
             .sorted_by_key(|entry| *entry.0)
     }
->>>>>>> 74ba71f7
 }
 
 /// Sorted hashed storage optimized for iterating during state trie calculation.
