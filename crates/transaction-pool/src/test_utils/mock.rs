--- conflicted
+++ resolved
@@ -35,11 +35,8 @@
     },
     PooledTransaction, Recovered, Transaction, TransactionSigned, TxType,
 };
-<<<<<<< HEAD
 
 use reth_primitives::constants::get_latest_min_protocol_base_fee;
-=======
->>>>>>> 2f4c509b
 use reth_primitives_traits::{InMemorySize, SignedTransaction};
 use std::{ops::Range, sync::Arc, time::Instant, vec::IntoIter};
 
@@ -350,8 +347,6 @@
             authorization_list: vec![],
             size: Default::default(),
             cost: U256::ZERO,
-<<<<<<< HEAD
-=======
         }
     }
 
@@ -372,7 +367,6 @@
             authorization_list: vec![],
             size: Default::default(),
             cost: U256::ZERO,
->>>>>>> 2f4c509b
         }
     }
 
@@ -699,19 +693,11 @@
 
 impl PoolTransaction for MockTransaction {
     type TryFromConsensusError = TransactionConversionError;
-<<<<<<< HEAD
 
     type Consensus = TransactionSigned;
 
     type Pooled = PooledTransaction;
 
-=======
-
-    type Consensus = TransactionSigned;
-
-    type Pooled = PooledTransaction;
-
->>>>>>> 2f4c509b
     fn into_consensus(self) -> Recovered<Self::Consensus> {
         self.into()
     }
