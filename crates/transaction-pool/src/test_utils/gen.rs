use crate::EthPooledTransaction;
use alloy_consensus::{TxEip1559, TxEip4844, TxLegacy};
use alloy_eips::{eip2718::Encodable2718, eip2930::AccessList};
use alloy_primitives::{Address, Bytes, TxKind, B256, U256};
use rand::Rng;
use reth_chainspec::MAINNET;
use reth_primitives::{
<<<<<<< HEAD
    constants::{get_latest_min_protocol_base_fee, MIN_PROTOCOL_BASE_FEE},
    sign_message, AccessList, Bytes, Transaction, TransactionSigned, TxEip1559, TxEip4844, TxKind,
    TxLegacy,
=======
    constants::MIN_PROTOCOL_BASE_FEE, sign_message, Transaction, TransactionSigned,
>>>>>>> d72e438c
};

/// A generator for transactions for testing purposes.
#[derive(Debug)]
pub struct TransactionGenerator<R> {
    /// The random number generator used for generating keys and selecting signers.
    pub rng: R,
    /// The set of signer keys available for transaction generation.
    pub signer_keys: Vec<B256>,
    /// The base fee for transactions.
    pub base_fee: u128,
    /// The gas limit for transactions.
    pub gas_limit: u64,
}

impl<R: Rng> TransactionGenerator<R> {
    /// Initializes the generator with 10 random signers
    pub fn new(rng: R) -> Self {
        Self::with_num_signers(rng, 10)
    }

    /// Generates random random signers
    pub fn with_num_signers(rng: R, num_signers: usize) -> Self {
        Self {
            rng,
            signer_keys: (0..num_signers).map(|_| B256::random()).collect(),
            base_fee: get_latest_min_protocol_base_fee() as u128,
            gas_limit: 300_000,
        }
    }

    /// Adds a new signer to the set
    pub fn push_signer(&mut self, signer: B256) -> &mut Self {
        self.signer_keys.push(signer);
        self
    }

    /// Sets the default gas limit for all generated transactions
    pub fn set_gas_limit(&mut self, gas_limit: u64) -> &mut Self {
        self.gas_limit = gas_limit;
        self
    }

    /// Sets the default gas limit for all generated transactions
    pub const fn with_gas_limit(mut self, gas_limit: u64) -> Self {
        self.gas_limit = gas_limit;
        self
    }

    /// Sets the base fee for the generated transactions
    pub fn set_base_fee(&mut self, base_fee: u64) -> &mut Self {
        self.base_fee = base_fee as u128;
        self
    }

    /// Sets the base fee for the generated transactions
    pub const fn with_base_fee(mut self, base_fee: u64) -> Self {
        self.base_fee = base_fee as u128;
        self
    }

    /// Adds the given signers to the set.
    pub fn extend_signers(&mut self, signers: impl IntoIterator<Item = B256>) -> &mut Self {
        self.signer_keys.extend(signers);
        self
    }

    /// Returns a random signer from the set
    fn rng_signer(&mut self) -> B256 {
        let idx = self.rng.gen_range(0..self.signer_keys.len());
        self.signer_keys[idx]
    }

    /// Creates a new transaction with a random signer
    pub fn transaction(&mut self) -> TransactionBuilder {
        TransactionBuilder::default()
            .signer(self.rng_signer())
            .max_fee_per_gas(self.base_fee)
            .max_priority_fee_per_gas(self.base_fee)
            .gas_limit(self.gas_limit)
    }

    /// Creates a new transaction with a random signer
    pub fn gen_eip1559(&mut self) -> TransactionSigned {
        self.transaction().into_eip1559()
    }

    /// Creates a new transaction with a random signer
    pub fn gen_eip4844(&mut self) -> TransactionSigned {
        self.transaction().into_eip4844()
    }

    /// Generates and returns a pooled EIP-1559 transaction with a random signer.
    pub fn gen_eip1559_pooled(&mut self) -> EthPooledTransaction {
        self.gen_eip1559().into_ecrecovered().unwrap().try_into().unwrap()
    }

    /// Generates and returns a pooled EIP-4844 transaction with a random signer.
    pub fn gen_eip4844_pooled(&mut self) -> EthPooledTransaction {
        let tx = self.gen_eip4844().into_ecrecovered().unwrap();
        let encoded_length = tx.encode_2718_len();
        EthPooledTransaction::new(tx, encoded_length)
    }
}

/// A Builder type to configure and create a transaction.
#[derive(Debug)]
pub struct TransactionBuilder {
    /// The signer used to sign the transaction.
    pub signer: B256,
    /// The chain ID on which the transaction will be executed.
    pub chain_id: u64,
    /// The nonce value for the transaction to prevent replay attacks.
    pub nonce: u64,
    /// The maximum amount of gas units that the transaction can consume.
    pub gas_limit: u64,
    /// The maximum fee per gas unit that the sender is willing to pay.
    pub max_fee_per_gas: u128,
    /// The maximum priority fee per gas unit that the sender is willing to pay for faster
    /// processing.
    pub max_priority_fee_per_gas: u128,
    /// The recipient or contract address of the transaction.
    pub to: TxKind,
    /// The value to be transferred in the transaction.
    pub value: U256,
    /// The list of addresses and storage keys that the transaction can access.
    pub access_list: AccessList,
    /// The input data for the transaction, typically containing function parameters for contract
    /// calls.
    pub input: Bytes,
}

impl TransactionBuilder {
    /// Converts the transaction builder into a legacy transaction format.
    pub fn into_legacy(self) -> TransactionSigned {
        Self::signed(
            TxLegacy {
                chain_id: Some(self.chain_id),
                nonce: self.nonce,
                gas_limit: self.gas_limit,
                gas_price: self.max_fee_per_gas,
                to: self.to,
                value: self.value,
                input: self.input,
            }
            .into(),
            self.signer,
        )
    }

    /// Converts the transaction builder into a transaction format using EIP-1559.
    pub fn into_eip1559(self) -> TransactionSigned {
        Self::signed(
            TxEip1559 {
                chain_id: self.chain_id,
                nonce: self.nonce,
                gas_limit: self.gas_limit,
                max_fee_per_gas: self.max_fee_per_gas,
                max_priority_fee_per_gas: self.max_priority_fee_per_gas,
                to: self.to,
                value: self.value,
                access_list: self.access_list,
                input: self.input,
            }
            .into(),
            self.signer,
        )
    }
    /// Converts the transaction builder into a transaction format using EIP-4844.
    pub fn into_eip4844(self) -> TransactionSigned {
        Self::signed(
            TxEip4844 {
                chain_id: self.chain_id,
                nonce: self.nonce,
                gas_limit: self.gas_limit,
                max_fee_per_gas: self.max_fee_per_gas,
                max_priority_fee_per_gas: self.max_priority_fee_per_gas,
                to: match self.to {
                    TxKind::Call(to) => to,
                    TxKind::Create => Address::default(),
                },
                value: self.value,
                access_list: self.access_list,
                input: self.input,
                blob_versioned_hashes: Default::default(),
                max_fee_per_blob_gas: Default::default(),
            }
            .into(),
            self.signer,
        )
    }

    /// Signs the provided transaction using the specified signer and returns a signed transaction.
    fn signed(transaction: Transaction, signer: B256) -> TransactionSigned {
        let signature = sign_message(signer, transaction.signature_hash()).unwrap();
        TransactionSigned::from_transaction_and_signature(transaction, signature)
    }

    /// Sets the signer for the transaction builder.
    pub const fn signer(mut self, signer: B256) -> Self {
        self.signer = signer;
        self
    }

    /// Sets the gas limit for the transaction builder.
    pub const fn gas_limit(mut self, gas_limit: u64) -> Self {
        self.gas_limit = gas_limit;
        self
    }

    /// Sets the nonce for the transaction builder.
    pub const fn nonce(mut self, nonce: u64) -> Self {
        self.nonce = nonce;
        self
    }

    /// Increments the nonce value of the transaction builder by 1.
    pub const fn inc_nonce(mut self) -> Self {
        self.nonce += 1;
        self
    }

    /// Decrements the nonce value of the transaction builder by 1, avoiding underflow.
    pub const fn decr_nonce(mut self) -> Self {
        self.nonce = self.nonce.saturating_sub(1);
        self
    }

    /// Sets the maximum fee per gas for the transaction builder.
    pub const fn max_fee_per_gas(mut self, max_fee_per_gas: u128) -> Self {
        self.max_fee_per_gas = max_fee_per_gas;
        self
    }

    /// Sets the maximum priority fee per gas for the transaction builder.
    pub const fn max_priority_fee_per_gas(mut self, max_priority_fee_per_gas: u128) -> Self {
        self.max_priority_fee_per_gas = max_priority_fee_per_gas;
        self
    }

    /// Sets the recipient or contract address for the transaction builder.
    pub const fn to(mut self, to: Address) -> Self {
        self.to = TxKind::Call(to);
        self
    }

    /// Sets the value to be transferred in the transaction.
    pub fn value(mut self, value: u128) -> Self {
        self.value = U256::from(value);
        self
    }

    /// Sets the access list for the transaction builder.
    pub fn access_list(mut self, access_list: AccessList) -> Self {
        self.access_list = access_list;
        self
    }

    /// Sets the transaction input data.
    pub fn input(mut self, input: impl Into<Bytes>) -> Self {
        self.input = input.into();
        self
    }

    /// Sets the chain ID for the transaction.
    pub const fn chain_id(mut self, chain_id: u64) -> Self {
        self.chain_id = chain_id;
        self
    }

    /// Sets the chain ID for the transaction, mutable reference version.
    pub fn set_chain_id(&mut self, chain_id: u64) -> &mut Self {
        self.chain_id = chain_id;
        self
    }

    /// Sets the nonce for the transaction, mutable reference version.
    pub fn set_nonce(&mut self, nonce: u64) -> &mut Self {
        self.nonce = nonce;
        self
    }

    /// Sets the gas limit for the transaction, mutable reference version.
    pub fn set_gas_limit(&mut self, gas_limit: u64) -> &mut Self {
        self.gas_limit = gas_limit;
        self
    }

    /// Sets the maximum fee per gas for the transaction, mutable reference version.
    pub fn set_max_fee_per_gas(&mut self, max_fee_per_gas: u128) -> &mut Self {
        self.max_fee_per_gas = max_fee_per_gas;
        self
    }

    /// Sets the maximum priority fee per gas for the transaction, mutable reference version.
    pub fn set_max_priority_fee_per_gas(&mut self, max_priority_fee_per_gas: u128) -> &mut Self {
        self.max_priority_fee_per_gas = max_priority_fee_per_gas;
        self
    }

    /// Sets the recipient or contract address for the transaction, mutable reference version.
    pub fn set_to(&mut self, to: Address) -> &mut Self {
        self.to = to.into();
        self
    }

    /// Sets the value to be transferred in the transaction, mutable reference version.
    pub fn set_value(&mut self, value: u128) -> &mut Self {
        self.value = U256::from(value);
        self
    }

    /// Sets the access list for the transaction, mutable reference version.
    pub fn set_access_list(&mut self, access_list: AccessList) -> &mut Self {
        self.access_list = access_list;
        self
    }

    /// Sets the signer for the transaction, mutable reference version.
    pub fn set_signer(&mut self, signer: B256) -> &mut Self {
        self.signer = signer;
        self
    }

    /// Sets the transaction input data, mutable reference version.
    pub fn set_input(&mut self, input: impl Into<Bytes>) -> &mut Self {
        self.input = input.into();
        self
    }
}

impl Default for TransactionBuilder {
    fn default() -> Self {
        Self {
            signer: B256::random(),
            chain_id: MAINNET.chain.id(),
            nonce: 0,
            gas_limit: 0,
            max_fee_per_gas: 0,
            max_priority_fee_per_gas: 0,
            to: Default::default(),
            value: Default::default(),
            access_list: Default::default(),
            input: Default::default(),
        }
    }
}

#[cfg(test)]
mod tests {
    use super::*;
    use rand::thread_rng;

    #[test]
    fn test_generate_transaction() {
        let rng = thread_rng();
        let mut gen = TransactionGenerator::new(rng);
        let _tx = gen.transaction().into_legacy();
        let _tx = gen.transaction().into_eip1559();
    }
}<|MERGE_RESOLUTION|>--- conflicted
+++ resolved
@@ -5,13 +5,7 @@
 use rand::Rng;
 use reth_chainspec::MAINNET;
 use reth_primitives::{
-<<<<<<< HEAD
-    constants::{get_latest_min_protocol_base_fee, MIN_PROTOCOL_BASE_FEE},
-    sign_message, AccessList, Bytes, Transaction, TransactionSigned, TxEip1559, TxEip4844, TxKind,
-    TxLegacy,
-=======
-    constants::MIN_PROTOCOL_BASE_FEE, sign_message, Transaction, TransactionSigned,
->>>>>>> d72e438c
+    constants::{MIN_PROTOCOL_BASE_FEE,get_latest_min_protocol_base_fee}, sign_message, Transaction, TransactionSigned,
 };
 
 /// A generator for transactions for testing purposes.
