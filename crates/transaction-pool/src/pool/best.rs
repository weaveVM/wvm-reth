--- conflicted
+++ resolved
@@ -56,13 +56,7 @@
                     .max_fee_per_blob_gas()
                     .map_or(true, |fee| fee >= self.base_fee_per_blob_gas as u128)
             {
-<<<<<<< HEAD
-                return Some(best)
-            } else {
-                crate::traits::BestTransactions::mark_invalid(self, &best);
-=======
                 return Some(best);
->>>>>>> 019ec727
             }
             crate::traits::BestTransactions::mark_invalid(self, &best);
         }
@@ -231,13 +225,7 @@
         loop {
             let best = self.best.next()?;
             if (self.predicate)(&best) {
-<<<<<<< HEAD
-                return Some(best);
-            } else {
-                self.best.mark_invalid(&best);
-=======
                 return Some(best)
->>>>>>> 019ec727
             }
             self.best.mark_invalid(&best);
         }
