use crate::{
    identifier::TransactionId, pool::pending::PendingTransaction, PoolTransaction,
    TransactionOrdering, ValidPoolTransaction,
};
use core::fmt;
use reth_primitives::B256 as TxHash;
use std::{
    collections::{BTreeMap, BTreeSet, HashSet},
    sync::Arc,
};

use tokio::sync::broadcast::{error::TryRecvError, Receiver};
use tracing::debug;

/// An iterator that returns transactions that can be executed on the current state (*best*
/// transactions).
///
/// This is a wrapper around [`BestTransactions`] that also enforces a specific basefee.
///
/// This iterator guarantees that all transaction it returns satisfy both the base fee and blob fee!
pub(crate) struct BestTransactionsWithFees<T: TransactionOrdering> {
    pub(crate) best: BestTransactions<T>,
    pub(crate) base_fee: u64,
    pub(crate) base_fee_per_blob_gas: u64,
}

impl<T: TransactionOrdering> crate::traits::BestTransactions for BestTransactionsWithFees<T> {
    fn mark_invalid(&mut self, tx: &Self::Item) {
        BestTransactions::mark_invalid(&mut self.best, tx)
    }

    fn no_updates(&mut self) {
        self.best.no_updates()
    }

    fn skip_blobs(&mut self) {
        self.set_skip_blobs(true)
    }

    fn set_skip_blobs(&mut self, skip_blobs: bool) {
        self.best.set_skip_blobs(skip_blobs)
    }
}

impl<T: TransactionOrdering> Iterator for BestTransactionsWithFees<T> {
    type Item = Arc<ValidPoolTransaction<T::Transaction>>;

    fn next(&mut self) -> Option<Self::Item> {
        // find the next transaction that satisfies the base fee
        loop {
            let best = self.best.next()?;
            // If both the base fee and blob fee (if applicable for EIP-4844) are satisfied, return
            // the transaction
            if best.transaction.max_fee_per_gas() >= self.base_fee as u128 &&
                best.transaction
                    .max_fee_per_blob_gas()
                    .map_or(true, |fee| fee >= self.base_fee_per_blob_gas as u128)
            {
                return Some(best);
            } else {
<<<<<<< HEAD
                // tx is EIP4844 and violates blob fee, mark it as invalid and continue
                if best.transaction.max_fee_per_blob_gas().is_some_and(|max_fee_per_blob_gas| {
                    max_fee_per_blob_gas < self.base_fee_per_blob_gas as u128
                }) {
                    crate::traits::BestTransactions::mark_invalid(self, &best);
                    continue;
                };
                return Some(best);
=======
                crate::traits::BestTransactions::mark_invalid(self, &best);
>>>>>>> d5993937
            }
        }
    }
}

/// An iterator that returns transactions that can be executed on the current state (*best*
/// transactions).
///
/// The [`PendingPool`](crate::pool::pending::PendingPool) contains transactions that *could* all
/// be executed on the current state, but only yields transactions that are ready to be executed
/// now. While it contains all gapless transactions of a sender, it _always_ only returns the
/// transaction with the current on chain nonce.
pub(crate) struct BestTransactions<T: TransactionOrdering> {
    /// Contains a copy of _all_ transactions of the pending pool at the point in time this
    /// iterator was created.
    pub(crate) all: BTreeMap<TransactionId, PendingTransaction<T>>,
    /// Transactions that can be executed right away: these have the expected nonce.
    ///
    /// Once an `independent` transaction with the nonce `N` is returned, it unlocks `N+1`, which
    /// then can be moved from the `all` set to the `independent` set.
    pub(crate) independent: BTreeSet<PendingTransaction<T>>,
    /// There might be the case where a yielded transactions is invalid, this will track it.
    pub(crate) invalid: HashSet<TxHash>,
    /// Used to receive any new pending transactions that have been added to the pool after this
    /// iterator was static fileted
    ///
    /// These new pending transactions are inserted into this iterator's pool before yielding the
    /// next value
    pub(crate) new_transaction_receiver: Option<Receiver<PendingTransaction<T>>>,
    /// Flag to control whether to skip blob transactions (EIP4844).
    pub(crate) skip_blobs: bool,
}

impl<T: TransactionOrdering> BestTransactions<T> {
    /// Mark the transaction and it's descendants as invalid.
    pub(crate) fn mark_invalid(&mut self, tx: &Arc<ValidPoolTransaction<T::Transaction>>) {
        self.invalid.insert(*tx.hash());
    }

    /// Returns the ancestor the given transaction, the transaction with `nonce - 1`.
    ///
    /// Note: for a transaction with nonce higher than the current on chain nonce this will always
    /// return an ancestor since all transaction in this pool are gapless.
    pub(crate) fn ancestor(&self, id: &TransactionId) -> Option<&PendingTransaction<T>> {
        self.all.get(&id.unchecked_ancestor()?)
    }

    /// Non-blocking read on the new pending transactions subscription channel
    fn try_recv(&mut self) -> Option<PendingTransaction<T>> {
        loop {
            match self.new_transaction_receiver.as_mut()?.try_recv() {
                Ok(tx) => return Some(tx),
                // note TryRecvError::Lagged can be returned here, which is an error that attempts
                // to correct itself on consecutive try_recv() attempts

                // the cost of ignoring this error is allowing old transactions to get
                // overwritten after the chan buffer size is met
                Err(TryRecvError::Lagged(_)) => {
                    // Handle the case where the receiver lagged too far behind.
                    // `num_skipped` indicates the number of messages that were skipped.
                    continue;
                }

                // this case is still better than the existing iterator behavior where no new
                // pending txs are surfaced to consumers
                Err(_) => return None,
            }
        }
    }

    /// Checks for new transactions that have come into the `PendingPool` after this iterator was
    /// created and inserts them
    fn add_new_transactions(&mut self) {
        while let Some(pending_tx) = self.try_recv() {
            let tx = pending_tx.transaction.clone();
            //  same logic as PendingPool::add_transaction/PendingPool::best_with_unlocked
            let tx_id = *tx.id();
            if self.ancestor(&tx_id).is_none() {
                self.independent.insert(pending_tx.clone());
            }
            self.all.insert(tx_id, pending_tx);
        }
    }
}

impl<T: TransactionOrdering> crate::traits::BestTransactions for BestTransactions<T> {
    fn mark_invalid(&mut self, tx: &Self::Item) {
        Self::mark_invalid(self, tx)
    }

    fn no_updates(&mut self) {
        self.new_transaction_receiver.take();
    }

    fn skip_blobs(&mut self) {
        self.set_skip_blobs(true);
    }

    fn set_skip_blobs(&mut self, skip_blobs: bool) {
        self.skip_blobs = skip_blobs;
    }
}

impl<T: TransactionOrdering> Iterator for BestTransactions<T> {
    type Item = Arc<ValidPoolTransaction<T::Transaction>>;

    fn next(&mut self) -> Option<Self::Item> {
        loop {
            self.add_new_transactions();
            // Remove the next independent tx with the highest priority
            let best = self.independent.pop_last()?;
            let hash = best.transaction.hash();

            // skip transactions that were marked as invalid
            if self.invalid.contains(hash) {
                debug!(
                    target: "txpool",
                    "[{:?}] skipping invalid transaction",
                    hash
                );
                continue;
            }

            // Insert transactions that just got unlocked.
            if let Some(unlocked) = self.all.get(&best.unlocks()) {
                self.independent.insert(unlocked.clone());
            }

            if self.skip_blobs && best.transaction.transaction.is_eip4844() {
                // blobs should be skipped, marking the as invalid will ensure that no dependent
                // transactions are returned
                self.mark_invalid(&best.transaction)
            } else {
                return Some(best.transaction);
            }
        }
    }
}

/// A[`BestTransactions`](crate::traits::BestTransactions) implementation that filters the
/// transactions of iter with predicate.
///
/// Filter out transactions are marked as invalid:
/// [`BestTransactions::mark_invalid`](crate::traits::BestTransactions::mark_invalid).
pub struct BestTransactionFilter<I, P> {
    pub(crate) best: I,
    pub(crate) predicate: P,
}

impl<I, P> BestTransactionFilter<I, P> {
    /// Create a new [`BestTransactionFilter`] with the given predicate.
    pub(crate) const fn new(best: I, predicate: P) -> Self {
        Self { best, predicate }
    }
}

impl<I, P> Iterator for BestTransactionFilter<I, P>
where
    I: crate::traits::BestTransactions,
    P: FnMut(&<I as Iterator>::Item) -> bool,
{
    type Item = <I as Iterator>::Item;

    fn next(&mut self) -> Option<Self::Item> {
        loop {
            let best = self.best.next()?;
            if (self.predicate)(&best) {
                return Some(best);
            } else {
                self.best.mark_invalid(&best);
            }
        }
    }
}

impl<I, P> crate::traits::BestTransactions for BestTransactionFilter<I, P>
where
    I: crate::traits::BestTransactions,
    P: FnMut(&<I as Iterator>::Item) -> bool + Send,
{
    fn mark_invalid(&mut self, tx: &Self::Item) {
        crate::traits::BestTransactions::mark_invalid(&mut self.best, tx)
    }

    fn no_updates(&mut self) {
        self.best.no_updates()
    }

    fn skip_blobs(&mut self) {
        self.set_skip_blobs(true)
    }

    fn set_skip_blobs(&mut self, skip_blobs: bool) {
        self.best.set_skip_blobs(skip_blobs)
    }
}

impl<I: fmt::Debug, P> fmt::Debug for BestTransactionFilter<I, P> {
    fn fmt(&self, f: &mut fmt::Formatter<'_>) -> fmt::Result {
        f.debug_struct("BestTransactionFilter").field("best", &self.best).finish()
    }
}

#[cfg(test)]
mod tests {
    use super::*;
    use crate::{
        pool::pending::PendingPool,
        test_utils::{MockOrdering, MockTransaction, MockTransactionFactory},
        Priority,
    };
    use reth_primitives::U256;

    #[test]
    fn test_best_iter() {
        let mut pool = PendingPool::new(MockOrdering::default());
        let mut f = MockTransactionFactory::default();

        let num_tx = 10;
        // insert 10 gapless tx
        let tx = MockTransaction::eip1559();
        for nonce in 0..num_tx {
            let tx = tx.clone().rng_hash().with_nonce(nonce);
            let valid_tx = f.validated(tx);
            pool.add_transaction(Arc::new(valid_tx), 0);
        }

        let mut best = pool.best();
        assert_eq!(best.all.len(), num_tx as usize);
        assert_eq!(best.independent.len(), 1);

        // check tx are returned in order
        for nonce in 0..num_tx {
            assert_eq!(best.independent.len(), 1);
            let tx = best.next().unwrap();
            assert_eq!(tx.nonce(), nonce);
        }
    }

    #[test]
    fn test_best_iter_invalid() {
        let mut pool = PendingPool::new(MockOrdering::default());
        let mut f = MockTransactionFactory::default();

        let num_tx = 10;
        // insert 10 gapless tx
        let tx = MockTransaction::eip1559();
        for nonce in 0..num_tx {
            let tx = tx.clone().rng_hash().with_nonce(nonce);
            let valid_tx = f.validated(tx);
            pool.add_transaction(Arc::new(valid_tx), 0);
        }

        let mut best = pool.best();

        // mark the first tx as invalid
        let invalid = best.independent.iter().next().unwrap();
        best.mark_invalid(&invalid.transaction.clone());

        // iterator is empty
        assert!(best.next().is_none());
    }

    #[test]
    fn test_best_with_fees_iter_base_fee_satisfied() {
        let mut pool = PendingPool::new(MockOrdering::default());
        let mut f = MockTransactionFactory::default();

        let num_tx = 5;
        let base_fee: u64 = 10;
        let base_fee_per_blob_gas: u64 = 15;

        // Insert transactions with a max_fee_per_gas greater than or equal to the base fee
        // Without blob fee
        for nonce in 0..num_tx {
            let tx = MockTransaction::eip1559()
                .rng_hash()
                .with_nonce(nonce)
                .with_max_fee(base_fee as u128 + 5);
            let valid_tx = f.validated(tx);
            pool.add_transaction(Arc::new(valid_tx), 0);
        }

        let mut best = pool.best_with_basefee_and_blobfee(base_fee, base_fee_per_blob_gas);

        for nonce in 0..num_tx {
            let tx = best.next().expect("Transaction should be returned");
            assert_eq!(tx.nonce(), nonce);
            assert!(tx.transaction.max_fee_per_gas() >= base_fee as u128);
        }
    }

    #[test]
    fn test_best_with_fees_iter_base_fee_violated() {
        let mut pool = PendingPool::new(MockOrdering::default());
        let mut f = MockTransactionFactory::default();

        let num_tx = 5;
        let base_fee: u64 = 20;
        let base_fee_per_blob_gas: u64 = 15;

        // Insert transactions with a max_fee_per_gas less than the base fee
        for nonce in 0..num_tx {
            let tx = MockTransaction::eip1559()
                .rng_hash()
                .with_nonce(nonce)
                .with_max_fee(base_fee as u128 - 5);
            let valid_tx = f.validated(tx);
            pool.add_transaction(Arc::new(valid_tx), 0);
        }

        let mut best = pool.best_with_basefee_and_blobfee(base_fee, base_fee_per_blob_gas);

        // No transaction should be returned since all violate the base fee
        assert!(best.next().is_none());
    }

    #[test]
    fn test_best_with_fees_iter_blob_fee_satisfied() {
        let mut pool = PendingPool::new(MockOrdering::default());
        let mut f = MockTransactionFactory::default();

        let num_tx = 5;
        let base_fee: u64 = 10;
        let base_fee_per_blob_gas: u64 = 20;

        // Insert transactions with a max_fee_per_blob_gas greater than or equal to the base fee per
        // blob gas
        for nonce in 0..num_tx {
            let tx = MockTransaction::eip4844()
                .rng_hash()
                .with_nonce(nonce)
                .with_max_fee(base_fee as u128 + 5)
                .with_blob_fee(base_fee_per_blob_gas as u128 + 5);
            let valid_tx = f.validated(tx);
            pool.add_transaction(Arc::new(valid_tx), 0);
        }

        let mut best = pool.best_with_basefee_and_blobfee(base_fee, base_fee_per_blob_gas);

        // All transactions should be returned in order since they satisfy both base fee and blob
        // fee
        for nonce in 0..num_tx {
            let tx = best.next().expect("Transaction should be returned");
            assert_eq!(tx.nonce(), nonce);
            assert!(tx.transaction.max_fee_per_gas() >= base_fee as u128);
            assert!(
                tx.transaction.max_fee_per_blob_gas().unwrap() >= base_fee_per_blob_gas as u128
            );
        }

        // No more transactions should be returned
        assert!(best.next().is_none());
    }

    #[test]
    fn test_best_with_fees_iter_blob_fee_violated() {
        let mut pool = PendingPool::new(MockOrdering::default());
        let mut f = MockTransactionFactory::default();

        let num_tx = 5;
        let base_fee: u64 = 10;
        let base_fee_per_blob_gas: u64 = 20;

        // Insert transactions with a max_fee_per_blob_gas less than the base fee per blob gas
        for nonce in 0..num_tx {
            let tx = MockTransaction::eip4844()
                .rng_hash()
                .with_nonce(nonce)
                .with_max_fee(base_fee as u128 + 5)
                .with_blob_fee(base_fee_per_blob_gas as u128 - 5);
            let valid_tx = f.validated(tx);
            pool.add_transaction(Arc::new(valid_tx), 0);
        }

        let mut best = pool.best_with_basefee_and_blobfee(base_fee, base_fee_per_blob_gas);

        // No transaction should be returned since all violate the blob fee
        assert!(best.next().is_none());
    }

    #[test]
    fn test_best_with_fees_iter_mixed_fees() {
        let mut pool = PendingPool::new(MockOrdering::default());
        let mut f = MockTransactionFactory::default();

        let base_fee: u64 = 10;
        let base_fee_per_blob_gas: u64 = 20;

        // Insert transactions with varying max_fee_per_gas and max_fee_per_blob_gas
        let tx1 =
            MockTransaction::eip1559().rng_hash().with_nonce(0).with_max_fee(base_fee as u128 + 5);
        let tx2 = MockTransaction::eip4844()
            .rng_hash()
            .with_nonce(1)
            .with_max_fee(base_fee as u128 + 5)
            .with_blob_fee(base_fee_per_blob_gas as u128 + 5);
        let tx3 = MockTransaction::eip4844()
            .rng_hash()
            .with_nonce(2)
            .with_max_fee(base_fee as u128 + 5)
            .with_blob_fee(base_fee_per_blob_gas as u128 - 5);
        let tx4 =
            MockTransaction::eip1559().rng_hash().with_nonce(3).with_max_fee(base_fee as u128 - 5);

        pool.add_transaction(Arc::new(f.validated(tx1.clone())), 0);
        pool.add_transaction(Arc::new(f.validated(tx2.clone())), 0);
        pool.add_transaction(Arc::new(f.validated(tx3)), 0);
        pool.add_transaction(Arc::new(f.validated(tx4)), 0);

        let mut best = pool.best_with_basefee_and_blobfee(base_fee, base_fee_per_blob_gas);

        let expected_order = vec![tx1, tx2];
        for expected_tx in expected_order {
            let tx = best.next().expect("Transaction should be returned");
            assert_eq!(tx.transaction, expected_tx);
        }

        // No more transactions should be returned
        assert!(best.next().is_none());
    }

    #[test]
    fn test_best_add_transaction_with_next_nonce() {
        let mut pool = PendingPool::new(MockOrdering::default());
        let mut f = MockTransactionFactory::default();

        // Add 5 transactions with increasing nonces to the pool
        let num_tx = 5;
        let tx = MockTransaction::eip1559();
        for nonce in 0..num_tx {
            let tx = tx.clone().rng_hash().with_nonce(nonce);
            let valid_tx = f.validated(tx);
            pool.add_transaction(Arc::new(valid_tx), 0);
        }

        // Create a BestTransactions iterator from the pool
        let mut best = pool.best();

        // Use a broadcast channel for transaction updates
        let (tx_sender, tx_receiver) =
            tokio::sync::broadcast::channel::<PendingTransaction<MockOrdering>>(1000);
        best.new_transaction_receiver = Some(tx_receiver);

        // Create a new transaction with nonce 5 and validate it
        let new_tx = MockTransaction::eip1559().rng_hash().with_nonce(5);
        let valid_new_tx = f.validated(new_tx);

        // Send the new transaction through the broadcast channel
        let pending_tx = PendingTransaction {
            submission_id: 10,
            transaction: Arc::new(valid_new_tx.clone()),
            priority: Priority::Value(U256::from(1000)),
        };
        tx_sender.send(pending_tx.clone()).unwrap();

        // Add new transactions to the iterator
        best.add_new_transactions();

        // Verify that the new transaction has been added to the 'all' map
        assert_eq!(best.all.len(), 6);
        assert!(best.all.contains_key(valid_new_tx.id()));

        // Verify that the new transaction has been added to the 'independent' set
        assert_eq!(best.independent.len(), 2);
        assert!(best.independent.contains(&pending_tx));
    }

    #[test]
    fn test_best_add_transaction_with_ancestor() {
        // Initialize a new PendingPool with default MockOrdering and MockTransactionFactory
        let mut pool = PendingPool::new(MockOrdering::default());
        let mut f = MockTransactionFactory::default();

        // Add 5 transactions with increasing nonces to the pool
        let num_tx = 5;
        let tx = MockTransaction::eip1559();
        for nonce in 0..num_tx {
            let tx = tx.clone().rng_hash().with_nonce(nonce);
            let valid_tx = f.validated(tx);
            pool.add_transaction(Arc::new(valid_tx), 0);
        }

        // Create a BestTransactions iterator from the pool
        let mut best = pool.best();

        // Use a broadcast channel for transaction updates
        let (tx_sender, tx_receiver) =
            tokio::sync::broadcast::channel::<PendingTransaction<MockOrdering>>(1000);
        best.new_transaction_receiver = Some(tx_receiver);

        // Create a new transaction with nonce 5 and validate it
        let base_tx1 = MockTransaction::eip1559().rng_hash().with_nonce(5);
        let valid_new_tx1 = f.validated(base_tx1.clone());

        // Send the new transaction through the broadcast channel
        let pending_tx1 = PendingTransaction {
            submission_id: 10,
            transaction: Arc::new(valid_new_tx1.clone()),
            priority: Priority::Value(U256::from(1000)),
        };
        tx_sender.send(pending_tx1.clone()).unwrap();

        // Add new transactions to the iterator
        best.add_new_transactions();

        // Verify that the new transaction has been added to the 'all' map
        assert_eq!(best.all.len(), 6);
        assert!(best.all.contains_key(valid_new_tx1.id()));

        // Verify that the new transaction has been added to the 'independent' set
        assert_eq!(best.independent.len(), 2);
        assert!(best.independent.contains(&pending_tx1));

        // Attempt to add a new transaction with a different nonce (not a duplicate)
        let base_tx2 = base_tx1.with_nonce(6);
        let valid_new_tx2 = f.validated(base_tx2);

        // Send the new transaction through the broadcast channel
        let pending_tx2 = PendingTransaction {
            submission_id: 11, // Different submission ID
            transaction: Arc::new(valid_new_tx2.clone()),
            priority: Priority::Value(U256::from(1000)),
        };
        tx_sender.send(pending_tx2.clone()).unwrap();

        // Add new transactions to the iterator
        best.add_new_transactions();

        // Verify that the new transaction has been added to 'all'
        assert_eq!(best.all.len(), 7);
        assert!(best.all.contains_key(valid_new_tx2.id()));

        // Verify that the new transaction has not been added to the 'independent' set
        assert_eq!(best.independent.len(), 2);
        assert!(!best.independent.contains(&pending_tx2));
    }
}<|MERGE_RESOLUTION|>--- conflicted
+++ resolved
@@ -58,18 +58,7 @@
             {
                 return Some(best);
             } else {
-<<<<<<< HEAD
-                // tx is EIP4844 and violates blob fee, mark it as invalid and continue
-                if best.transaction.max_fee_per_blob_gas().is_some_and(|max_fee_per_blob_gas| {
-                    max_fee_per_blob_gas < self.base_fee_per_blob_gas as u128
-                }) {
-                    crate::traits::BestTransactions::mark_invalid(self, &best);
-                    continue;
-                };
-                return Some(best);
-=======
                 crate::traits::BestTransactions::mark_invalid(self, &best);
->>>>>>> d5993937
             }
         }
     }
