//! The internal transaction pool implementation.

use crate::{
    config::{LocalTransactionConfig, TXPOOL_MAX_ACCOUNT_SLOTS_PER_SENDER},
    error::{Eip4844PoolTransactionError, InvalidPoolTransactionError, PoolError, PoolErrorKind},
    identifier::{SenderId, TransactionId},
    metrics::{AllTransactionsMetrics, TxPoolMetrics},
    pool::{
        best::BestTransactions,
        blob::BlobTransactions,
        parked::{BasefeeOrd, ParkedPool, QueuedOrd},
        pending::PendingPool,
        state::{SubPool, TxState},
        update::{Destination, PoolUpdate},
        AddedPendingTransaction, AddedTransaction, OnNewCanonicalStateOutcome,
    },
    traits::{BestTransactionsAttributes, BlockInfo, PoolSize},
    PoolConfig, PoolResult, PoolTransaction, PriceBumpConfig, TransactionOrdering,
    ValidPoolTransaction, U256,
};
use reth_primitives::{
    constants::{
        eip4844::BLOB_TX_MIN_BLOB_GASPRICE, ETHEREUM_BLOCK_GAS_LIMIT, MIN_PROTOCOL_BASE_FEE,
    },
    Address, TxHash, B256,
};
use rustc_hash::FxHashMap;
use smallvec::SmallVec;
use std::{
    cmp::Ordering,
    collections::{btree_map::Entry, hash_map, BTreeMap, HashMap, HashSet},
    fmt,
    ops::Bound::{Excluded, Unbounded},
    sync::Arc,
};
use tracing::trace;

#[cfg_attr(doc, aquamarine::aquamarine)]
/// A pool that manages transactions.
///
/// This pool maintains the state of all transactions and stores them accordingly.
///
/// `include_mmd!("docs/mermaid/txpool.mmd`")
pub struct TxPool<T: TransactionOrdering> {
    /// Contains the currently known information about the senders.
    sender_info: FxHashMap<SenderId, SenderInfo>,
    /// pending subpool
    ///
    /// Holds transactions that are ready to be executed on the current state.
    pending_pool: PendingPool<T>,
    /// Pool settings to enforce limits etc.
    config: PoolConfig,
    /// queued subpool
    ///
    /// Holds all parked transactions that depend on external changes from the sender:
    ///
    ///    - blocked by missing ancestor transaction (has nonce gaps)
    ///    - sender lacks funds to pay for this transaction.
    queued_pool: ParkedPool<QueuedOrd<T::Transaction>>,
    /// base fee subpool
    ///
    /// Holds all parked transactions that currently violate the dynamic fee requirement but could
    /// be moved to pending if the base fee changes in their favor (decreases) in future blocks.
    basefee_pool: ParkedPool<BasefeeOrd<T::Transaction>>,
    /// Blob transactions in the pool that are __not pending__.
    ///
    /// This means they either do not satisfy the dynamic fee requirement or the blob fee
    /// requirement. These transactions can be moved to pending if the base fee or blob fee changes
    /// in their favor (decreases) in future blocks. The transaction may need both the base fee and
    /// blob fee to decrease to become executable.
    blob_pool: BlobTransactions<T::Transaction>,
    /// All transactions in the pool.
    all_transactions: AllTransactions<T::Transaction>,
    /// Transaction pool metrics
    metrics: TxPoolMetrics,
}

// === impl TxPool ===

impl<T: TransactionOrdering> TxPool<T> {
    /// Create a new graph pool instance.
    pub fn new(ordering: T, config: PoolConfig) -> Self {
        Self {
            sender_info: Default::default(),
            pending_pool: PendingPool::new(ordering),
            queued_pool: Default::default(),
            basefee_pool: Default::default(),
            blob_pool: Default::default(),
            all_transactions: AllTransactions::new(&config),
            config,
            metrics: Default::default(),
        }
    }

    /// Retrieves the highest nonce for a specific sender from the transaction pool.
    pub fn get_highest_nonce_by_sender(&self, sender: SenderId) -> Option<u64> {
        self.all().txs_iter(sender).last().map(|(_, tx)| tx.transaction.nonce())
    }

    /// Retrieves the highest transaction (wrapped in an `Arc`) for a specific sender from the
    /// transaction pool.
    pub fn get_highest_transaction_by_sender(
        &self,
        sender: SenderId,
    ) -> Option<Arc<ValidPoolTransaction<T::Transaction>>> {
        self.all().txs_iter(sender).last().map(|(_, tx)| Arc::clone(&tx.transaction))
    }

    /// Returns access to the [`AllTransactions`] container.
    pub(crate) const fn all(&self) -> &AllTransactions<T::Transaction> {
        &self.all_transactions
    }

    /// Returns all senders in the pool
    pub(crate) fn unique_senders(&self) -> HashSet<Address> {
        self.all_transactions.txs.values().map(|tx| tx.transaction.sender()).collect()
    }

    /// Returns stats about the size of pool.
    pub fn size(&self) -> PoolSize {
        PoolSize {
            pending: self.pending_pool.len(),
            pending_size: self.pending_pool.size(),
            basefee: self.basefee_pool.len(),
            basefee_size: self.basefee_pool.size(),
            queued: self.queued_pool.len(),
            queued_size: self.queued_pool.size(),
            blob: self.blob_pool.len(),
            blob_size: self.blob_pool.size(),
            total: self.all_transactions.len(),
        }
    }

    /// Returns the currently tracked block values
    pub const fn block_info(&self) -> BlockInfo {
        BlockInfo {
            last_seen_block_hash: self.all_transactions.last_seen_block_hash,
            last_seen_block_number: self.all_transactions.last_seen_block_number,
            pending_basefee: self.all_transactions.pending_fees.base_fee,
            pending_blob_fee: Some(self.all_transactions.pending_fees.blob_fee),
        }
    }

    /// Updates the tracked blob fee
    fn update_blob_fee(&mut self, mut pending_blob_fee: u128, base_fee_update: Ordering) {
        std::mem::swap(&mut self.all_transactions.pending_fees.blob_fee, &mut pending_blob_fee);
        match (self.all_transactions.pending_fees.blob_fee.cmp(&pending_blob_fee), base_fee_update)
        {
            (Ordering::Equal, Ordering::Equal) | (Ordering::Equal, Ordering::Greater) => {
                // fee unchanged, nothing to update
            }
            (Ordering::Greater, Ordering::Equal) | (Ordering::Greater, Ordering::Greater) => {
                // increased blob fee: recheck pending pool and remove all that are no longer valid
                let removed =
                    self.pending_pool.update_blob_fee(self.all_transactions.pending_fees.blob_fee);
                for tx in removed {
                    let to = {
                        let tx =
                            self.all_transactions.txs.get_mut(tx.id()).expect("tx exists in set");

                        // the blob fee is too high now, unset the blob fee cap block flag
                        tx.state.remove(TxState::ENOUGH_BLOB_FEE_CAP_BLOCK);
                        tx.subpool = tx.state.into();
                        tx.subpool
                    };
                    self.add_transaction_to_subpool(to, tx);
                }
            }
            (Ordering::Less, _) | (_, Ordering::Less) => {
                // decreased blob/base fee: recheck blob pool and promote all that are now valid
                let removed =
                    self.blob_pool.enforce_pending_fees(&self.all_transactions.pending_fees);
                for tx in removed {
                    let to = {
                        let tx =
                            self.all_transactions.txs.get_mut(tx.id()).expect("tx exists in set");
                        tx.state.insert(TxState::ENOUGH_BLOB_FEE_CAP_BLOCK);
                        tx.state.insert(TxState::ENOUGH_FEE_CAP_BLOCK);
                        tx.subpool = tx.state.into();
                        tx.subpool
                    };
                    self.add_transaction_to_subpool(to, tx);
                }
            }
        }
    }

    /// Updates the tracked basefee
    ///
    /// Depending on the change in direction of the basefee, this will promote or demote
    /// transactions from the basefee pool.
    fn update_basefee(&mut self, mut pending_basefee: u64) -> Ordering {
        std::mem::swap(&mut self.all_transactions.pending_fees.base_fee, &mut pending_basefee);
        match self.all_transactions.pending_fees.base_fee.cmp(&pending_basefee) {
            Ordering::Equal => {
                // fee unchanged, nothing to update
                Ordering::Equal
            }
            Ordering::Greater => {
                // increased base fee: recheck pending pool and remove all that are no longer valid
                let removed =
                    self.pending_pool.update_base_fee(self.all_transactions.pending_fees.base_fee);
                for tx in removed {
                    let to = {
                        let tx =
                            self.all_transactions.txs.get_mut(tx.id()).expect("tx exists in set");
                        tx.state.remove(TxState::ENOUGH_FEE_CAP_BLOCK);
                        tx.subpool = tx.state.into();
                        tx.subpool
                    };
                    self.add_transaction_to_subpool(to, tx);
                }

                Ordering::Greater
            }
            Ordering::Less => {
                // decreased base fee: recheck basefee pool and promote all that are now valid
                let removed =
                    self.basefee_pool.enforce_basefee(self.all_transactions.pending_fees.base_fee);
                for tx in removed {
                    let to = {
                        let tx =
                            self.all_transactions.txs.get_mut(tx.id()).expect("tx exists in set");
                        tx.state.insert(TxState::ENOUGH_FEE_CAP_BLOCK);
                        tx.subpool = tx.state.into();
                        tx.subpool
                    };
                    self.add_transaction_to_subpool(to, tx);
                }

                Ordering::Less
            }
        }
    }

    /// Sets the current block info for the pool.
    ///
    /// This will also apply updates to the pool based on the new base fee
    pub fn set_block_info(&mut self, info: BlockInfo) {
        let BlockInfo {
            last_seen_block_hash,
            last_seen_block_number,
            pending_basefee,
            pending_blob_fee,
        } = info;
        self.all_transactions.last_seen_block_hash = last_seen_block_hash;
        self.all_transactions.last_seen_block_number = last_seen_block_number;
        let basefee_ordering = self.update_basefee(pending_basefee);

        if let Some(blob_fee) = pending_blob_fee {
            self.update_blob_fee(blob_fee, basefee_ordering)
        }
    }

    /// Returns an iterator that yields transactions that are ready to be included in the block with
    /// the tracked fees.
    pub(crate) fn best_transactions(&self) -> BestTransactions<T> {
        self.pending_pool.best()
    }

    /// Returns an iterator that yields transactions that are ready to be included in the block with
    /// the given base fee and optional blob fee.
    ///
    /// If the provided attributes differ from the currently tracked fees, this will also include
    /// transactions that are unlocked by the new fees, or exclude transactions that are no longer
    /// valid with the new fees.
    pub(crate) fn best_transactions_with_attributes(
        &self,
        best_transactions_attributes: BestTransactionsAttributes,
    ) -> Box<dyn crate::traits::BestTransactions<Item = Arc<ValidPoolTransaction<T::Transaction>>>>
    {
        // First we need to check if the given base fee is different than what's currently being
        // tracked
        match best_transactions_attributes.basefee.cmp(&self.all_transactions.pending_fees.base_fee)
        {
            Ordering::Equal => {
                // for EIP-4844 transactions we also need to check if the blob fee is now lower than
                // what's currently being tracked, if so we need to include transactions from the
                // blob pool that are valid with the lower blob fee
                if best_transactions_attributes
                    .blob_fee
                    .map_or(false, |fee| fee < self.all_transactions.pending_fees.blob_fee as u64)
                {
                    let unlocked_by_blob_fee =
                        self.blob_pool.satisfy_attributes(best_transactions_attributes);

                    Box::new(self.pending_pool.best_with_unlocked(
                        unlocked_by_blob_fee,
                        self.all_transactions.pending_fees.base_fee,
                    ))
                } else {
                    Box::new(self.pending_pool.best())
                }
            }
            Ordering::Greater => {
                // base fee increased, we only need to enforce this on the pending pool
                Box::new(self.pending_pool.best_with_basefee_and_blobfee(
                    best_transactions_attributes.basefee,
                    best_transactions_attributes.blob_fee.unwrap_or_default(),
                ))
            }
            Ordering::Less => {
                // base fee decreased, we need to move transactions from the basefee + blob pool to
                // the pending pool that might be unlocked by the lower base fee
                let mut unlocked = self
                    .basefee_pool
                    .satisfy_base_fee_transactions(best_transactions_attributes.basefee);

                // also include blob pool transactions that are now unlocked
                unlocked.extend(self.blob_pool.satisfy_attributes(best_transactions_attributes));

                Box::new(
                    self.pending_pool
                        .best_with_unlocked(unlocked, self.all_transactions.pending_fees.base_fee),
                )
            }
        }
    }

    /// Returns all transactions from the pending sub-pool
    pub(crate) fn pending_transactions(&self) -> Vec<Arc<ValidPoolTransaction<T::Transaction>>> {
        self.pending_pool.all().collect()
    }

    /// Returns all transactions from parked pools
    pub(crate) fn queued_transactions(&self) -> Vec<Arc<ValidPoolTransaction<T::Transaction>>> {
        self.basefee_pool.all().chain(self.queued_pool.all()).collect()
    }

    /// Returns queued and pending transactions for the specified sender
    pub fn queued_and_pending_txs_by_sender(
        &self,
        sender: SenderId,
    ) -> (SmallVec<[TransactionId; TXPOOL_MAX_ACCOUNT_SLOTS_PER_SENDER]>, Vec<TransactionId>) {
        (self.queued_pool.get_txs_by_sender(sender), self.pending_pool.get_txs_by_sender(sender))
    }

    /// Returns `true` if the transaction with the given hash is already included in this pool.
    pub(crate) fn contains(&self, tx_hash: &TxHash) -> bool {
        self.all_transactions.contains(tx_hash)
    }

    /// Returns `true` if the transaction with the given id is already included in the given subpool
    #[cfg(test)]
    pub(crate) fn subpool_contains(&self, subpool: SubPool, id: &TransactionId) -> bool {
        match subpool {
            SubPool::Queued => self.queued_pool.contains(id),
            SubPool::Pending => self.pending_pool.contains(id),
            SubPool::BaseFee => self.basefee_pool.contains(id),
            SubPool::Blob => self.blob_pool.contains(id),
        }
    }

    /// Returns `true` if the pool is over its configured limits.
    #[inline]
    pub(crate) fn is_exceeded(&self) -> bool {
        self.config.is_exceeded(self.size())
    }

    /// Returns the transaction for the given hash.
    pub(crate) fn get(
        &self,
        tx_hash: &TxHash,
    ) -> Option<Arc<ValidPoolTransaction<T::Transaction>>> {
        self.all_transactions.by_hash.get(tx_hash).cloned()
    }

    /// Returns transactions for the multiple given hashes, if they exist.
    pub(crate) fn get_all(
        &self,
        txs: Vec<TxHash>,
    ) -> impl Iterator<Item = Arc<ValidPoolTransaction<T::Transaction>>> + '_ {
        txs.into_iter().filter_map(|tx| self.get(&tx))
    }

    /// Returns all transactions sent from the given sender.
    pub(crate) fn get_transactions_by_sender(
        &self,
        sender: SenderId,
    ) -> Vec<Arc<ValidPoolTransaction<T::Transaction>>> {
        self.all_transactions.txs_iter(sender).map(|(_, tx)| Arc::clone(&tx.transaction)).collect()
    }

    /// Updates the transactions for the changed senders.
    pub(crate) fn update_accounts(
        &mut self,
        changed_senders: HashMap<SenderId, SenderInfo>,
    ) -> UpdateOutcome<T::Transaction> {
        // track changed accounts
        self.sender_info.extend(changed_senders.clone());
        // Apply the state changes to the total set of transactions which triggers sub-pool updates.
        let updates = self.all_transactions.update(changed_senders);
        // Process the sub-pool updates
        let update = self.process_updates(updates);
        // update the metrics after the update
        self.update_size_metrics();
        update
    }

    /// Updates the entire pool after a new block was mined.
    ///
    /// This removes all mined transactions, updates according to the new base fee and rechecks
    /// sender allowance.
    pub(crate) fn on_canonical_state_change(
        &mut self,
        block_info: BlockInfo,
        mined_transactions: Vec<TxHash>,
        changed_senders: HashMap<SenderId, SenderInfo>,
    ) -> OnNewCanonicalStateOutcome<T::Transaction> {
        // update block info
        let block_hash = block_info.last_seen_block_hash;
        self.all_transactions.set_block_info(block_info);

        // Remove all transaction that were included in the block
        for tx_hash in &mined_transactions {
            if self.prune_transaction_by_hash(tx_hash).is_some() {
                // Update removed transactions metric
                self.metrics.removed_transactions.increment(1);
            }
        }

        let UpdateOutcome { promoted, discarded } = self.update_accounts(changed_senders);

        self.metrics.performed_state_updates.increment(1);

        OnNewCanonicalStateOutcome { block_hash, mined: mined_transactions, promoted, discarded }
    }

    /// Update sub-pools size metrics.
    pub(crate) fn update_size_metrics(&self) {
        let stats = self.size();
        self.metrics.pending_pool_transactions.set(stats.pending as f64);
        self.metrics.pending_pool_size_bytes.set(stats.pending_size as f64);
        self.metrics.basefee_pool_transactions.set(stats.basefee as f64);
        self.metrics.basefee_pool_size_bytes.set(stats.basefee_size as f64);
        self.metrics.queued_pool_transactions.set(stats.queued as f64);
        self.metrics.queued_pool_size_bytes.set(stats.queued_size as f64);
        self.metrics.blob_pool_transactions.set(stats.blob as f64);
        self.metrics.blob_pool_size_bytes.set(stats.blob_size as f64);
        self.metrics.total_transactions.set(stats.total as f64);
    }

    /// Adds the transaction into the pool.
    ///
    /// This pool consists of four sub-pools: `Queued`, `Pending`, `BaseFee`, and `Blob`.
    ///
    /// The `Queued` pool contains transactions with gaps in its dependency tree: It requires
    /// additional transactions that are note yet present in the pool. And transactions that the
    /// sender can not afford with the current balance.
    ///
    /// The `Pending` pool contains all transactions that have no nonce gaps, and can be afforded by
    /// the sender. It only contains transactions that are ready to be included in the pending
    /// block. The pending pool contains all transactions that could be listed currently, but not
    /// necessarily independently. However, this pool never contains transactions with nonce gaps. A
    /// transaction is considered `ready` when it has the lowest nonce of all transactions from the
    /// same sender. Which is equals to the chain nonce of the sender in the pending pool.
    ///
    /// The `BaseFee` pool contains transactions that currently can't satisfy the dynamic fee
    /// requirement. With EIP-1559, transactions can become executable or not without any changes to
    /// the sender's balance or nonce and instead their `feeCap` determines whether the
    /// transaction is _currently_ (on the current state) ready or needs to be parked until the
    /// `feeCap` satisfies the block's `baseFee`.
    ///
    /// The `Blob` pool contains _blob_ transactions that currently can't satisfy the dynamic fee
    /// requirement, or blob fee requirement. Transactions become executable only if the
    /// transaction `feeCap` is greater than the block's `baseFee` and the `maxBlobFee` is greater
    /// than the block's `blobFee`.
    pub(crate) fn add_transaction(
        &mut self,
        tx: ValidPoolTransaction<T::Transaction>,
        on_chain_balance: U256,
        on_chain_nonce: u64,
    ) -> PoolResult<AddedTransaction<T::Transaction>> {
        if self.contains(tx.hash()) {
            return Err(PoolError::new(*tx.hash(), PoolErrorKind::AlreadyImported));
        }

        // Update sender info with balance and nonce
        self.sender_info
            .entry(tx.sender_id())
            .or_default()
            .update(on_chain_nonce, on_chain_balance);

        match self.all_transactions.insert_tx(tx, on_chain_balance, on_chain_nonce) {
            Ok(InsertOk { transaction, move_to, replaced_tx, updates, .. }) => {
                // replace the new tx and remove the replaced in the subpool(s)
                self.add_new_transaction(transaction.clone(), replaced_tx.clone(), move_to);
                // Update inserted transactions metric
                self.metrics.inserted_transactions.increment(1);
                let UpdateOutcome { promoted, discarded } = self.process_updates(updates);

                let replaced = replaced_tx.map(|(tx, _)| tx);

                // This transaction was moved to the pending pool.
                let res = if move_to.is_pending() {
                    AddedTransaction::Pending(AddedPendingTransaction {
                        transaction,
                        promoted,
                        discarded,
                        replaced,
                    })
                } else {
                    AddedTransaction::Parked { transaction, subpool: move_to, replaced }
                };

                // Update size metrics after adding and potentially moving transactions.
                self.update_size_metrics();

                Ok(res)
            }
            Err(err) => {
                // Update invalid transactions metric
                self.metrics.invalid_transactions.increment(1);
                match err {
                    InsertErr::Underpriced { existing: _, transaction } => Err(PoolError::new(
                        *transaction.hash(),
                        PoolErrorKind::ReplacementUnderpriced,
                    )),
                    InsertErr::FeeCapBelowMinimumProtocolFeeCap { transaction, fee_cap } => {
                        Err(PoolError::new(
                            *transaction.hash(),
                            PoolErrorKind::FeeCapBelowMinimumProtocolFeeCap(fee_cap),
                        ))
                    }
                    InsertErr::ExceededSenderTransactionsCapacity { transaction } => {
                        Err(PoolError::new(
                            *transaction.hash(),
                            PoolErrorKind::SpammerExceededCapacity(transaction.sender()),
                        ))
                    }
                    InsertErr::TxGasLimitMoreThanAvailableBlockGas {
                        transaction,
                        block_gas_limit,
                        tx_gas_limit,
                    } => Err(PoolError::new(
                        *transaction.hash(),
                        PoolErrorKind::InvalidTransaction(
                            InvalidPoolTransactionError::ExceedsGasLimit(
                                block_gas_limit,
                                tx_gas_limit,
                            ),
                        ),
                    )),
                    InsertErr::BlobTxHasNonceGap { transaction } => Err(PoolError::new(
                        *transaction.hash(),
                        PoolErrorKind::InvalidTransaction(
                            Eip4844PoolTransactionError::Eip4844NonceGap.into(),
                        ),
                    )),
                    InsertErr::Overdraft { transaction } => Err(PoolError::new(
                        *transaction.hash(),
                        PoolErrorKind::InvalidTransaction(InvalidPoolTransactionError::Overdraft),
                    )),
                    InsertErr::TxTypeConflict { transaction } => Err(PoolError::new(
                        *transaction.hash(),
                        PoolErrorKind::ExistingConflictingTransactionType(
                            transaction.sender(),
                            transaction.tx_type(),
                        ),
                    )),
                }
            }
        }
    }

    /// Maintenance task to apply a series of updates.
    ///
    /// This will move/discard the given transaction according to the `PoolUpdate`
    fn process_updates(&mut self, updates: Vec<PoolUpdate>) -> UpdateOutcome<T::Transaction> {
        let mut outcome = UpdateOutcome::default();
        for PoolUpdate { id, hash, current, destination } in updates {
            match destination {
                Destination::Discard => {
                    // remove the transaction from the pool and subpool
                    if let Some(tx) = self.prune_transaction_by_hash(&hash) {
                        outcome.discarded.push(tx);
                    }
                    self.metrics.removed_transactions.increment(1);
                }
                Destination::Pool(move_to) => {
                    debug_assert_ne!(&move_to, &current, "destination must be different");
                    let moved = self.move_transaction(current, move_to, &id);
                    if matches!(move_to, SubPool::Pending) {
                        if let Some(tx) = moved {
                            outcome.promoted.push(tx);
                        }
                    }
                }
            }
        }
        outcome
    }

    /// Moves a transaction from one sub pool to another.
    ///
    /// This will remove the given transaction from one sub-pool and insert it into the other
    /// sub-pool.
    fn move_transaction(
        &mut self,
        from: SubPool,
        to: SubPool,
        id: &TransactionId,
    ) -> Option<Arc<ValidPoolTransaction<T::Transaction>>> {
        let tx = self.remove_from_subpool(from, id)?;
        self.add_transaction_to_subpool(to, tx.clone());
        Some(tx)
    }

    /// Removes and returns all matching transactions from the pool.
    ///
    /// Note: this does not advance any descendants of the removed transactions and does not apply
    /// any additional updates.
    pub(crate) fn remove_transactions(
        &mut self,
        hashes: Vec<TxHash>,
    ) -> Vec<Arc<ValidPoolTransaction<T::Transaction>>> {
        let txs =
            hashes.into_iter().filter_map(|hash| self.remove_transaction_by_hash(&hash)).collect();
        self.update_size_metrics();
        txs
    }

    /// Remove the transaction from the __entire__ pool.
    ///
    /// This includes the total set of transaction and the subpool it currently resides in.
    fn remove_transaction(
        &mut self,
        id: &TransactionId,
    ) -> Option<Arc<ValidPoolTransaction<T::Transaction>>> {
        let (tx, pool) = self.all_transactions.remove_transaction(id)?;
        self.remove_from_subpool(pool, tx.id())
    }

    /// Remove the transaction from the entire pool via its hash.
    ///
    /// This includes the total set of transactions and the subpool it currently resides in.
    fn remove_transaction_by_hash(
        &mut self,
        tx_hash: &B256,
    ) -> Option<Arc<ValidPoolTransaction<T::Transaction>>> {
        let (tx, pool) = self.all_transactions.remove_transaction_by_hash(tx_hash)?;
        self.remove_from_subpool(pool, tx.id())
    }

    /// This removes the transaction from the pool and advances any descendant state inside the
    /// subpool.
    ///
    /// This is intended to be used when a transaction is included in a block,
    /// [`Self::on_canonical_state_change`]
    fn prune_transaction_by_hash(
        &mut self,
        tx_hash: &B256,
    ) -> Option<Arc<ValidPoolTransaction<T::Transaction>>> {
        let (tx, pool) = self.all_transactions.remove_transaction_by_hash(tx_hash)?;
        self.prune_from_subpool(pool, tx.id())
    }

    /// Removes the transaction from the given pool.
    ///
    /// Caution: this only removes the tx from the sub-pool and not from the pool itself
    fn remove_from_subpool(
        &mut self,
        pool: SubPool,
        tx: &TransactionId,
    ) -> Option<Arc<ValidPoolTransaction<T::Transaction>>> {
        match pool {
            SubPool::Queued => self.queued_pool.remove_transaction(tx),
            SubPool::Pending => self.pending_pool.remove_transaction(tx),
            SubPool::BaseFee => self.basefee_pool.remove_transaction(tx),
            SubPool::Blob => self.blob_pool.remove_transaction(tx),
        }
    }

    /// Removes the transaction from the given pool and advance sub-pool internal state, with the
    /// expectation that the given transaction is included in a block.
    fn prune_from_subpool(
        &mut self,
        pool: SubPool,
        tx: &TransactionId,
    ) -> Option<Arc<ValidPoolTransaction<T::Transaction>>> {
        match pool {
            SubPool::Pending => self.pending_pool.remove_transaction(tx),
            SubPool::Queued => self.queued_pool.remove_transaction(tx),
            SubPool::BaseFee => self.basefee_pool.remove_transaction(tx),
            SubPool::Blob => self.blob_pool.remove_transaction(tx),
        }
    }

    /// Removes _only_ the descendants of the given transaction from the __entire__ pool.
    ///
    /// All removed transactions are added to the `removed` vec.
    fn remove_descendants(
        &mut self,
        tx: &TransactionId,
        removed: &mut Vec<Arc<ValidPoolTransaction<T::Transaction>>>,
    ) {
        let mut id = *tx;

        // this will essentially pop _all_ descendant transactions one by one
        loop {
            let descendant =
                self.all_transactions.descendant_txs_exclusive(&id).map(|(id, _)| *id).next();
            if let Some(descendant) = descendant {
                if let Some(tx) = self.remove_transaction(&descendant) {
                    removed.push(tx)
                }
                id = descendant;
            } else {
                return;
            }
        }
    }

    /// Inserts the transaction into the given sub-pool.
    fn add_transaction_to_subpool(
        &mut self,
        pool: SubPool,
        tx: Arc<ValidPoolTransaction<T::Transaction>>,
    ) {
        match pool {
            SubPool::Queued => {
                self.queued_pool.add_transaction(tx);
            }
            SubPool::Pending => {
                self.pending_pool.add_transaction(tx, self.all_transactions.pending_fees.base_fee);
            }
            SubPool::BaseFee => {
                self.basefee_pool.add_transaction(tx);
            }
            SubPool::Blob => {
                self.blob_pool.add_transaction(tx);
            }
        }
    }

    /// Inserts the transaction into the given sub-pool.
    /// Optionally, removes the replacement transaction.
    fn add_new_transaction(
        &mut self,
        transaction: Arc<ValidPoolTransaction<T::Transaction>>,
        replaced: Option<(Arc<ValidPoolTransaction<T::Transaction>>, SubPool)>,
        pool: SubPool,
    ) {
        if let Some((replaced, replaced_pool)) = replaced {
            // Remove the replaced transaction
            self.remove_from_subpool(replaced_pool, replaced.id());
        }

        self.add_transaction_to_subpool(pool, transaction)
    }

    /// Ensures that the transactions in the sub-pools are within the given bounds.
    ///
    /// If the current size exceeds the given bounds, the worst transactions are evicted from the
    /// pool and returned.
    ///
    /// This returns all transactions that were removed from the entire pool.
    pub(crate) fn discard_worst(&mut self) -> Vec<Arc<ValidPoolTransaction<T::Transaction>>> {
        let mut removed = Vec::new();

        // Helper macro that discards the worst transactions for the pools
        macro_rules! discard_worst {
            ($this:ident, $removed:ident, [$($limit:ident => $pool:ident),* $(,)*]) => {
                $ (
                while $this.$pool.exceeds(&$this.config.$limit)
                    {
                        trace!(
                            target: "txpool",
                            "discarding transactions from {}, limit: {:?}, curr size: {}, curr len: {}",
                            stringify!($pool),
                            $this.config.$limit,
                            $this.$pool.size(),
                            $this.$pool.len(),
                        );

                        // 1. first remove the worst transaction from the subpool
                        let removed_from_subpool = $this.$pool.truncate_pool($this.config.$limit.clone());

                        trace!(
                            target: "txpool",
                            "removed {} transactions from {}, limit: {:?}, curr size: {}, curr len: {}",
                            removed_from_subpool.len(),
                            stringify!($pool),
                            $this.config.$limit,
                            $this.$pool.size(),
                            $this.$pool.len()
                        );

                        // 2. remove all transactions from the total set
                        for tx in removed_from_subpool {
                            $this.all_transactions.remove_transaction(tx.id());

                            let id = *tx.id();

                            // keep track of removed transaction
                            removed.push(tx);

                            // 3. remove all its descendants from the entire pool
                            $this.remove_descendants(&id, &mut $removed);
                        }
                    }

                )*
            };
        }

        discard_worst!(
            self, removed, [
                pending_limit => pending_pool,
                basefee_limit => basefee_pool,
                blob_limit    => blob_pool,
                queued_limit  => queued_pool,
            ]
        );

        removed
    }

    /// Number of transactions in the entire pool
    pub(crate) fn len(&self) -> usize {
        self.all_transactions.len()
    }

    /// Whether the pool is empty
    pub(crate) fn is_empty(&self) -> bool {
        self.all_transactions.is_empty()
    }

    /// Asserts all invariants of the  pool's:
    ///
    ///  - All maps are bijections (`by_id`, `by_hash`)
    ///  - Total size is equal to the sum of all sub-pools
    ///
    /// # Panics
    /// if any invariant is violated
    #[cfg(any(test, feature = "test-utils"))]
    pub fn assert_invariants(&self) {
        let size = self.size();
        let actual = size.basefee + size.pending + size.queued + size.blob;
        assert_eq!(size.total, actual, "total size must be equal to the sum of all sub-pools, basefee:{}, pending:{}, queued:{}, blob:{}", size.basefee, size.pending, size.queued, size.blob);
        self.all_transactions.assert_invariants();
        self.pending_pool.assert_invariants();
        self.basefee_pool.assert_invariants();
        self.queued_pool.assert_invariants();
        self.blob_pool.assert_invariants();
    }
}

#[cfg(any(test, feature = "test-utils"))]
impl TxPool<crate::test_utils::MockOrdering> {
    /// Creates a mock instance for testing.
    pub fn mock() -> Self {
        Self::new(crate::test_utils::MockOrdering::default(), PoolConfig::default())
    }
}

#[cfg(test)]
impl<T: TransactionOrdering> Drop for TxPool<T> {
    fn drop(&mut self) {
        self.assert_invariants();
    }
}

// Additional test impls
#[cfg(any(test, feature = "test-utils"))]
#[allow(dead_code)]
impl<T: TransactionOrdering> TxPool<T> {
    pub(crate) const fn pending(&self) -> &PendingPool<T> {
        &self.pending_pool
    }

    pub(crate) const fn base_fee(&self) -> &ParkedPool<BasefeeOrd<T::Transaction>> {
        &self.basefee_pool
    }

    pub(crate) const fn queued(&self) -> &ParkedPool<QueuedOrd<T::Transaction>> {
        &self.queued_pool
    }
}

impl<T: TransactionOrdering> fmt::Debug for TxPool<T> {
    fn fmt(&self, f: &mut fmt::Formatter<'_>) -> fmt::Result {
        f.debug_struct("TxPool").field("config", &self.config).finish_non_exhaustive()
    }
}

/// Container for _all_ transaction in the pool.
///
/// This is the sole entrypoint that's guarding all sub-pools, all sub-pool actions are always
/// derived from this set. Updates returned from this type must be applied to the sub-pools.
pub(crate) struct AllTransactions<T: PoolTransaction> {
    /// Minimum base fee required by the protocol.
    ///
    /// Transactions with a lower base fee will never be included by the chain
    minimal_protocol_basefee: u64,
    /// The max gas limit of the block
    block_gas_limit: u64,
    /// Max number of executable transaction slots guaranteed per account
    max_account_slots: usize,
    /// _All_ transactions identified by their hash.
    by_hash: HashMap<TxHash, Arc<ValidPoolTransaction<T>>>,
    /// _All_ transaction in the pool sorted by their sender and nonce pair.
    txs: BTreeMap<TransactionId, PoolInternalTransaction<T>>,
    /// Tracks the number of transactions by sender that are currently in the pool.
    tx_counter: FxHashMap<SenderId, usize>,
    /// The current block number the pool keeps track of.
    last_seen_block_number: u64,
    /// The current block hash the pool keeps track of.
    last_seen_block_hash: B256,
    /// Expected blob and base fee for the pending block.
    pending_fees: PendingFees,
    /// Configured price bump settings for replacements
    price_bumps: PriceBumpConfig,
    /// How to handle [`TransactionOrigin::Local`](crate::TransactionOrigin) transactions.
    local_transactions_config: LocalTransactionConfig,
    /// All Transactions metrics
    metrics: AllTransactionsMetrics,
}

impl<T: PoolTransaction> AllTransactions<T> {
    /// Create a new instance
    fn new(config: &PoolConfig) -> Self {
        Self {
            max_account_slots: config.max_account_slots,
            price_bumps: config.price_bumps,
            local_transactions_config: config.local_transactions_config.clone(),
            ..Default::default()
        }
    }

    /// Returns an iterator over all _unique_ hashes in the pool
    #[allow(dead_code)]
    pub(crate) fn hashes_iter(&self) -> impl Iterator<Item = TxHash> + '_ {
        self.by_hash.keys().copied()
    }

    /// Returns an iterator over all _unique_ hashes in the pool
    pub(crate) fn transactions_iter(
        &self,
    ) -> impl Iterator<Item = Arc<ValidPoolTransaction<T>>> + '_ {
        self.by_hash.values().cloned()
    }

    /// Returns if the transaction for the given hash is already included in this pool
    pub(crate) fn contains(&self, tx_hash: &TxHash) -> bool {
        self.by_hash.contains_key(tx_hash)
    }

    /// Returns the internal transaction with additional metadata
    pub(crate) fn get(&self, id: &TransactionId) -> Option<&PoolInternalTransaction<T>> {
        self.txs.get(id)
    }

    /// Increments the transaction counter for the sender
    pub(crate) fn tx_inc(&mut self, sender: SenderId) {
        let count = self.tx_counter.entry(sender).or_default();
        *count += 1;
        self.metrics.all_transactions_by_all_senders.increment(1.0);
    }

    /// Decrements the transaction counter for the sender
    pub(crate) fn tx_decr(&mut self, sender: SenderId) {
        if let hash_map::Entry::Occupied(mut entry) = self.tx_counter.entry(sender) {
            let count = entry.get_mut();
            if *count == 1 {
                entry.remove();
                self.metrics.all_transactions_by_all_senders.decrement(1.0);
                return;
            }
            *count -= 1;
            self.metrics.all_transactions_by_all_senders.decrement(1.0);
        }
    }

    /// Updates the block specific info
    fn set_block_info(&mut self, block_info: BlockInfo) {
        let BlockInfo {
            last_seen_block_hash,
            last_seen_block_number,
            pending_basefee,
            pending_blob_fee,
        } = block_info;
        self.last_seen_block_number = last_seen_block_number;
        self.last_seen_block_hash = last_seen_block_hash;

        self.pending_fees.base_fee = pending_basefee;
        self.metrics.base_fee.set(pending_basefee as f64);

        if let Some(pending_blob_fee) = pending_blob_fee {
            self.pending_fees.blob_fee = pending_blob_fee;
            self.metrics.blob_base_fee.set(pending_blob_fee as f64);
        }
    }

    /// Updates the size metrics
    pub(crate) fn update_size_metrics(&self) {
        self.metrics.all_transactions_by_hash.set(self.by_hash.len() as f64);
        self.metrics.all_transactions_by_id.set(self.txs.len() as f64);
    }

    /// Rechecks all transactions in the pool against the changes.
    ///
    /// Possible changes are:
    ///
    /// For all transactions:
    ///   - decreased basefee: promotes from `basefee` to `pending` sub-pool.
    ///   - increased basefee: demotes from `pending` to `basefee` sub-pool.
    ///
    /// Individually:
    ///   - decreased sender allowance: demote from (`basefee`|`pending`) to `queued`.
    ///   - increased sender allowance: promote from `queued` to
    ///       - `pending` if basefee condition is met.
    ///       - `basefee` if basefee condition is _not_ met.
    ///
    /// Additionally, this will also update the `cumulative_gas_used` for transactions of a sender
    /// that got transaction included in the block.
    pub(crate) fn update(
        &mut self,
        changed_accounts: HashMap<SenderId, SenderInfo>,
    ) -> Vec<PoolUpdate> {
        // pre-allocate a few updates
        let mut updates = Vec::with_capacity(64);

        let mut iter = self.txs.iter_mut().peekable();

        // Loop over all individual senders and update all affected transactions.
        // One sender may have up to `max_account_slots` transactions here, which means, worst case
        // `max_accounts_slots` need to be updated, for example if the first transaction is blocked
        // due to too low base fee.
        // However, we don't have to necessarily check every transaction of a sender. If no updates
        // are possible (nonce gap) then we can skip to the next sender.

        // The `unique_sender` loop will process the first transaction of all senders, update its
        // state and internally update all consecutive transactions
        'transactions: while let Some((id, tx)) = iter.next() {
            macro_rules! next_sender {
                ($iter:ident) => {
                    'this: while let Some((peek, _)) = iter.peek() {
                        if peek.sender != id.sender {
                            break 'this;
                        }
                        iter.next();
                    }
                };
            }
            // tracks the balance if the sender was changed in the block
            let mut changed_balance = None;

            // check if this is a changed account
            if let Some(info) = changed_accounts.get(&id.sender) {
                // discard all transactions with a nonce lower than the current state nonce
                if id.nonce < info.state_nonce {
                    updates.push(PoolUpdate {
                        id: *tx.transaction.id(),
                        hash: *tx.transaction.hash(),
                        current: tx.subpool,
                        destination: Destination::Discard,
                    });
                    continue 'transactions;
                }

                let ancestor = TransactionId::ancestor(id.nonce, info.state_nonce, id.sender);
                // If there's no ancestor then this is the next transaction.
                if ancestor.is_none() {
                    tx.state.insert(TxState::NO_NONCE_GAPS);
                    tx.state.insert(TxState::NO_PARKED_ANCESTORS);
                    tx.cumulative_cost = U256::ZERO;
                    if tx.transaction.cost() > info.balance {
                        // sender lacks sufficient funds to pay for this transaction
                        tx.state.remove(TxState::ENOUGH_BALANCE);
                    } else {
                        tx.state.insert(TxState::ENOUGH_BALANCE);
                    }
                }

                changed_balance = Some(info.balance);
            }

            // If there's a nonce gap, we can shortcircuit, because there's nothing to update yet.
            if tx.state.has_nonce_gap() {
                next_sender!(iter);
                continue 'transactions;
            }

            // Since this is the first transaction of the sender, it has no parked ancestors
            tx.state.insert(TxState::NO_PARKED_ANCESTORS);

            // Update the first transaction of this sender.
            Self::update_tx_base_fee(self.pending_fees.base_fee, tx);
            // Track if the transaction's sub-pool changed.
            Self::record_subpool_update(&mut updates, tx);

            // Track blocking transactions.
            let mut has_parked_ancestor = !tx.state.is_pending();

            let mut cumulative_cost = tx.next_cumulative_cost();

            // the next expected nonce after this transaction: nonce + 1
            let mut next_nonce_in_line = tx.transaction.nonce().saturating_add(1);

            // Update all consecutive transaction of this sender
            while let Some((peek, ref mut tx)) = iter.peek_mut() {
                if peek.sender != id.sender {
                    // Found the next sender we need to check
                    continue 'transactions;
                }

                if tx.transaction.nonce() == next_nonce_in_line {
                    // no longer nonce gapped
                    tx.state.insert(TxState::NO_NONCE_GAPS);
                } else {
                    // can short circuit if there's still a nonce gap
                    next_sender!(iter);
                    continue 'transactions;
                }

                // update for next iteration of this sender's loop
                next_nonce_in_line = next_nonce_in_line.saturating_add(1);

                // update cumulative cost
                tx.cumulative_cost = cumulative_cost;
                // Update for next transaction
                cumulative_cost = tx.next_cumulative_cost();

                // If the account changed in the block, check the balance.
                if let Some(changed_balance) = changed_balance {
                    if cumulative_cost > changed_balance {
                        // sender lacks sufficient funds to pay for this transaction
                        tx.state.remove(TxState::ENOUGH_BALANCE);
                    } else {
                        tx.state.insert(TxState::ENOUGH_BALANCE);
                    }
                }

                // Update ancestor condition.
                if has_parked_ancestor {
                    tx.state.remove(TxState::NO_PARKED_ANCESTORS);
                } else {
                    tx.state.insert(TxState::NO_PARKED_ANCESTORS);
                }
                has_parked_ancestor = !tx.state.is_pending();

                // Update and record sub-pool changes.
                Self::update_tx_base_fee(self.pending_fees.base_fee, tx);
                Self::record_subpool_update(&mut updates, tx);

                // Advance iterator
                iter.next();
            }
        }

        updates
    }

    /// This will update the transaction's `subpool` based on its state.
    ///
    /// If the sub-pool derived from the state differs from the current pool, it will record a
    /// `PoolUpdate` for this transaction to move it to the new sub-pool.
    fn record_subpool_update(updates: &mut Vec<PoolUpdate>, tx: &mut PoolInternalTransaction<T>) {
        let current_pool = tx.subpool;
        tx.subpool = tx.state.into();
        if current_pool != tx.subpool {
            updates.push(PoolUpdate {
                id: *tx.transaction.id(),
                hash: *tx.transaction.hash(),
                current: current_pool,
                destination: Destination::Pool(tx.subpool),
            })
        }
    }

    /// Rechecks the transaction's dynamic fee condition.
    fn update_tx_base_fee(pending_block_base_fee: u64, tx: &mut PoolInternalTransaction<T>) {
        // Recheck dynamic fee condition.
        match tx.transaction.max_fee_per_gas().cmp(&(pending_block_base_fee as u128)) {
            Ordering::Greater | Ordering::Equal => {
                tx.state.insert(TxState::ENOUGH_FEE_CAP_BLOCK);
            }
            Ordering::Less => {
                tx.state.remove(TxState::ENOUGH_FEE_CAP_BLOCK);
            }
        }
    }

    /// Returns an iterator over all transactions for the given sender, starting with the lowest
    /// nonce
    pub(crate) fn txs_iter(
        &self,
        sender: SenderId,
    ) -> impl Iterator<Item = (&TransactionId, &PoolInternalTransaction<T>)> + '_ {
        self.txs
            .range((sender.start_bound(), Unbounded))
            .take_while(move |(other, _)| sender == other.sender)
    }

    /// Returns a mutable iterator over all transactions for the given sender, starting with the
    /// lowest nonce
    #[cfg(test)]
    #[allow(dead_code)]
    pub(crate) fn txs_iter_mut(
        &mut self,
        sender: SenderId,
    ) -> impl Iterator<Item = (&TransactionId, &mut PoolInternalTransaction<T>)> + '_ {
        self.txs
            .range_mut((sender.start_bound(), Unbounded))
            .take_while(move |(other, _)| sender == other.sender)
    }

    /// Returns all transactions that _follow_ after the given id and have the same sender.
    ///
    /// NOTE: The range is _exclusive_
    pub(crate) fn descendant_txs_exclusive<'a, 'b: 'a>(
        &'a self,
        id: &'b TransactionId,
    ) -> impl Iterator<Item = (&'a TransactionId, &'a PoolInternalTransaction<T>)> + '_ {
        self.txs.range((Excluded(id), Unbounded)).take_while(|(other, _)| id.sender == other.sender)
    }

    /// Returns all transactions that _follow_ after the given id but have the same sender.
    ///
    /// NOTE: The range is _inclusive_: if the transaction that belongs to `id` it will be the
    /// first value.
    pub(crate) fn descendant_txs_inclusive<'a, 'b: 'a>(
        &'a self,
        id: &'b TransactionId,
    ) -> impl Iterator<Item = (&'a TransactionId, &'a PoolInternalTransaction<T>)> + '_ {
        self.txs.range(id..).take_while(|(other, _)| id.sender == other.sender)
    }

    /// Returns all mutable transactions that _follow_ after the given id but have the same sender.
    ///
    /// NOTE: The range is _inclusive_: if the transaction that belongs to `id` it field be the
    /// first value.
    pub(crate) fn descendant_txs_mut<'a, 'b: 'a>(
        &'a mut self,
        id: &'b TransactionId,
    ) -> impl Iterator<Item = (&'a TransactionId, &'a mut PoolInternalTransaction<T>)> + '_ {
        self.txs.range_mut(id..).take_while(|(other, _)| id.sender == other.sender)
    }

    /// Removes a transaction from the set using its hash.
    pub(crate) fn remove_transaction_by_hash(
        &mut self,
        tx_hash: &B256,
    ) -> Option<(Arc<ValidPoolTransaction<T>>, SubPool)> {
        let tx = self.by_hash.remove(tx_hash)?;
        let internal = self.txs.remove(&tx.transaction_id)?;
        // decrement the counter for the sender.
        self.tx_decr(tx.sender_id());
        self.update_size_metrics();
        Some((tx, internal.subpool))
    }

    /// Removes a transaction from the set.
    ///
    /// This will _not_ trigger additional updates, because descendants without nonce gaps are
    /// already in the pending pool, and this transaction will be the first transaction of the
    /// sender in this pool.
    pub(crate) fn remove_transaction(
        &mut self,
        id: &TransactionId,
    ) -> Option<(Arc<ValidPoolTransaction<T>>, SubPool)> {
        let internal = self.txs.remove(id)?;

        // decrement the counter for the sender.
        self.tx_decr(internal.transaction.sender_id());

        let result =
            self.by_hash.remove(internal.transaction.hash()).map(|tx| (tx, internal.subpool));

        self.update_size_metrics();

        result
    }

    /// Checks if the given transaction's type conflicts with an existing transaction.
    ///
    /// See also [`ValidPoolTransaction::tx_type_conflicts_with`].
    ///
    /// Caution: This assumes that mutually exclusive invariant is always true for the same sender.
    #[inline]
    fn contains_conflicting_transaction(&self, tx: &ValidPoolTransaction<T>) -> bool {
        let mut iter = self.txs_iter(tx.transaction_id.sender);
        if let Some((_, existing)) = iter.next() {
            return tx.tx_type_conflicts_with(&existing.transaction);
        }
        // no existing transaction for this sender
        false
    }

    /// Additional checks for a new transaction.
    ///
    /// This will enforce all additional rules in the context of this pool, such as:
    ///   - Spam protection: reject new non-local transaction from a sender that exhausted its slot
    ///     capacity.
    ///   - Gas limit: reject transactions if they exceed a block's maximum gas.
    ///   - Ensures transaction types are not conflicting for the sender: blob vs normal
    ///     transactions are mutually exclusive for the same sender.
    fn ensure_valid(
        &self,
        transaction: ValidPoolTransaction<T>,
    ) -> Result<ValidPoolTransaction<T>, InsertErr<T>> {
        if !self.local_transactions_config.is_local(transaction.origin, transaction.sender()) {
            let current_txs =
                self.tx_counter.get(&transaction.sender_id()).copied().unwrap_or_default();
            if current_txs >= self.max_account_slots {
                return Err(InsertErr::ExceededSenderTransactionsCapacity {
                    transaction: Arc::new(transaction),
                });
            }
        }
        if transaction.gas_limit() > self.block_gas_limit {
            return Err(InsertErr::TxGasLimitMoreThanAvailableBlockGas {
                block_gas_limit: self.block_gas_limit,
                tx_gas_limit: transaction.gas_limit(),
                transaction: Arc::new(transaction),
            });
        }

        if self.contains_conflicting_transaction(&transaction) {
            // blob vs non blob transactions are mutually exclusive for the same sender
            return Err(InsertErr::TxTypeConflict { transaction: Arc::new(transaction) });
        }

        Ok(transaction)
    }

    /// Enforces additional constraints for blob transactions before attempting to insert:
    ///    - new blob transactions must not have any nonce gaps
    ///    - blob transactions cannot go into overdraft
    ///    - replacement blob transaction with a higher fee must not shift an already propagated
    ///      descending blob transaction into overdraft
    fn ensure_valid_blob_transaction(
        &self,
        new_blob_tx: ValidPoolTransaction<T>,
        on_chain_balance: U256,
        ancestor: Option<TransactionId>,
    ) -> Result<ValidPoolTransaction<T>, InsertErr<T>> {
        if let Some(ancestor) = ancestor {
            let Some(ancestor_tx) = self.txs.get(&ancestor) else {
                // ancestor tx is missing, so we can't insert the new blob
<<<<<<< HEAD
                return Err(InsertErr::BlobTxHasNonceGap { transaction: Arc::new(new_blob_tx) });
=======
                self.metrics.blob_transactions_nonce_gaps.increment(1);
                return Err(InsertErr::BlobTxHasNonceGap { transaction: Arc::new(new_blob_tx) })
>>>>>>> d5993937
            };
            if ancestor_tx.state.has_nonce_gap() {
                // the ancestor transaction already has a nonce gap, so we can't insert the new
                // blob
<<<<<<< HEAD
                return Err(InsertErr::BlobTxHasNonceGap { transaction: Arc::new(new_blob_tx) });
=======
                self.metrics.blob_transactions_nonce_gaps.increment(1);
                return Err(InsertErr::BlobTxHasNonceGap { transaction: Arc::new(new_blob_tx) })
>>>>>>> d5993937
            }

            // the max cost executing this transaction requires
            let mut cumulative_cost = ancestor_tx.next_cumulative_cost() + new_blob_tx.cost();

            // check if the new blob would go into overdraft
            if cumulative_cost > on_chain_balance {
                // the transaction would go into overdraft
                return Err(InsertErr::Overdraft { transaction: Arc::new(new_blob_tx) });
            }

            // ensure that a replacement would not shift already propagated blob transactions into
            // overdraft
            let id = new_blob_tx.transaction_id;
            let mut descendants = self.descendant_txs_inclusive(&id).peekable();
            if let Some((maybe_replacement, _)) = descendants.peek() {
                if **maybe_replacement == new_blob_tx.transaction_id {
                    // replacement transaction
                    descendants.next();

                    // check if any of descendant blob transactions should be shifted into overdraft
                    for (_, tx) in descendants {
                        cumulative_cost += tx.transaction.cost();
                        if tx.transaction.is_eip4844() && cumulative_cost > on_chain_balance {
                            // the transaction would shift
                            return Err(InsertErr::Overdraft {
                                transaction: Arc::new(new_blob_tx),
                            });
                        }
                    }
                }
            }
        } else if new_blob_tx.cost() > on_chain_balance {
            // the transaction would go into overdraft
            return Err(InsertErr::Overdraft { transaction: Arc::new(new_blob_tx) });
        }

        Ok(new_blob_tx)
    }

    /// Returns true if the replacement candidate is underpriced and can't replace the existing
    /// transaction.
    #[inline]
    fn is_underpriced(
        existing_transaction: &ValidPoolTransaction<T>,
        maybe_replacement: &ValidPoolTransaction<T>,
        price_bumps: &PriceBumpConfig,
    ) -> bool {
        let price_bump = price_bumps.price_bump(existing_transaction.tx_type());

        if maybe_replacement.max_fee_per_gas()
            <= existing_transaction.max_fee_per_gas() * (100 + price_bump) / 100
        {
            return true;
        }

        let existing_max_priority_fee_per_gas =
            existing_transaction.transaction.max_priority_fee_per_gas().unwrap_or(0);
        let replacement_max_priority_fee_per_gas =
            maybe_replacement.transaction.max_priority_fee_per_gas().unwrap_or(0);

        if replacement_max_priority_fee_per_gas
            <= existing_max_priority_fee_per_gas * (100 + price_bump) / 100
            && existing_max_priority_fee_per_gas != 0
            && replacement_max_priority_fee_per_gas != 0
        {
            return true;
        }

        // check max blob fee per gas
        if let Some(existing_max_blob_fee_per_gas) =
            existing_transaction.transaction.max_fee_per_blob_gas()
        {
            // this enforces that blob txs can only be replaced by blob txs
            let replacement_max_blob_fee_per_gas =
                maybe_replacement.transaction.max_fee_per_blob_gas().unwrap_or(0);
            if replacement_max_blob_fee_per_gas
                <= existing_max_blob_fee_per_gas * (100 + price_bump) / 100
            {
                return true;
            }
        }

        false
    }

    /// Inserts a new _valid_ transaction into the pool.
    ///
    /// If the transaction already exists, it will be replaced if not underpriced.
    /// Returns info to which sub-pool the transaction should be moved.
    /// Also returns a set of pool updates triggered by this insert, that need to be handled by the
    /// caller.
    ///
    /// These can include:
    ///      - closing nonce gaps of descendant transactions
    ///      - enough balance updates
    ///
    /// Note: For EIP-4844 blob transactions additional constraints are enforced:
    ///      - new blob transactions must not have any nonce gaps
    ///      - blob transactions cannot go into overdraft
    ///
    /// ## Transaction type Exclusivity
    ///
    /// The pool enforces exclusivity of eip-4844 blob vs non-blob transactions on a per sender
    /// basis:
    ///  - If the pool already includes a blob transaction from the `transaction`'s sender, then the
    ///    `transaction` must also be a blob transaction
    ///  - If the pool already includes a non-blob transaction from the `transaction`'s sender, then
    ///    the `transaction` must _not_ be a blob transaction.
    ///
    /// In other words, the presence of blob transactions exclude non-blob transactions and vice
    /// versa.
    ///
    /// ## Replacements
    ///
    /// The replacement candidate must satisfy given price bump constraints: replacement candidate
    /// must not be underpriced
    pub(crate) fn insert_tx(
        &mut self,
        transaction: ValidPoolTransaction<T>,
        on_chain_balance: U256,
        on_chain_nonce: u64,
    ) -> InsertResult<T> {
        assert!(on_chain_nonce <= transaction.nonce(), "Invalid transaction");

        let mut transaction = self.ensure_valid(transaction)?;

        let inserted_tx_id = *transaction.id();
        let mut state = TxState::default();
        let mut cumulative_cost = U256::ZERO;
        let mut updates = Vec::new();

        // Current tx does not exceed block gas limit after ensure_valid check
        state.insert(TxState::NOT_TOO_MUCH_GAS);

        // identifier of the ancestor transaction, will be None if the transaction is the next tx of
        // the sender
        let ancestor = TransactionId::ancestor(
            transaction.transaction.nonce(),
            on_chain_nonce,
            inserted_tx_id.sender,
        );

        // before attempting to insert a blob transaction, we need to ensure that additional
        // constraints are met that only apply to blob transactions
        if transaction.is_eip4844() {
            state.insert(TxState::BLOB_TRANSACTION);

            transaction =
                self.ensure_valid_blob_transaction(transaction, on_chain_balance, ancestor)?;
            let blob_fee_cap = transaction.transaction.max_fee_per_blob_gas().unwrap_or_default();
            if blob_fee_cap >= self.pending_fees.blob_fee {
                state.insert(TxState::ENOUGH_BLOB_FEE_CAP_BLOCK);
            }
        } else {
            // Non-EIP4844 transaction always satisfy the blob fee cap condition
            state.insert(TxState::ENOUGH_BLOB_FEE_CAP_BLOCK);
        }

        let transaction = Arc::new(transaction);

        // If there's no ancestor tx then this is the next transaction.
        if ancestor.is_none() {
            state.insert(TxState::NO_NONCE_GAPS);
            state.insert(TxState::NO_PARKED_ANCESTORS);
        }

        // Check dynamic fee
        let fee_cap = transaction.max_fee_per_gas();

        if fee_cap < self.minimal_protocol_basefee as u128 {
            return Err(InsertErr::FeeCapBelowMinimumProtocolFeeCap { transaction, fee_cap });
        }
        if fee_cap >= self.pending_fees.base_fee as u128 {
            state.insert(TxState::ENOUGH_FEE_CAP_BLOCK);
        }

        // placeholder for the replaced transaction, if any
        let mut replaced_tx = None;

        let pool_tx = PoolInternalTransaction {
            transaction: Arc::clone(&transaction),
            subpool: state.into(),
            state,
            cumulative_cost,
        };

        // try to insert the transaction
        match self.txs.entry(*transaction.id()) {
            Entry::Vacant(entry) => {
                // Insert the transaction in both maps
                self.by_hash.insert(*pool_tx.transaction.hash(), pool_tx.transaction.clone());
                entry.insert(pool_tx);
            }
            Entry::Occupied(mut entry) => {
                // Transaction with the same nonce already exists: replacement candidate
                let existing_transaction = entry.get().transaction.as_ref();
                let maybe_replacement = transaction.as_ref();

                // Ensure the new transaction is not underpriced
                if Self::is_underpriced(existing_transaction, maybe_replacement, &self.price_bumps)
                {
                    return Err(InsertErr::Underpriced {
                        transaction: pool_tx.transaction,
                        existing: *entry.get().transaction.hash(),
                    });
                }
                let new_hash = *pool_tx.transaction.hash();
                let new_transaction = pool_tx.transaction.clone();
                let replaced = entry.insert(pool_tx);
                self.by_hash.remove(replaced.transaction.hash());
                self.by_hash.insert(new_hash, new_transaction);
                // also remove the hash
                replaced_tx = Some((replaced.transaction, replaced.subpool));
            }
        }

        // The next transaction of this sender
        let on_chain_id = TransactionId::new(transaction.sender_id(), on_chain_nonce);
        {
            // get all transactions of the sender's account
            let mut descendants = self.descendant_txs_mut(&on_chain_id).peekable();

            // Tracks the next nonce we expect if the transactions are gapless
            let mut next_nonce = on_chain_id.nonce;

            // We need to find out if the next transaction of the sender is considered pending
            let mut has_parked_ancestor = if ancestor.is_none() {
                // the new transaction is the next one
                false
            } else {
                // The transaction was added above so the _inclusive_ descendants iterator
                // returns at least 1 tx.
                let (id, tx) = descendants.peek().expect("includes >= 1");
                if id.nonce < inserted_tx_id.nonce {
                    !tx.state.is_pending()
                } else {
                    true
                }
            };

            // Traverse all transactions of the sender and update existing transactions
            for (id, tx) in descendants {
                let current_pool = tx.subpool;

                // If there's a nonce gap, we can shortcircuit
                if next_nonce != id.nonce {
                    break;
                }

                // close the nonce gap
                tx.state.insert(TxState::NO_NONCE_GAPS);

                // set cumulative cost
                tx.cumulative_cost = cumulative_cost;

                // Update for next transaction
                cumulative_cost = tx.next_cumulative_cost();

                if cumulative_cost > on_chain_balance {
                    // sender lacks sufficient funds to pay for this transaction
                    tx.state.remove(TxState::ENOUGH_BALANCE);
                } else {
                    tx.state.insert(TxState::ENOUGH_BALANCE);
                }

                // Update ancestor condition.
                if has_parked_ancestor {
                    tx.state.remove(TxState::NO_PARKED_ANCESTORS);
                } else {
                    tx.state.insert(TxState::NO_PARKED_ANCESTORS);
                }
                has_parked_ancestor = !tx.state.is_pending();

                // update the pool based on the state
                tx.subpool = tx.state.into();

                if inserted_tx_id.eq(id) {
                    // if it is the new transaction, track its updated state
                    state = tx.state;
                } else {
                    // check if anything changed
                    if current_pool != tx.subpool {
                        updates.push(PoolUpdate {
                            id: *id,
                            hash: *tx.transaction.hash(),
                            current: current_pool,
                            destination: Destination::Pool(tx.subpool),
                        })
                    }
                }

                // increment for next iteration
                next_nonce = id.next_nonce();
            }
        }

        // If this wasn't a replacement transaction we need to update the counter.
        if replaced_tx.is_none() {
            self.tx_inc(inserted_tx_id.sender);
        }

        self.update_size_metrics();

        Ok(InsertOk { transaction, move_to: state.into(), state, replaced_tx, updates })
    }

    /// Number of transactions in the entire pool
    pub(crate) fn len(&self) -> usize {
        self.txs.len()
    }

    /// Whether the pool is empty
    pub(crate) fn is_empty(&self) -> bool {
        self.txs.is_empty()
    }

    /// Asserts that the bijection between `by_hash` and `txs` is valid.
    #[cfg(any(test, feature = "test-utils"))]
    pub(crate) fn assert_invariants(&self) {
        assert_eq!(self.by_hash.len(), self.txs.len(), "by_hash.len() != txs.len()");
    }
}

#[cfg(test)]
impl<T: PoolTransaction> AllTransactions<T> {
    /// This function retrieves the number of transactions stored in the pool for a specific sender.
    ///
    /// If there are no transactions for the given sender, it returns zero by default.
    pub(crate) fn tx_count(&self, sender: SenderId) -> usize {
        self.tx_counter.get(&sender).copied().unwrap_or_default()
    }
}

impl<T: PoolTransaction> Default for AllTransactions<T> {
    fn default() -> Self {
        Self {
            max_account_slots: TXPOOL_MAX_ACCOUNT_SLOTS_PER_SENDER,
            minimal_protocol_basefee: MIN_PROTOCOL_BASE_FEE,
            block_gas_limit: ETHEREUM_BLOCK_GAS_LIMIT,
            by_hash: Default::default(),
            txs: Default::default(),
            tx_counter: Default::default(),
            last_seen_block_number: Default::default(),
            last_seen_block_hash: Default::default(),
            pending_fees: Default::default(),
            price_bumps: Default::default(),
            local_transactions_config: Default::default(),
            metrics: Default::default(),
        }
    }
}

/// Represents updated fees for the pending block.
#[derive(Debug, Clone)]
pub(crate) struct PendingFees {
    /// The pending base fee
    pub(crate) base_fee: u64,
    /// The pending blob fee
    pub(crate) blob_fee: u128,
}

impl Default for PendingFees {
    fn default() -> Self {
        Self { base_fee: Default::default(), blob_fee: BLOB_TX_MIN_BLOB_GASPRICE }
    }
}

/// Result type for inserting a transaction
pub(crate) type InsertResult<T> = Result<InsertOk<T>, InsertErr<T>>;

/// Err variant of `InsertResult`
#[derive(Debug)]
pub(crate) enum InsertErr<T: PoolTransaction> {
    /// Attempted to replace existing transaction, but was underpriced
    Underpriced {
        transaction: Arc<ValidPoolTransaction<T>>,
        #[allow(dead_code)]
        existing: TxHash,
    },
    /// Attempted to insert a blob transaction with a nonce gap
    BlobTxHasNonceGap { transaction: Arc<ValidPoolTransaction<T>> },
    /// Attempted to insert a transaction that would overdraft the sender's balance at the time of
    /// insertion.
    Overdraft { transaction: Arc<ValidPoolTransaction<T>> },
    /// The transactions feeCap is lower than the chain's minimum fee requirement.
    ///
    /// See also [`MIN_PROTOCOL_BASE_FEE`]
    FeeCapBelowMinimumProtocolFeeCap { transaction: Arc<ValidPoolTransaction<T>>, fee_cap: u128 },
    /// Sender currently exceeds the configured limit for max account slots.
    ///
    /// The sender can be considered a spammer at this point.
    ExceededSenderTransactionsCapacity { transaction: Arc<ValidPoolTransaction<T>> },
    /// Transaction gas limit exceeds block's gas limit
    TxGasLimitMoreThanAvailableBlockGas {
        transaction: Arc<ValidPoolTransaction<T>>,
        block_gas_limit: u64,
        tx_gas_limit: u64,
    },
    /// Thrown if the mutual exclusivity constraint (blob vs normal transaction) is violated.
    TxTypeConflict { transaction: Arc<ValidPoolTransaction<T>> },
}

/// Transaction was successfully inserted into the pool
#[derive(Debug)]
pub(crate) struct InsertOk<T: PoolTransaction> {
    /// Ref to the inserted transaction.
    transaction: Arc<ValidPoolTransaction<T>>,
    /// Where to move the transaction to.
    move_to: SubPool,
    /// Current state of the inserted tx.
    #[allow(dead_code)]
    state: TxState,
    /// The transaction that was replaced by this.
    replaced_tx: Option<(Arc<ValidPoolTransaction<T>>, SubPool)>,
    /// Additional updates to transactions affected by this change.
    updates: Vec<PoolUpdate>,
}

/// The internal transaction typed used by `AllTransactions` which also additional info used for
/// determining the current state of the transaction.
#[derive(Debug)]
pub(crate) struct PoolInternalTransaction<T: PoolTransaction> {
    /// The actual transaction object.
    pub(crate) transaction: Arc<ValidPoolTransaction<T>>,
    /// The `SubPool` that currently contains this transaction.
    pub(crate) subpool: SubPool,
    /// Keeps track of the current state of the transaction and therefore in which subpool it
    /// should reside
    pub(crate) state: TxState,
    /// The total cost all transactions before this transaction.
    ///
    /// This is the combined `cost` of all transactions from the same sender that currently
    /// come before this transaction.
    pub(crate) cumulative_cost: U256,
}

// === impl PoolInternalTransaction ===

impl<T: PoolTransaction> PoolInternalTransaction<T> {
    fn next_cumulative_cost(&self) -> U256 {
        self.cumulative_cost + self.transaction.cost()
    }
}

/// Tracks the result after updating the pool
#[derive(Debug)]
pub(crate) struct UpdateOutcome<T: PoolTransaction> {
    /// transactions promoted to the pending pool
    pub(crate) promoted: Vec<Arc<ValidPoolTransaction<T>>>,
    /// transaction that failed and were discarded
    pub(crate) discarded: Vec<Arc<ValidPoolTransaction<T>>>,
}

impl<T: PoolTransaction> Default for UpdateOutcome<T> {
    fn default() -> Self {
        Self { promoted: vec![], discarded: vec![] }
    }
}

/// Stores relevant context about a sender.
#[derive(Debug, Clone, Default)]
pub(crate) struct SenderInfo {
    /// current nonce of the sender.
    pub(crate) state_nonce: u64,
    /// Balance of the sender at the current point.
    pub(crate) balance: U256,
}

// === impl SenderInfo ===

impl SenderInfo {
    /// Updates the info with the new values.
    fn update(&mut self, state_nonce: u64, balance: U256) {
        *self = Self { state_nonce, balance };
    }
}

#[cfg(test)]
mod tests {
    use reth_primitives::{address, TxType};

    use super::*;
    use crate::{
        test_utils::{MockOrdering, MockTransaction, MockTransactionFactory, MockTransactionSet},
        traits::TransactionOrigin,
        SubPoolLimit,
    };

    #[test]
    fn test_insert_blob() {
        let on_chain_balance = U256::MAX;
        let on_chain_nonce = 0;
        let mut f = MockTransactionFactory::default();
        let mut pool = AllTransactions::default();
        let tx = MockTransaction::eip4844().inc_price().inc_limit();
        let valid_tx = f.validated(tx);
        let InsertOk { updates, replaced_tx, move_to, state, .. } =
            pool.insert_tx(valid_tx.clone(), on_chain_balance, on_chain_nonce).unwrap();
        assert!(updates.is_empty());
        assert!(replaced_tx.is_none());
        assert!(state.contains(TxState::NO_NONCE_GAPS));
        assert!(state.contains(TxState::ENOUGH_BALANCE));
        assert!(state.contains(TxState::ENOUGH_BLOB_FEE_CAP_BLOCK));
        assert_eq!(move_to, SubPool::Pending);

        let inserted = pool.txs.get(&valid_tx.transaction_id).unwrap();
        assert_eq!(inserted.subpool, SubPool::Pending);
    }

    #[test]
    fn test_insert_blob_not_enough_blob_fee() {
        let on_chain_balance = U256::MAX;
        let on_chain_nonce = 0;
        let mut f = MockTransactionFactory::default();
        let mut pool = AllTransactions {
            pending_fees: PendingFees { blob_fee: 10_000_000, ..Default::default() },
            ..Default::default()
        };
        let tx = MockTransaction::eip4844().inc_price().inc_limit();
        pool.pending_fees.blob_fee = tx.max_fee_per_blob_gas().unwrap() + 1;
        let valid_tx = f.validated(tx);
        let InsertOk { state, .. } =
            pool.insert_tx(valid_tx.clone(), on_chain_balance, on_chain_nonce).unwrap();
        assert!(state.contains(TxState::NO_NONCE_GAPS));
        assert!(!state.contains(TxState::ENOUGH_BLOB_FEE_CAP_BLOCK));

        let _ = pool.txs.get(&valid_tx.transaction_id).unwrap();
    }

    #[test]
    fn test_valid_tx_with_decreasing_blob_fee() {
        let on_chain_balance = U256::MAX;
        let on_chain_nonce = 0;
        let mut f = MockTransactionFactory::default();
        let mut pool = AllTransactions {
            pending_fees: PendingFees { blob_fee: 10_000_000, ..Default::default() },
            ..Default::default()
        };
        let tx = MockTransaction::eip4844().inc_price().inc_limit();

        pool.pending_fees.blob_fee = tx.max_fee_per_blob_gas().unwrap() + 1;
        let valid_tx = f.validated(tx.clone());
        let InsertOk { state, .. } =
            pool.insert_tx(valid_tx.clone(), on_chain_balance, on_chain_nonce).unwrap();
        assert!(state.contains(TxState::NO_NONCE_GAPS));
        assert!(!state.contains(TxState::ENOUGH_BLOB_FEE_CAP_BLOCK));

        let _ = pool.txs.get(&valid_tx.transaction_id).unwrap();
        pool.remove_transaction(&valid_tx.transaction_id);

        pool.pending_fees.blob_fee = tx.max_fee_per_blob_gas().unwrap();
        let InsertOk { state, .. } =
            pool.insert_tx(valid_tx.clone(), on_chain_balance, on_chain_nonce).unwrap();
        assert!(state.contains(TxState::NO_NONCE_GAPS));
        assert!(state.contains(TxState::ENOUGH_BLOB_FEE_CAP_BLOCK));
    }

    #[test]
    fn test_demote_valid_tx_with_increasing_blob_fee() {
        let on_chain_balance = U256::MAX;
        let on_chain_nonce = 0;
        let mut f = MockTransactionFactory::default();
        let mut pool = TxPool::new(MockOrdering::default(), Default::default());
        let tx = MockTransaction::eip4844().inc_price().inc_limit();

        // set block info so the tx is initially underpriced w.r.t. blob fee
        let mut block_info = pool.block_info();
        block_info.pending_blob_fee = Some(tx.max_fee_per_blob_gas().unwrap());
        pool.set_block_info(block_info);

        let validated = f.validated(tx.clone());
        let id = *validated.id();
        pool.add_transaction(validated, on_chain_balance, on_chain_nonce).unwrap();

        // assert pool lengths
        assert!(pool.blob_pool.is_empty());
        assert_eq!(pool.pending_pool.len(), 1);

        // check tx state and derived subpool
        let internal_tx = pool.all_transactions.txs.get(&id).unwrap();
        assert!(internal_tx.state.contains(TxState::ENOUGH_BLOB_FEE_CAP_BLOCK));
        assert_eq!(internal_tx.subpool, SubPool::Pending);

        // set block info so the pools are updated
        block_info.pending_blob_fee = Some(tx.max_fee_per_blob_gas().unwrap() + 1);
        pool.set_block_info(block_info);

        // check that the tx is promoted
        let internal_tx = pool.all_transactions.txs.get(&id).unwrap();
        assert!(!internal_tx.state.contains(TxState::ENOUGH_BLOB_FEE_CAP_BLOCK));
        assert_eq!(internal_tx.subpool, SubPool::Blob);

        // make sure the blob transaction was promoted into the pending pool
        assert_eq!(pool.blob_pool.len(), 1);
        assert!(pool.pending_pool.is_empty());
    }

    #[test]
    fn test_promote_valid_tx_with_decreasing_blob_fee() {
        let on_chain_balance = U256::MAX;
        let on_chain_nonce = 0;
        let mut f = MockTransactionFactory::default();
        let mut pool = TxPool::new(MockOrdering::default(), Default::default());
        let tx = MockTransaction::eip4844().inc_price().inc_limit();

        // set block info so the tx is initially underpriced w.r.t. blob fee
        let mut block_info = pool.block_info();
        block_info.pending_blob_fee = Some(tx.max_fee_per_blob_gas().unwrap() + 1);
        pool.set_block_info(block_info);

        let validated = f.validated(tx.clone());
        let id = *validated.id();
        pool.add_transaction(validated, on_chain_balance, on_chain_nonce).unwrap();

        // assert pool lengths
        assert!(pool.pending_pool.is_empty());
        assert_eq!(pool.blob_pool.len(), 1);

        // check tx state and derived subpool
        let internal_tx = pool.all_transactions.txs.get(&id).unwrap();
        assert!(!internal_tx.state.contains(TxState::ENOUGH_BLOB_FEE_CAP_BLOCK));
        assert_eq!(internal_tx.subpool, SubPool::Blob);

        // set block info so the pools are updated
        block_info.pending_blob_fee = Some(tx.max_fee_per_blob_gas().unwrap());
        pool.set_block_info(block_info);

        // check that the tx is promoted
        let internal_tx = pool.all_transactions.txs.get(&id).unwrap();
        assert!(internal_tx.state.contains(TxState::ENOUGH_BLOB_FEE_CAP_BLOCK));
        assert_eq!(internal_tx.subpool, SubPool::Pending);

        // make sure the blob transaction was promoted into the pending pool
        assert_eq!(pool.pending_pool.len(), 1);
        assert!(pool.blob_pool.is_empty());
    }

    /// A struct representing a txpool promotion test instance
    #[derive(Debug, PartialEq, Eq, Clone, Hash)]
    struct PromotionTest {
        /// The basefee at the start of the test
        basefee: u64,
        /// The blobfee at the start of the test
        blobfee: u128,
        /// The subpool at the start of the test
        subpool: SubPool,
        /// The basefee update
        basefee_update: u64,
        /// The blobfee update
        blobfee_update: u128,
        /// The subpool after the update
        new_subpool: SubPool,
    }

    impl PromotionTest {
        /// Returns the test case for the opposite update
        const fn opposite(&self) -> Self {
            Self {
                basefee: self.basefee_update,
                blobfee: self.blobfee_update,
                subpool: self.new_subpool,
                blobfee_update: self.blobfee,
                basefee_update: self.basefee,
                new_subpool: self.subpool,
            }
        }

        fn assert_subpool_lengths<T: TransactionOrdering>(
            &self,
            pool: &TxPool<T>,
            failure_message: String,
            check_subpool: SubPool,
        ) {
            match check_subpool {
                SubPool::Blob => {
                    assert_eq!(pool.blob_pool.len(), 1, "{failure_message}");
                    assert!(pool.pending_pool.is_empty(), "{failure_message}");
                    assert!(pool.basefee_pool.is_empty(), "{failure_message}");
                    assert!(pool.queued_pool.is_empty(), "{failure_message}");
                }
                SubPool::Pending => {
                    assert!(pool.blob_pool.is_empty(), "{failure_message}");
                    assert_eq!(pool.pending_pool.len(), 1, "{failure_message}");
                    assert!(pool.basefee_pool.is_empty(), "{failure_message}");
                    assert!(pool.queued_pool.is_empty(), "{failure_message}");
                }
                SubPool::BaseFee => {
                    assert!(pool.blob_pool.is_empty(), "{failure_message}");
                    assert!(pool.pending_pool.is_empty(), "{failure_message}");
                    assert_eq!(pool.basefee_pool.len(), 1, "{failure_message}");
                    assert!(pool.queued_pool.is_empty(), "{failure_message}");
                }
                SubPool::Queued => {
                    assert!(pool.blob_pool.is_empty(), "{failure_message}");
                    assert!(pool.pending_pool.is_empty(), "{failure_message}");
                    assert!(pool.basefee_pool.is_empty(), "{failure_message}");
                    assert_eq!(pool.queued_pool.len(), 1, "{failure_message}");
                }
            }
        }

        /// Runs an assertion on the provided pool, ensuring that the transaction is in the correct
        /// subpool based on the starting condition of the test, assuming the pool contains only a
        /// single transaction.
        fn assert_single_tx_starting_subpool<T: TransactionOrdering>(&self, pool: &TxPool<T>) {
            self.assert_subpool_lengths(
                pool,
                format!("pool length check failed at start of test: {self:?}"),
                self.subpool,
            );
        }

        /// Runs an assertion on the provided pool, ensuring that the transaction is in the correct
        /// subpool based on the ending condition of the test, assuming the pool contains only a
        /// single transaction.
        fn assert_single_tx_ending_subpool<T: TransactionOrdering>(&self, pool: &TxPool<T>) {
            self.assert_subpool_lengths(
                pool,
                format!("pool length check failed at end of test: {self:?}"),
                self.new_subpool,
            );
        }
    }

    #[test]
    fn test_promote_blob_tx_with_both_pending_fee_updates() {
        // this exhaustively tests all possible promotion scenarios for a single transaction moving
        // between the blob and pending pool
        let on_chain_balance = U256::MAX;
        let on_chain_nonce = 0;
        let mut f = MockTransactionFactory::default();
        let tx = MockTransaction::eip4844().inc_price().inc_limit();

        let max_fee_per_blob_gas = tx.max_fee_per_blob_gas().unwrap();
        let max_fee_per_gas = tx.max_fee_per_gas() as u64;

        // These are all _promotion_ tests or idempotent tests.
        let mut expected_promotions = vec![
            PromotionTest {
                blobfee: max_fee_per_blob_gas + 1,
                basefee: max_fee_per_gas + 1,
                subpool: SubPool::Blob,
                blobfee_update: max_fee_per_blob_gas + 1,
                basefee_update: max_fee_per_gas + 1,
                new_subpool: SubPool::Blob,
            },
            PromotionTest {
                blobfee: max_fee_per_blob_gas + 1,
                basefee: max_fee_per_gas + 1,
                subpool: SubPool::Blob,
                blobfee_update: max_fee_per_blob_gas,
                basefee_update: max_fee_per_gas + 1,
                new_subpool: SubPool::Blob,
            },
            PromotionTest {
                blobfee: max_fee_per_blob_gas + 1,
                basefee: max_fee_per_gas + 1,
                subpool: SubPool::Blob,
                blobfee_update: max_fee_per_blob_gas + 1,
                basefee_update: max_fee_per_gas,
                new_subpool: SubPool::Blob,
            },
            PromotionTest {
                blobfee: max_fee_per_blob_gas + 1,
                basefee: max_fee_per_gas + 1,
                subpool: SubPool::Blob,
                blobfee_update: max_fee_per_blob_gas,
                basefee_update: max_fee_per_gas,
                new_subpool: SubPool::Pending,
            },
            PromotionTest {
                blobfee: max_fee_per_blob_gas,
                basefee: max_fee_per_gas + 1,
                subpool: SubPool::Blob,
                blobfee_update: max_fee_per_blob_gas,
                basefee_update: max_fee_per_gas,
                new_subpool: SubPool::Pending,
            },
            PromotionTest {
                blobfee: max_fee_per_blob_gas + 1,
                basefee: max_fee_per_gas,
                subpool: SubPool::Blob,
                blobfee_update: max_fee_per_blob_gas,
                basefee_update: max_fee_per_gas,
                new_subpool: SubPool::Pending,
            },
            PromotionTest {
                blobfee: max_fee_per_blob_gas,
                basefee: max_fee_per_gas,
                subpool: SubPool::Pending,
                blobfee_update: max_fee_per_blob_gas,
                basefee_update: max_fee_per_gas,
                new_subpool: SubPool::Pending,
            },
        ];

        // extend the test cases with reversed updates - this will add all _demotion_ tests
        let reversed = expected_promotions.iter().map(|test| test.opposite()).collect::<Vec<_>>();
        expected_promotions.extend(reversed);

        // dedup the test cases
        let expected_promotions = expected_promotions.into_iter().collect::<HashSet<_>>();

        for promotion_test in &expected_promotions {
            let mut pool = TxPool::new(MockOrdering::default(), Default::default());

            // set block info so the tx is initially underpriced w.r.t. blob fee
            let mut block_info = pool.block_info();

            block_info.pending_blob_fee = Some(promotion_test.blobfee);
            block_info.pending_basefee = promotion_test.basefee;
            pool.set_block_info(block_info);

            let validated = f.validated(tx.clone());
            let id = *validated.id();
            pool.add_transaction(validated, on_chain_balance, on_chain_nonce).unwrap();

            // assert pool lengths
            promotion_test.assert_single_tx_starting_subpool(&pool);

            // check tx state and derived subpool, it should not move into the blob pool
            let internal_tx = pool.all_transactions.txs.get(&id).unwrap();
            assert_eq!(
                internal_tx.subpool, promotion_test.subpool,
                "Subpools do not match at start of test: {promotion_test:?}"
            );

            // set block info with new base fee
            block_info.pending_basefee = promotion_test.basefee_update;
            block_info.pending_blob_fee = Some(promotion_test.blobfee_update);
            pool.set_block_info(block_info);

            // check tx state and derived subpool, it should not move into the blob pool
            let internal_tx = pool.all_transactions.txs.get(&id).unwrap();
            assert_eq!(
                internal_tx.subpool, promotion_test.new_subpool,
                "Subpools do not match at end of test: {promotion_test:?}"
            );

            // assert new pool lengths
            promotion_test.assert_single_tx_ending_subpool(&pool);
        }
    }

    #[test]
    fn test_insert_pending() {
        let on_chain_balance = U256::MAX;
        let on_chain_nonce = 0;
        let mut f = MockTransactionFactory::default();
        let mut pool = AllTransactions::default();
        let tx = MockTransaction::eip1559().inc_price().inc_limit();
        let valid_tx = f.validated(tx);
        let InsertOk { updates, replaced_tx, move_to, state, .. } =
            pool.insert_tx(valid_tx.clone(), on_chain_balance, on_chain_nonce).unwrap();
        assert!(updates.is_empty());
        assert!(replaced_tx.is_none());
        assert!(state.contains(TxState::NO_NONCE_GAPS));
        assert!(state.contains(TxState::ENOUGH_BALANCE));
        assert_eq!(move_to, SubPool::Pending);

        let inserted = pool.txs.get(&valid_tx.transaction_id).unwrap();
        assert_eq!(inserted.subpool, SubPool::Pending);
    }

    #[test]
    fn test_simple_insert() {
        let on_chain_balance = U256::ZERO;
        let on_chain_nonce = 0;
        let mut f = MockTransactionFactory::default();
        let mut pool = AllTransactions::default();
        let tx = MockTransaction::eip1559().inc_price().inc_limit();
        let valid_tx = f.validated(tx.clone());
        let InsertOk { updates, replaced_tx, move_to, state, .. } =
            pool.insert_tx(valid_tx.clone(), on_chain_balance, on_chain_nonce).unwrap();
        assert!(updates.is_empty());
        assert!(replaced_tx.is_none());
        assert!(state.contains(TxState::NO_NONCE_GAPS));
        assert!(!state.contains(TxState::ENOUGH_BALANCE));
        assert_eq!(move_to, SubPool::Queued);

        assert_eq!(pool.len(), 1);
        assert!(pool.contains(valid_tx.hash()));
        let expected_state = TxState::ENOUGH_FEE_CAP_BLOCK | TxState::NO_NONCE_GAPS;
        let inserted = pool.get(valid_tx.id()).unwrap();
        assert!(inserted.state.intersects(expected_state));

        // insert the same tx again
        let res = pool.insert_tx(valid_tx, on_chain_balance, on_chain_nonce);
        res.unwrap_err();
        assert_eq!(pool.len(), 1);

        let valid_tx = f.validated(tx.next());
        let InsertOk { updates, replaced_tx, move_to, state, .. } =
            pool.insert_tx(valid_tx.clone(), on_chain_balance, on_chain_nonce).unwrap();

        assert!(updates.is_empty());
        assert!(replaced_tx.is_none());
        assert!(state.contains(TxState::NO_NONCE_GAPS));
        assert!(!state.contains(TxState::ENOUGH_BALANCE));
        assert_eq!(move_to, SubPool::Queued);

        assert!(pool.contains(valid_tx.hash()));
        assert_eq!(pool.len(), 2);
        let inserted = pool.get(valid_tx.id()).unwrap();
        assert!(inserted.state.intersects(expected_state));
    }

    #[test]
    fn insert_already_imported() {
        let on_chain_balance = U256::ZERO;
        let on_chain_nonce = 0;
        let mut f = MockTransactionFactory::default();
        let mut pool = TxPool::new(MockOrdering::default(), Default::default());
        let tx = MockTransaction::eip1559().inc_price().inc_limit();
        let tx = f.validated(tx);
        pool.add_transaction(tx.clone(), on_chain_balance, on_chain_nonce).unwrap();
        match pool.add_transaction(tx, on_chain_balance, on_chain_nonce).unwrap_err().kind {
            PoolErrorKind::AlreadyImported => {}
            _ => unreachable!(),
        }
    }

    #[test]
    fn insert_replace() {
        let on_chain_balance = U256::ZERO;
        let on_chain_nonce = 0;
        let mut f = MockTransactionFactory::default();
        let mut pool = AllTransactions::default();
        let tx = MockTransaction::eip1559().inc_price().inc_limit();
        let first = f.validated(tx.clone());
        let _ = pool.insert_tx(first.clone(), on_chain_balance, on_chain_nonce).unwrap();
        let replacement = f.validated(tx.rng_hash().inc_price());
        let InsertOk { updates, replaced_tx, .. } =
            pool.insert_tx(replacement.clone(), on_chain_balance, on_chain_nonce).unwrap();
        assert!(updates.is_empty());
        let replaced = replaced_tx.unwrap();
        assert_eq!(replaced.0.hash(), first.hash());

        // ensure replaced tx is fully removed
        assert!(!pool.contains(first.hash()));
        assert!(pool.contains(replacement.hash()));
        assert_eq!(pool.len(), 1);
    }

    #[test]
    fn insert_replace_txpool() {
        let on_chain_balance = U256::ZERO;
        let on_chain_nonce = 0;
        let mut f = MockTransactionFactory::default();
        let mut pool = TxPool::mock();

        let tx = MockTransaction::eip1559().inc_price().inc_limit();
        let first = f.validated(tx.clone());
        let first_added = pool.add_transaction(first, on_chain_balance, on_chain_nonce).unwrap();
        let replacement = f.validated(tx.rng_hash().inc_price());
        let replacement_added =
            pool.add_transaction(replacement.clone(), on_chain_balance, on_chain_nonce).unwrap();

        // // ensure replaced tx removed
        assert!(!pool.contains(first_added.hash()));
        // but the replacement is still there
        assert!(pool.subpool_contains(replacement_added.subpool(), replacement_added.id()));

        assert!(pool.contains(replacement.hash()));
        let size = pool.size();
        assert_eq!(size.total, 1);
        size.assert_invariants();
    }

    #[test]
    fn insert_replace_underpriced() {
        let on_chain_balance = U256::ZERO;
        let on_chain_nonce = 0;
        let mut f = MockTransactionFactory::default();
        let mut pool = AllTransactions::default();
        let tx = MockTransaction::eip1559().inc_price().inc_limit();
        let first = f.validated(tx.clone());
        let _res = pool.insert_tx(first, on_chain_balance, on_chain_nonce);
        let mut replacement = f.validated(tx.rng_hash());
        replacement.transaction = replacement.transaction.decr_price();
        let err = pool.insert_tx(replacement, on_chain_balance, on_chain_nonce).unwrap_err();
        assert!(matches!(err, InsertErr::Underpriced { .. }));
    }

    #[test]
    fn insert_replace_underpriced_not_enough_bump() {
        let on_chain_balance = U256::ZERO;
        let on_chain_nonce = 0;
        let mut f = MockTransactionFactory::default();
        let mut pool = AllTransactions::default();
        let mut tx = MockTransaction::eip1559().inc_price().inc_limit();
        tx.set_priority_fee(100);
        tx.set_max_fee(100);
        let first = f.validated(tx.clone());
        let _ = pool.insert_tx(first.clone(), on_chain_balance, on_chain_nonce).unwrap();
        let mut replacement = f.validated(tx.rng_hash().inc_price());
        // a price bump of 9% is not enough for a default min price bump of 10%
        replacement.transaction.set_priority_fee(109);
        replacement.transaction.set_max_fee(109);
        let err =
            pool.insert_tx(replacement.clone(), on_chain_balance, on_chain_nonce).unwrap_err();
        assert!(matches!(err, InsertErr::Underpriced { .. }));

        // ensure first tx is not removed
        assert!(pool.contains(first.hash()));
        assert_eq!(pool.len(), 1);

        // price bump of 10% is also not enough because the bump should be strictly greater than 10%
        replacement.transaction.set_priority_fee(110);
        replacement.transaction.set_max_fee(110);
        let err =
            pool.insert_tx(replacement.clone(), on_chain_balance, on_chain_nonce).unwrap_err();
        assert!(matches!(err, InsertErr::Underpriced { .. }));
        assert!(pool.contains(first.hash()));
        assert_eq!(pool.len(), 1);

        // should also fail if the bump in priority fee is not enough
        replacement.transaction.set_priority_fee(111);
        replacement.transaction.set_max_fee(110);
        let err = pool.insert_tx(replacement, on_chain_balance, on_chain_nonce).unwrap_err();
        assert!(matches!(err, InsertErr::Underpriced { .. }));
        assert!(pool.contains(first.hash()));
        assert_eq!(pool.len(), 1);
    }

    #[test]
    fn insert_conflicting_type_normal_to_blob() {
        let on_chain_balance = U256::from(10_000);
        let on_chain_nonce = 0;
        let mut f = MockTransactionFactory::default();
        let mut pool = AllTransactions::default();
        let tx = MockTransaction::eip1559().inc_price().inc_limit();
        let first = f.validated(tx.clone());
        pool.insert_tx(first, on_chain_balance, on_chain_nonce).unwrap();
        let tx =
            MockTransaction::eip4844().set_sender(tx.get_sender()).inc_price_by(100).inc_limit();
        let blob = f.validated(tx);
        let err = pool.insert_tx(blob, on_chain_balance, on_chain_nonce).unwrap_err();
        assert!(matches!(err, InsertErr::TxTypeConflict { .. }), "{err:?}");
    }

    #[test]
    fn insert_conflicting_type_blob_to_normal() {
        let on_chain_balance = U256::from(10_000);
        let on_chain_nonce = 0;
        let mut f = MockTransactionFactory::default();
        let mut pool = AllTransactions::default();
        let tx = MockTransaction::eip4844().inc_price().inc_limit();
        let first = f.validated(tx.clone());
        pool.insert_tx(first, on_chain_balance, on_chain_nonce).unwrap();
        let tx =
            MockTransaction::eip1559().set_sender(tx.get_sender()).inc_price_by(100).inc_limit();
        let tx = f.validated(tx);
        let err = pool.insert_tx(tx, on_chain_balance, on_chain_nonce).unwrap_err();
        assert!(matches!(err, InsertErr::TxTypeConflict { .. }), "{err:?}");
    }

    // insert nonce then nonce - 1
    #[test]
    fn insert_previous() {
        let on_chain_balance = U256::ZERO;
        let on_chain_nonce = 0;
        let mut f = MockTransactionFactory::default();
        let mut pool = AllTransactions::default();
        let tx = MockTransaction::eip1559().inc_nonce().inc_price().inc_limit();
        let first = f.validated(tx.clone());
        let _res = pool.insert_tx(first.clone(), on_chain_balance, on_chain_nonce);

        let first_in_pool = pool.get(first.id()).unwrap();

        // has nonce gap
        assert!(!first_in_pool.state.contains(TxState::NO_NONCE_GAPS));

        let prev = f.validated(tx.prev());
        let InsertOk { updates, replaced_tx, state, move_to, .. } =
            pool.insert_tx(prev, on_chain_balance, on_chain_nonce).unwrap();

        // no updates since still in queued pool
        assert!(updates.is_empty());
        assert!(replaced_tx.is_none());
        assert!(state.contains(TxState::NO_NONCE_GAPS));
        assert_eq!(move_to, SubPool::Queued);

        let first_in_pool = pool.get(first.id()).unwrap();
        // has non nonce gap
        assert!(first_in_pool.state.contains(TxState::NO_NONCE_GAPS));
    }

    // insert nonce then nonce - 1
    #[test]
    fn insert_with_updates() {
        let on_chain_balance = U256::from(10_000);
        let on_chain_nonce = 0;
        let mut f = MockTransactionFactory::default();
        let mut pool = AllTransactions::default();
        let tx = MockTransaction::eip1559().inc_nonce().set_gas_price(100).inc_limit();
        let first = f.validated(tx.clone());
        let _res = pool.insert_tx(first.clone(), on_chain_balance, on_chain_nonce).unwrap();

        let first_in_pool = pool.get(first.id()).unwrap();
        // has nonce gap
        assert!(!first_in_pool.state.contains(TxState::NO_NONCE_GAPS));
        assert_eq!(SubPool::Queued, first_in_pool.subpool);

        let prev = f.validated(tx.prev());
        let InsertOk { updates, replaced_tx, state, move_to, .. } =
            pool.insert_tx(prev, on_chain_balance, on_chain_nonce).unwrap();

        // updated previous tx
        assert_eq!(updates.len(), 1);
        assert!(replaced_tx.is_none());
        assert!(state.contains(TxState::NO_NONCE_GAPS));
        assert_eq!(move_to, SubPool::Pending);

        let first_in_pool = pool.get(first.id()).unwrap();
        // has non nonce gap
        assert!(first_in_pool.state.contains(TxState::NO_NONCE_GAPS));
        assert_eq!(SubPool::Pending, first_in_pool.subpool);
    }

    #[test]
    fn insert_previous_blocking() {
        let on_chain_balance = U256::from(1_000);
        let on_chain_nonce = 0;
        let mut f = MockTransactionFactory::default();
        let mut pool = AllTransactions::default();
        pool.pending_fees.base_fee = pool.minimal_protocol_basefee.checked_add(1).unwrap();
        let tx = MockTransaction::eip1559().inc_nonce().inc_limit();
        let first = f.validated(tx.clone());

        let _res = pool.insert_tx(first.clone(), on_chain_balance, on_chain_nonce);

        let first_in_pool = pool.get(first.id()).unwrap();

        assert!(tx.get_gas_price() < pool.pending_fees.base_fee as u128);
        // has nonce gap
        assert!(!first_in_pool.state.contains(TxState::NO_NONCE_GAPS));

        let prev = f.validated(tx.prev());
        let InsertOk { updates, replaced_tx, state, move_to, .. } =
            pool.insert_tx(prev, on_chain_balance, on_chain_nonce).unwrap();

        assert!(!state.contains(TxState::ENOUGH_FEE_CAP_BLOCK));
        // no updates since still in queued pool
        assert!(updates.is_empty());
        assert!(replaced_tx.is_none());
        assert!(state.contains(TxState::NO_NONCE_GAPS));
        assert_eq!(move_to, SubPool::BaseFee);

        let first_in_pool = pool.get(first.id()).unwrap();
        // has non nonce gap
        assert!(first_in_pool.state.contains(TxState::NO_NONCE_GAPS));
    }

    #[test]
    fn rejects_spammer() {
        let on_chain_balance = U256::from(1_000);
        let on_chain_nonce = 0;
        let mut f = MockTransactionFactory::default();
        let mut pool = AllTransactions::default();

        let mut tx = MockTransaction::eip1559();
        for _ in 0..pool.max_account_slots {
            tx = tx.next();
            pool.insert_tx(f.validated(tx.clone()), on_chain_balance, on_chain_nonce).unwrap();
        }

        assert_eq!(
            pool.max_account_slots,
            pool.tx_count(f.ids.sender_id(&tx.get_sender()).unwrap())
        );

        let err =
            pool.insert_tx(f.validated(tx.next()), on_chain_balance, on_chain_nonce).unwrap_err();
        assert!(matches!(err, InsertErr::ExceededSenderTransactionsCapacity { .. }));
    }

    #[test]
    fn allow_local_spamming() {
        let on_chain_balance = U256::from(1_000);
        let on_chain_nonce = 0;
        let mut f = MockTransactionFactory::default();
        let mut pool = AllTransactions::default();

        let mut tx = MockTransaction::eip1559();
        for _ in 0..pool.max_account_slots {
            tx = tx.next();
            pool.insert_tx(
                f.validated_with_origin(TransactionOrigin::Local, tx.clone()),
                on_chain_balance,
                on_chain_nonce,
            )
            .unwrap();
        }

        assert_eq!(
            pool.max_account_slots,
            pool.tx_count(f.ids.sender_id(&tx.get_sender()).unwrap())
        );

        pool.insert_tx(
            f.validated_with_origin(TransactionOrigin::Local, tx.next()),
            on_chain_balance,
            on_chain_nonce,
        )
        .unwrap();
    }

    #[test]
    fn reject_tx_over_gas_limit() {
        let on_chain_balance = U256::from(1_000);
        let on_chain_nonce = 0;
        let mut f = MockTransactionFactory::default();
        let mut pool = AllTransactions::default();

        let tx = MockTransaction::eip1559().with_gas_limit(300_000_001);

        assert!(matches!(
            pool.insert_tx(f.validated(tx), on_chain_balance, on_chain_nonce),
            Err(InsertErr::TxGasLimitMoreThanAvailableBlockGas { .. })
        ));
    }

    #[test]
    fn test_tx_equal_gas_limit() {
        let on_chain_balance = U256::from(1_000);
        let on_chain_nonce = 0;
        let mut f = MockTransactionFactory::default();
        let mut pool = AllTransactions::default();

        let tx = MockTransaction::eip1559().with_gas_limit(30_000_000);

        let InsertOk { state, .. } =
            pool.insert_tx(f.validated(tx), on_chain_balance, on_chain_nonce).unwrap();
        assert!(state.contains(TxState::NOT_TOO_MUCH_GAS));
    }

    #[test]
    fn update_basefee_subpools() {
        let mut f = MockTransactionFactory::default();
        let mut pool = TxPool::new(MockOrdering::default(), Default::default());

        let tx = MockTransaction::eip1559().inc_price_by(10);
        let validated = f.validated(tx.clone());
        let id = *validated.id();
        pool.add_transaction(validated, U256::from(1_000), 0).unwrap();

        assert_eq!(pool.pending_pool.len(), 1);

        pool.update_basefee((tx.max_fee_per_gas() + 1) as u64);

        assert!(pool.pending_pool.is_empty());
        assert_eq!(pool.basefee_pool.len(), 1);

        assert_eq!(pool.all_transactions.txs.get(&id).unwrap().subpool, SubPool::BaseFee)
    }

    #[test]
    fn update_basefee_subpools_setting_block_info() {
        let mut f = MockTransactionFactory::default();
        let mut pool = TxPool::new(MockOrdering::default(), Default::default());

        let tx = MockTransaction::eip1559().inc_price_by(10);
        let validated = f.validated(tx.clone());
        let id = *validated.id();
        pool.add_transaction(validated, U256::from(1_000), 0).unwrap();

        assert_eq!(pool.pending_pool.len(), 1);

        // use set_block_info for the basefee update
        let mut block_info = pool.block_info();
        block_info.pending_basefee = (tx.max_fee_per_gas() + 1) as u64;
        pool.set_block_info(block_info);

        assert!(pool.pending_pool.is_empty());
        assert_eq!(pool.basefee_pool.len(), 1);

        assert_eq!(pool.all_transactions.txs.get(&id).unwrap().subpool, SubPool::BaseFee)
    }

    #[test]
    fn get_highest_transaction_by_sender_and_nonce() {
        // Set up a mock transaction factory and a new transaction pool.
        let mut f = MockTransactionFactory::default();
        let mut pool = TxPool::new(MockOrdering::default(), Default::default());

        // Create a mock transaction and add it to the pool.
        let tx = MockTransaction::eip1559();
        pool.add_transaction(f.validated(tx.clone()), U256::from(1_000), 0).unwrap();

        // Create another mock transaction with an incremented price.
        let tx1 = tx.inc_price().next();

        // Validate the second mock transaction and add it to the pool.
        let tx1_validated = f.validated(tx1.clone());
        pool.add_transaction(tx1_validated, U256::from(1_000), 0).unwrap();

        // Ensure that the calculated next nonce for the sender matches the expected value.
        assert_eq!(
            pool.get_highest_nonce_by_sender(f.ids.sender_id(&tx.sender()).unwrap()),
            Some(1)
        );

        // Retrieve the highest transaction by sender.
        let highest_tx = pool
            .get_highest_transaction_by_sender(f.ids.sender_id(&tx.sender()).unwrap())
            .expect("Failed to retrieve highest transaction");

        // Validate that the retrieved highest transaction matches the expected transaction.
        assert_eq!(highest_tx.as_ref().transaction, tx1);
    }

    #[test]
    fn discard_nonce_too_low() {
        let mut f = MockTransactionFactory::default();
        let mut pool = TxPool::new(MockOrdering::default(), Default::default());

        let tx = MockTransaction::eip1559().inc_price_by(10);
        let validated = f.validated(tx.clone());
        let id = *validated.id();
        pool.add_transaction(validated, U256::from(1_000), 0).unwrap();

        let next = tx.next();
        let validated = f.validated(next.clone());
        pool.add_transaction(validated, U256::from(1_000), 0).unwrap();

        assert_eq!(pool.pending_pool.len(), 2);

        let mut changed_senders = HashMap::new();
        changed_senders.insert(
            id.sender,
            SenderInfo { state_nonce: next.get_nonce(), balance: U256::from(1_000) },
        );
        let outcome = pool.update_accounts(changed_senders);
        assert_eq!(outcome.discarded.len(), 1);
        assert_eq!(pool.pending_pool.len(), 1);
    }

    #[test]
    fn discard_with_large_blob_txs() {
        // init tracing
        reth_tracing::init_test_tracing();

        // this test adds large txs to the parked pool, then attempting to discard worst
        let mut f = MockTransactionFactory::default();
        let mut pool = TxPool::new(MockOrdering::default(), Default::default());
        let default_limits = pool.config.blob_limit;

        // create a chain of transactions by sender A
        // make sure they are all one over half the limit
        let a_sender = address!("000000000000000000000000000000000000000a");

        // set the base fee of the pool
        let mut block_info = pool.block_info();
        block_info.pending_blob_fee = Some(100);
        block_info.pending_basefee = 100;

        // update
        pool.set_block_info(block_info);

        // 2 txs, that should put the pool over the size limit but not max txs
        let a_txs = MockTransactionSet::dependent(a_sender, 0, 2, TxType::Eip4844)
            .into_iter()
            .map(|mut tx| {
                tx.set_size(default_limits.max_size / 2 + 1);
                tx.set_max_fee((block_info.pending_basefee - 1).into());
                tx
            })
            .collect::<Vec<_>>();

        // add all the transactions to the parked pool
        for tx in a_txs {
            pool.add_transaction(f.validated(tx), U256::from(1_000), 0).unwrap();
        }

        // truncate the pool, it should remove at least one transaction
        let removed = pool.discard_worst();
        assert_eq!(removed.len(), 1);
    }

    #[test]
    fn discard_with_parked_large_txs() {
        // init tracing
        reth_tracing::init_test_tracing();

        // this test adds large txs to the parked pool, then attempting to discard worst
        let mut f = MockTransactionFactory::default();
        let mut pool = TxPool::new(MockOrdering::default(), Default::default());
        let default_limits = pool.config.queued_limit;

        // create a chain of transactions by sender A
        // make sure they are all one over half the limit
        let a_sender = address!("000000000000000000000000000000000000000a");

        // set the base fee of the pool
        let pool_base_fee = 100;
        pool.update_basefee(pool_base_fee);

        // 2 txs, that should put the pool over the size limit but not max txs
        let a_txs = MockTransactionSet::dependent(a_sender, 0, 2, TxType::Eip1559)
            .into_iter()
            .map(|mut tx| {
                tx.set_size(default_limits.max_size / 2 + 1);
                tx.set_max_fee((pool_base_fee - 1).into());
                tx
            })
            .collect::<Vec<_>>();

        // add all the transactions to the parked pool
        for tx in a_txs {
            pool.add_transaction(f.validated(tx), U256::from(1_000), 0).unwrap();
        }

        // truncate the pool, it should remove at least one transaction
        let removed = pool.discard_worst();
        assert_eq!(removed.len(), 1);
    }

    #[test]
    fn discard_at_capacity() {
        let mut f = MockTransactionFactory::default();
        let queued_limit = SubPoolLimit::new(1000, usize::MAX);
        let mut pool =
            TxPool::new(MockOrdering::default(), PoolConfig { queued_limit, ..Default::default() });

        // insert a bunch of transactions into the queued pool
        for _ in 0..queued_limit.max_txs {
            let tx = MockTransaction::eip1559().inc_price_by(10).inc_nonce();
            let validated = f.validated(tx.clone());
            let _id = *validated.id();
            pool.add_transaction(validated, U256::from(1_000), 0).unwrap();
        }

        let size = pool.size();
        assert_eq!(size.queued, queued_limit.max_txs);

        for _ in 0..queued_limit.max_txs {
            let tx = MockTransaction::eip1559().inc_price_by(10).inc_nonce();
            let validated = f.validated(tx.clone());
            let _id = *validated.id();
            pool.add_transaction(validated, U256::from(1_000), 0).unwrap();

            pool.discard_worst();
            pool.assert_invariants();
            assert!(pool.size().queued <= queued_limit.max_txs);
        }
    }

    #[test]
    fn discard_blobs_at_capacity() {
        let mut f = MockTransactionFactory::default();
        let blob_limit = SubPoolLimit::new(1000, usize::MAX);
        let mut pool =
            TxPool::new(MockOrdering::default(), PoolConfig { blob_limit, ..Default::default() });
        pool.all_transactions.pending_fees.blob_fee = 10000;
        // insert a bunch of transactions into the queued pool
        for _ in 0..blob_limit.max_txs {
            let tx = MockTransaction::eip4844().inc_price_by(100).with_blob_fee(100);
            let validated = f.validated(tx.clone());
            let _id = *validated.id();
            pool.add_transaction(validated, U256::from(1_000), 0).unwrap();
        }

        let size = pool.size();
        assert_eq!(size.blob, blob_limit.max_txs);

        for _ in 0..blob_limit.max_txs {
            let tx = MockTransaction::eip4844().inc_price_by(100).with_blob_fee(100);
            let validated = f.validated(tx.clone());
            let _id = *validated.id();
            pool.add_transaction(validated, U256::from(1_000), 0).unwrap();

            pool.discard_worst();
            pool.assert_invariants();
            assert!(pool.size().blob <= blob_limit.max_txs);
        }
    }

    #[test]
    fn account_updates_nonce_gap() {
        let on_chain_balance = U256::from(10_000);
        let mut on_chain_nonce = 0;
        let mut f = MockTransactionFactory::default();
        let mut pool = TxPool::new(MockOrdering::default(), Default::default());

        let tx_0 = MockTransaction::eip1559().set_gas_price(100).inc_limit();
        let tx_1 = tx_0.next();
        let tx_2 = tx_1.next();

        // Create 4 transactions
        let v0 = f.validated(tx_0);
        let v1 = f.validated(tx_1);
        let v2 = f.validated(tx_2);

        // Add first 2 to the pool
        let _res = pool.add_transaction(v0.clone(), on_chain_balance, on_chain_nonce).unwrap();
        let _res = pool.add_transaction(v1, on_chain_balance, on_chain_nonce).unwrap();

        assert!(pool.queued_transactions().is_empty());
        assert_eq!(2, pool.pending_transactions().len());

        // Remove first (nonce 0) - simulating that it was taken to be a part of the block.
        pool.prune_transaction_by_hash(v0.hash());

        // Now add transaction with nonce 2
        let _res = pool.add_transaction(v2, on_chain_balance, on_chain_nonce).unwrap();

        // v2 is in the queue now. v1 is still in 'pending'.
        assert_eq!(1, pool.queued_transactions().len());
        assert_eq!(1, pool.pending_transactions().len());

        // Simulate new block arrival - and chain nonce increasing.
        let mut updated_accounts = HashMap::new();
        on_chain_nonce += 1;
        updated_accounts.insert(
            v0.sender_id(),
            SenderInfo { state_nonce: on_chain_nonce, balance: on_chain_balance },
        );
        pool.update_accounts(updated_accounts);

        // 'pending' now).
        assert!(pool.queued_transactions().is_empty());
        assert_eq!(2, pool.pending_transactions().len());
    }
    #[test]
    fn test_transaction_removal() {
        let on_chain_balance = U256::from(10_000);
        let on_chain_nonce = 0;
        let mut f = MockTransactionFactory::default();
        let mut pool = TxPool::new(MockOrdering::default(), Default::default());

        let tx_0 = MockTransaction::eip1559().set_gas_price(100).inc_limit();
        let tx_1 = tx_0.next();

        // Create 2 transactions
        let v0 = f.validated(tx_0);
        let v1 = f.validated(tx_1);

        // Add them to the pool
        let _res = pool.add_transaction(v0.clone(), on_chain_balance, on_chain_nonce).unwrap();
        let _res = pool.add_transaction(v1.clone(), on_chain_balance, on_chain_nonce).unwrap();

        assert_eq!(0, pool.queued_transactions().len());
        assert_eq!(2, pool.pending_transactions().len());

        // Remove first (nonce 0) - simulating that it was taken to be a part of the block.
        pool.remove_transaction(v0.id());
        // assert the second transaction is really at the top of the queue
        let pool_txs = pool.best_transactions().map(|x| x.id().nonce).collect::<Vec<_>>();
        assert_eq!(vec![v1.nonce()], pool_txs);
    }
    #[test]
    fn wrong_best_order_of_transactions() {
        let on_chain_balance = U256::from(10_000);
        let mut on_chain_nonce = 0;
        let mut f = MockTransactionFactory::default();
        let mut pool = TxPool::new(MockOrdering::default(), Default::default());

        let tx_0 = MockTransaction::eip1559().set_gas_price(100).inc_limit();
        let tx_1 = tx_0.next();
        let tx_2 = tx_1.next();
        let tx_3 = tx_2.next();

        // Create 4 transactions
        let v0 = f.validated(tx_0);
        let v1 = f.validated(tx_1);
        let v2 = f.validated(tx_2);
        let v3 = f.validated(tx_3);

        // Add first 2 to the pool
        let _res = pool.add_transaction(v0.clone(), on_chain_balance, on_chain_nonce).unwrap();
        let _res = pool.add_transaction(v1, on_chain_balance, on_chain_nonce).unwrap();

        assert_eq!(0, pool.queued_transactions().len());
        assert_eq!(2, pool.pending_transactions().len());

        // Remove first (nonce 0) - simulating that it was taken to be a part of the block.
        pool.remove_transaction(v0.id());

        // Now add transaction with nonce 2
        let _res = pool.add_transaction(v2, on_chain_balance, on_chain_nonce).unwrap();

        // v2 is in the queue now. v1 is still in 'pending'.
        assert_eq!(1, pool.queued_transactions().len());
        assert_eq!(1, pool.pending_transactions().len());

        // Simulate new block arrival - and chain nonce increasing.
        let mut updated_accounts = HashMap::new();
        on_chain_nonce += 1;
        updated_accounts.insert(
            v0.sender_id(),
            SenderInfo { state_nonce: on_chain_nonce, balance: on_chain_balance },
        );
        pool.update_accounts(updated_accounts);

        // Transactions are not changed (IMHO - this is a bug, as transaction v2 should be in the
        // 'pending' now).
        assert_eq!(0, pool.queued_transactions().len());
        assert_eq!(2, pool.pending_transactions().len());

        // Add transaction v3 - it 'unclogs' everything.
        let _res = pool.add_transaction(v3, on_chain_balance, on_chain_nonce).unwrap();
        assert_eq!(0, pool.queued_transactions().len());
        assert_eq!(3, pool.pending_transactions().len());

        // It should have returned transactions in order (v1, v2, v3 - as there is nothing blocking
        // them).
        assert_eq!(
            pool.best_transactions().map(|x| x.id().nonce).collect::<Vec<_>>(),
            vec![1, 2, 3]
        );
    }
}<|MERGE_RESOLUTION|>--- conflicted
+++ resolved
@@ -1339,22 +1339,14 @@
         if let Some(ancestor) = ancestor {
             let Some(ancestor_tx) = self.txs.get(&ancestor) else {
                 // ancestor tx is missing, so we can't insert the new blob
-<<<<<<< HEAD
-                return Err(InsertErr::BlobTxHasNonceGap { transaction: Arc::new(new_blob_tx) });
-=======
                 self.metrics.blob_transactions_nonce_gaps.increment(1);
                 return Err(InsertErr::BlobTxHasNonceGap { transaction: Arc::new(new_blob_tx) })
->>>>>>> d5993937
             };
             if ancestor_tx.state.has_nonce_gap() {
                 // the ancestor transaction already has a nonce gap, so we can't insert the new
                 // blob
-<<<<<<< HEAD
-                return Err(InsertErr::BlobTxHasNonceGap { transaction: Arc::new(new_blob_tx) });
-=======
                 self.metrics.blob_transactions_nonce_gaps.increment(1);
                 return Err(InsertErr::BlobTxHasNonceGap { transaction: Arc::new(new_blob_tx) })
->>>>>>> d5993937
             }
 
             // the max cost executing this transaction requires
