//! The internal transaction pool implementation.

use crate::{
    config::{LocalTransactionConfig, TXPOOL_MAX_ACCOUNT_SLOTS_PER_SENDER},
    error::{Eip4844PoolTransactionError, InvalidPoolTransactionError, PoolError, PoolErrorKind},
    identifier::{SenderId, TransactionId},
    metrics::{AllTransactionsMetrics, TxPoolMetrics},
    pool::{
        best::BestTransactions,
        blob::BlobTransactions,
        parked::{BasefeeOrd, ParkedPool, QueuedOrd},
        pending::PendingPool,
        state::{SubPool, TxState},
        update::{Destination, PoolUpdate},
        AddedPendingTransaction, AddedTransaction, OnNewCanonicalStateOutcome,
    },
    traits::{BestTransactionsAttributes, BlockInfo, PoolSize},
    PoolConfig, PoolResult, PoolTransaction, PriceBumpConfig, TransactionOrdering,
    ValidPoolTransaction, U256,
};
<<<<<<< HEAD
use alloy_primitives::{Address, TxHash, B256};
use reth_primitives::{
    constants::{
        eip4844::BLOB_TX_MIN_BLOB_GASPRICE, get_latest_min_protocol_base_fee,
        ETHEREUM_BLOCK_GAS_LIMIT, MIN_PROTOCOL_BASE_FEE,
    },
    EIP1559_TX_TYPE_ID, EIP2930_TX_TYPE_ID, EIP4844_TX_TYPE_ID, EIP7702_TX_TYPE_ID,
    LEGACY_TX_TYPE_ID,
};

=======
use alloy_consensus::constants::{
    EIP1559_TX_TYPE_ID, EIP2930_TX_TYPE_ID, EIP4844_TX_TYPE_ID, EIP7702_TX_TYPE_ID,
    LEGACY_TX_TYPE_ID,
};
use alloy_eips::{
    eip1559::{ETHEREUM_BLOCK_GAS_LIMIT, MIN_PROTOCOL_BASE_FEE},
    eip4844::BLOB_TX_MIN_BLOB_GASPRICE,
};
use alloy_primitives::{Address, TxHash, B256};
>>>>>>> 15c230ba
use rustc_hash::FxHashMap;
use smallvec::SmallVec;
use std::{
    cmp::Ordering,
    collections::{btree_map::Entry, hash_map, BTreeMap, HashMap, HashSet},
    fmt,
    ops::Bound::{Excluded, Unbounded},
    sync::Arc,
};
use tracing::trace;

#[cfg_attr(doc, aquamarine::aquamarine)]
/// A pool that manages transactions.
///
/// This pool maintains the state of all transactions and stores them accordingly.
///
/// `include_mmd!("docs/mermaid/txpool.mmd`")
pub struct TxPool<T: TransactionOrdering> {
    /// Contains the currently known information about the senders.
    sender_info: FxHashMap<SenderId, SenderInfo>,
    /// pending subpool
    ///
    /// Holds transactions that are ready to be executed on the current state.
    pending_pool: PendingPool<T>,
    /// Pool settings to enforce limits etc.
    config: PoolConfig,
    /// queued subpool
    ///
    /// Holds all parked transactions that depend on external changes from the sender:
    ///
    ///    - blocked by missing ancestor transaction (has nonce gaps)
    ///    - sender lacks funds to pay for this transaction.
    queued_pool: ParkedPool<QueuedOrd<T::Transaction>>,
    /// base fee subpool
    ///
    /// Holds all parked transactions that currently violate the dynamic fee requirement but could
    /// be moved to pending if the base fee changes in their favor (decreases) in future blocks.
    basefee_pool: ParkedPool<BasefeeOrd<T::Transaction>>,
    /// Blob transactions in the pool that are __not pending__.
    ///
    /// This means they either do not satisfy the dynamic fee requirement or the blob fee
    /// requirement. These transactions can be moved to pending if the base fee or blob fee changes
    /// in their favor (decreases) in future blocks. The transaction may need both the base fee and
    /// blob fee to decrease to become executable.
    blob_pool: BlobTransactions<T::Transaction>,
    /// All transactions in the pool.
    all_transactions: AllTransactions<T::Transaction>,
    /// Transaction pool metrics
    metrics: TxPoolMetrics,
}

// === impl TxPool ===

impl<T: TransactionOrdering> TxPool<T> {
    /// Create a new graph pool instance.
    pub fn new(ordering: T, config: PoolConfig) -> Self {
        Self {
            sender_info: Default::default(),
            pending_pool: PendingPool::new(ordering),
            queued_pool: Default::default(),
            basefee_pool: Default::default(),
            blob_pool: Default::default(),
            all_transactions: AllTransactions::new(&config),
            config,
            metrics: Default::default(),
        }
    }

    /// Retrieves the highest nonce for a specific sender from the transaction pool.
    pub fn get_highest_nonce_by_sender(&self, sender: SenderId) -> Option<u64> {
        self.all().txs_iter(sender).last().map(|(_, tx)| tx.transaction.nonce())
    }

    /// Retrieves the highest transaction (wrapped in an `Arc`) for a specific sender from the
    /// transaction pool.
    pub fn get_highest_transaction_by_sender(
        &self,
        sender: SenderId,
    ) -> Option<Arc<ValidPoolTransaction<T::Transaction>>> {
        self.all().txs_iter(sender).last().map(|(_, tx)| Arc::clone(&tx.transaction))
    }

    /// Returns the transaction with the highest nonce that is executable given the on chain nonce.
    ///
    /// If the pool already tracks a higher nonce for the given sender, then this nonce is used
    /// instead.
    ///
    /// Note: The next pending pooled transaction must have the on chain nonce.
    pub(crate) fn get_highest_consecutive_transaction_by_sender(
        &self,
        mut on_chain: TransactionId,
    ) -> Option<Arc<ValidPoolTransaction<T::Transaction>>> {
        let mut last_consecutive_tx = None;

        // ensure this operates on the most recent
        if let Some(current) = self.sender_info.get(&on_chain.sender) {
            on_chain.nonce = on_chain.nonce.max(current.state_nonce);
        }

        let mut next_expected_nonce = on_chain.nonce;
        for (id, tx) in self.all().descendant_txs_inclusive(&on_chain) {
            if next_expected_nonce != id.nonce {
                break
            }
            next_expected_nonce = id.next_nonce();
            last_consecutive_tx = Some(tx);
        }

        last_consecutive_tx.map(|tx| Arc::clone(&tx.transaction))
    }

    /// Returns access to the [`AllTransactions`] container.
    pub(crate) const fn all(&self) -> &AllTransactions<T::Transaction> {
        &self.all_transactions
    }

    /// Returns all senders in the pool
    pub(crate) fn unique_senders(&self) -> HashSet<Address> {
        self.all_transactions.txs.values().map(|tx| tx.transaction.sender()).collect()
    }

    /// Returns stats about the size of pool.
    pub fn size(&self) -> PoolSize {
        PoolSize {
            pending: self.pending_pool.len(),
            pending_size: self.pending_pool.size(),
            basefee: self.basefee_pool.len(),
            basefee_size: self.basefee_pool.size(),
            queued: self.queued_pool.len(),
            queued_size: self.queued_pool.size(),
            blob: self.blob_pool.len(),
            blob_size: self.blob_pool.size(),
            total: self.all_transactions.len(),
        }
    }

    /// Returns the currently tracked block values
    pub const fn block_info(&self) -> BlockInfo {
        BlockInfo {
            block_gas_limit: self.all_transactions.block_gas_limit,
            last_seen_block_hash: self.all_transactions.last_seen_block_hash,
            last_seen_block_number: self.all_transactions.last_seen_block_number,
            pending_basefee: self.all_transactions.pending_fees.base_fee,
            pending_blob_fee: Some(self.all_transactions.pending_fees.blob_fee),
        }
    }

    /// Updates the tracked blob fee
    fn update_blob_fee(&mut self, mut pending_blob_fee: u128, base_fee_update: Ordering) {
        std::mem::swap(&mut self.all_transactions.pending_fees.blob_fee, &mut pending_blob_fee);
        match (self.all_transactions.pending_fees.blob_fee.cmp(&pending_blob_fee), base_fee_update)
        {
            (Ordering::Equal, Ordering::Equal | Ordering::Greater) => {
                // fee unchanged, nothing to update
            }
            (Ordering::Greater, Ordering::Equal | Ordering::Greater) => {
                // increased blob fee: recheck pending pool and remove all that are no longer valid
                let removed =
                    self.pending_pool.update_blob_fee(self.all_transactions.pending_fees.blob_fee);
                for tx in removed {
                    let to = {
                        let tx =
                            self.all_transactions.txs.get_mut(tx.id()).expect("tx exists in set");

                        // the blob fee is too high now, unset the blob fee cap block flag
                        tx.state.remove(TxState::ENOUGH_BLOB_FEE_CAP_BLOCK);
                        tx.subpool = tx.state.into();
                        tx.subpool
                    };
                    self.add_transaction_to_subpool(to, tx);
                }
            }
            (Ordering::Less, _) | (_, Ordering::Less) => {
                // decreased blob/base fee: recheck blob pool and promote all that are now valid
                let removed =
                    self.blob_pool.enforce_pending_fees(&self.all_transactions.pending_fees);
                for tx in removed {
                    let to = {
                        let tx =
                            self.all_transactions.txs.get_mut(tx.id()).expect("tx exists in set");
                        tx.state.insert(TxState::ENOUGH_BLOB_FEE_CAP_BLOCK);
                        tx.state.insert(TxState::ENOUGH_FEE_CAP_BLOCK);
                        tx.subpool = tx.state.into();
                        tx.subpool
                    };
                    self.add_transaction_to_subpool(to, tx);
                }
            }
        }
    }

    /// Updates the tracked basefee
    ///
    /// Depending on the change in direction of the basefee, this will promote or demote
    /// transactions from the basefee pool.
    fn update_basefee(&mut self, mut pending_basefee: u64) -> Ordering {
        std::mem::swap(&mut self.all_transactions.pending_fees.base_fee, &mut pending_basefee);
        match self.all_transactions.pending_fees.base_fee.cmp(&pending_basefee) {
            Ordering::Equal => {
                // fee unchanged, nothing to update
                Ordering::Equal
            }
            Ordering::Greater => {
                // increased base fee: recheck pending pool and remove all that are no longer valid
                let removed =
                    self.pending_pool.update_base_fee(self.all_transactions.pending_fees.base_fee);
                for tx in removed {
                    let to = {
                        let tx =
                            self.all_transactions.txs.get_mut(tx.id()).expect("tx exists in set");
                        tx.state.remove(TxState::ENOUGH_FEE_CAP_BLOCK);
                        tx.subpool = tx.state.into();
                        tx.subpool
                    };
                    self.add_transaction_to_subpool(to, tx);
                }

                Ordering::Greater
            }
            Ordering::Less => {
                // decreased base fee: recheck basefee pool and promote all that are now valid
                let removed =
                    self.basefee_pool.enforce_basefee(self.all_transactions.pending_fees.base_fee);
                for tx in removed {
                    let to = {
                        let tx =
                            self.all_transactions.txs.get_mut(tx.id()).expect("tx exists in set");
                        tx.state.insert(TxState::ENOUGH_FEE_CAP_BLOCK);
                        tx.subpool = tx.state.into();
                        tx.subpool
                    };
                    self.add_transaction_to_subpool(to, tx);
                }

                Ordering::Less
            }
        }
    }

    /// Sets the current block info for the pool.
    ///
    /// This will also apply updates to the pool based on the new base fee
    pub fn set_block_info(&mut self, info: BlockInfo) {
        let BlockInfo {
            block_gas_limit,
            last_seen_block_hash,
            last_seen_block_number,
            pending_basefee,
            pending_blob_fee,
        } = info;
        self.all_transactions.last_seen_block_hash = last_seen_block_hash;
        self.all_transactions.last_seen_block_number = last_seen_block_number;
        let basefee_ordering = self.update_basefee(pending_basefee);

        self.all_transactions.block_gas_limit = block_gas_limit;

        if let Some(blob_fee) = pending_blob_fee {
            self.update_blob_fee(blob_fee, basefee_ordering)
        }
    }

    /// Returns an iterator that yields transactions that are ready to be included in the block with
    /// the tracked fees.
    pub(crate) fn best_transactions(&self) -> BestTransactions<T> {
        self.pending_pool.best()
    }

    /// Returns an iterator that yields transactions that are ready to be included in the block with
    /// the given base fee and optional blob fee.
    ///
    /// If the provided attributes differ from the currently tracked fees, this will also include
    /// transactions that are unlocked by the new fees, or exclude transactions that are no longer
    /// valid with the new fees.
    pub(crate) fn best_transactions_with_attributes(
        &self,
        best_transactions_attributes: BestTransactionsAttributes,
    ) -> Box<dyn crate::traits::BestTransactions<Item = Arc<ValidPoolTransaction<T::Transaction>>>>
    {
        // First we need to check if the given base fee is different than what's currently being
        // tracked
        match best_transactions_attributes.basefee.cmp(&self.all_transactions.pending_fees.base_fee)
        {
            Ordering::Equal => {
                // for EIP-4844 transactions we also need to check if the blob fee is now lower than
                // what's currently being tracked, if so we need to include transactions from the
                // blob pool that are valid with the lower blob fee
                if best_transactions_attributes
                    .blob_fee
                    .map_or(false, |fee| fee < self.all_transactions.pending_fees.blob_fee as u64)
                {
                    let unlocked_by_blob_fee =
                        self.blob_pool.satisfy_attributes(best_transactions_attributes);

                    Box::new(self.pending_pool.best_with_unlocked(
                        unlocked_by_blob_fee,
                        self.all_transactions.pending_fees.base_fee,
                    ))
                } else {
                    Box::new(self.pending_pool.best())
                }
            }
            Ordering::Greater => {
                // base fee increased, we only need to enforce this on the pending pool
                Box::new(self.pending_pool.best_with_basefee_and_blobfee(
                    best_transactions_attributes.basefee,
                    best_transactions_attributes.blob_fee.unwrap_or_default(),
                ))
            }
            Ordering::Less => {
                // base fee decreased, we need to move transactions from the basefee + blob pool to
                // the pending pool that might be unlocked by the lower base fee
                let mut unlocked = self
                    .basefee_pool
                    .satisfy_base_fee_transactions(best_transactions_attributes.basefee);

                // also include blob pool transactions that are now unlocked
                unlocked.extend(self.blob_pool.satisfy_attributes(best_transactions_attributes));

                Box::new(
                    self.pending_pool
                        .best_with_unlocked(unlocked, self.all_transactions.pending_fees.base_fee),
                )
            }
        }
    }

    /// Returns all transactions from the pending sub-pool
    pub(crate) fn pending_transactions(&self) -> Vec<Arc<ValidPoolTransaction<T::Transaction>>> {
        self.pending_pool.all().collect()
    }
    /// Returns an iterator over all transactions from the pending sub-pool
    pub(crate) fn pending_transactions_iter(
        &self,
    ) -> impl Iterator<Item = Arc<ValidPoolTransaction<T::Transaction>>> + '_ {
        self.pending_pool.all()
    }

    /// Returns all pending transactions filtered by predicate
    pub(crate) fn pending_transactions_with_predicate(
        &self,
        mut predicate: impl FnMut(&ValidPoolTransaction<T::Transaction>) -> bool,
    ) -> Vec<Arc<ValidPoolTransaction<T::Transaction>>> {
        self.pending_transactions_iter().filter(|tx| predicate(tx)).collect()
    }

    /// Returns all pending transactions for the specified sender
    pub(crate) fn pending_txs_by_sender(
        &self,
        sender: SenderId,
    ) -> Vec<Arc<ValidPoolTransaction<T::Transaction>>> {
        self.pending_transactions_iter().filter(|tx| tx.sender_id() == sender).collect()
    }

    /// Returns all transactions from parked pools
    pub(crate) fn queued_transactions(&self) -> Vec<Arc<ValidPoolTransaction<T::Transaction>>> {
        self.basefee_pool.all().chain(self.queued_pool.all()).collect()
    }

    /// Returns an iterator over all transactions from parked pools
    pub(crate) fn queued_transactions_iter(
        &self,
    ) -> impl Iterator<Item = Arc<ValidPoolTransaction<T::Transaction>>> + '_ {
        self.basefee_pool.all().chain(self.queued_pool.all())
    }

    /// Returns queued and pending transactions for the specified sender
    pub fn queued_and_pending_txs_by_sender(
        &self,
        sender: SenderId,
    ) -> (SmallVec<[TransactionId; TXPOOL_MAX_ACCOUNT_SLOTS_PER_SENDER]>, Vec<TransactionId>) {
        (self.queued_pool.get_txs_by_sender(sender), self.pending_pool.get_txs_by_sender(sender))
    }

    /// Returns all queued transactions for the specified sender
    pub(crate) fn queued_txs_by_sender(
        &self,
        sender: SenderId,
    ) -> Vec<Arc<ValidPoolTransaction<T::Transaction>>> {
        self.queued_transactions_iter().filter(|tx| tx.sender_id() == sender).collect()
    }

    /// Returns `true` if the transaction with the given hash is already included in this pool.
    pub(crate) fn contains(&self, tx_hash: &TxHash) -> bool {
        self.all_transactions.contains(tx_hash)
    }

    /// Returns `true` if the transaction with the given id is already included in the given subpool
    #[cfg(test)]
    pub(crate) fn subpool_contains(&self, subpool: SubPool, id: &TransactionId) -> bool {
        match subpool {
            SubPool::Queued => self.queued_pool.contains(id),
            SubPool::Pending => self.pending_pool.contains(id),
            SubPool::BaseFee => self.basefee_pool.contains(id),
            SubPool::Blob => self.blob_pool.contains(id),
        }
    }

    /// Returns `true` if the pool is over its configured limits.
    #[inline]
    pub(crate) fn is_exceeded(&self) -> bool {
        self.config.is_exceeded(self.size())
    }

    /// Returns the transaction for the given hash.
    pub(crate) fn get(
        &self,
        tx_hash: &TxHash,
    ) -> Option<Arc<ValidPoolTransaction<T::Transaction>>> {
        self.all_transactions.by_hash.get(tx_hash).cloned()
    }

    /// Returns transactions for the multiple given hashes, if they exist.
    pub(crate) fn get_all(
        &self,
        txs: Vec<TxHash>,
    ) -> impl Iterator<Item = Arc<ValidPoolTransaction<T::Transaction>>> + '_ {
        txs.into_iter().filter_map(|tx| self.get(&tx))
    }

    /// Returns all transactions sent from the given sender.
    pub(crate) fn get_transactions_by_sender(
        &self,
        sender: SenderId,
    ) -> Vec<Arc<ValidPoolTransaction<T::Transaction>>> {
        self.all_transactions.txs_iter(sender).map(|(_, tx)| Arc::clone(&tx.transaction)).collect()
    }

    /// Updates the transactions for the changed senders.
    pub(crate) fn update_accounts(
        &mut self,
        changed_senders: HashMap<SenderId, SenderInfo>,
    ) -> UpdateOutcome<T::Transaction> {
        // track changed accounts
        self.sender_info.extend(changed_senders.clone());
        // Apply the state changes to the total set of transactions which triggers sub-pool updates.
        let updates = self.all_transactions.update(changed_senders);
        // Process the sub-pool updates
        let update = self.process_updates(updates);
        // update the metrics after the update
        self.update_size_metrics();
        update
    }

    /// Updates the entire pool after a new block was mined.
    ///
    /// This removes all mined transactions, updates according to the new base fee and rechecks
    /// sender allowance.
    pub(crate) fn on_canonical_state_change(
        &mut self,
        block_info: BlockInfo,
        mined_transactions: Vec<TxHash>,
        changed_senders: HashMap<SenderId, SenderInfo>,
    ) -> OnNewCanonicalStateOutcome<T::Transaction> {
        // update block info
        let block_hash = block_info.last_seen_block_hash;
        self.all_transactions.set_block_info(block_info);

        // Remove all transaction that were included in the block
        for tx_hash in &mined_transactions {
            if self.prune_transaction_by_hash(tx_hash).is_some() {
                // Update removed transactions metric
                self.metrics.removed_transactions.increment(1);
            }
        }

        let UpdateOutcome { promoted, discarded } = self.update_accounts(changed_senders);

        self.update_transaction_type_metrics();
        self.metrics.performed_state_updates.increment(1);

        OnNewCanonicalStateOutcome { block_hash, mined: mined_transactions, promoted, discarded }
    }

    /// Update sub-pools size metrics.
    pub(crate) fn update_size_metrics(&self) {
        let stats = self.size();
        self.metrics.pending_pool_transactions.set(stats.pending as f64);
        self.metrics.pending_pool_size_bytes.set(stats.pending_size as f64);
        self.metrics.basefee_pool_transactions.set(stats.basefee as f64);
        self.metrics.basefee_pool_size_bytes.set(stats.basefee_size as f64);
        self.metrics.queued_pool_transactions.set(stats.queued as f64);
        self.metrics.queued_pool_size_bytes.set(stats.queued_size as f64);
        self.metrics.blob_pool_transactions.set(stats.blob as f64);
        self.metrics.blob_pool_size_bytes.set(stats.blob_size as f64);
        self.metrics.total_transactions.set(stats.total as f64);
    }

    /// Updates transaction type metrics for the entire pool.
    pub(crate) fn update_transaction_type_metrics(&self) {
        let mut legacy_count = 0;
        let mut eip2930_count = 0;
        let mut eip1559_count = 0;
        let mut eip4844_count = 0;
        let mut eip7702_count = 0;

        for tx in self.all_transactions.transactions_iter() {
            match tx.transaction.tx_type() {
                LEGACY_TX_TYPE_ID => legacy_count += 1,
                EIP2930_TX_TYPE_ID => eip2930_count += 1,
                EIP1559_TX_TYPE_ID => eip1559_count += 1,
                EIP4844_TX_TYPE_ID => eip4844_count += 1,
                EIP7702_TX_TYPE_ID => eip7702_count += 1,
                _ => {} // Ignore other types
            }
        }

        self.metrics.total_legacy_transactions.set(legacy_count as f64);
        self.metrics.total_eip2930_transactions.set(eip2930_count as f64);
        self.metrics.total_eip1559_transactions.set(eip1559_count as f64);
        self.metrics.total_eip4844_transactions.set(eip4844_count as f64);
        self.metrics.total_eip7702_transactions.set(eip7702_count as f64);
    }

    /// Adds the transaction into the pool.
    ///
    /// This pool consists of four sub-pools: `Queued`, `Pending`, `BaseFee`, and `Blob`.
    ///
    /// The `Queued` pool contains transactions with gaps in its dependency tree: It requires
    /// additional transactions that are note yet present in the pool. And transactions that the
    /// sender can not afford with the current balance.
    ///
    /// The `Pending` pool contains all transactions that have no nonce gaps, and can be afforded by
    /// the sender. It only contains transactions that are ready to be included in the pending
    /// block. The pending pool contains all transactions that could be listed currently, but not
    /// necessarily independently. However, this pool never contains transactions with nonce gaps. A
    /// transaction is considered `ready` when it has the lowest nonce of all transactions from the
    /// same sender. Which is equals to the chain nonce of the sender in the pending pool.
    ///
    /// The `BaseFee` pool contains transactions that currently can't satisfy the dynamic fee
    /// requirement. With EIP-1559, transactions can become executable or not without any changes to
    /// the sender's balance or nonce and instead their `feeCap` determines whether the
    /// transaction is _currently_ (on the current state) ready or needs to be parked until the
    /// `feeCap` satisfies the block's `baseFee`.
    ///
    /// The `Blob` pool contains _blob_ transactions that currently can't satisfy the dynamic fee
    /// requirement, or blob fee requirement. Transactions become executable only if the
    /// transaction `feeCap` is greater than the block's `baseFee` and the `maxBlobFee` is greater
    /// than the block's `blobFee`.
    pub(crate) fn add_transaction(
        &mut self,
        tx: ValidPoolTransaction<T::Transaction>,
        on_chain_balance: U256,
        on_chain_nonce: u64,
    ) -> PoolResult<AddedTransaction<T::Transaction>> {
        if self.contains(tx.hash()) {
            return Err(PoolError::new(*tx.hash(), PoolErrorKind::AlreadyImported))
        }

        // Update sender info with balance and nonce
        self.sender_info
            .entry(tx.sender_id())
            .or_default()
            .update(on_chain_nonce, on_chain_balance);

        match self.all_transactions.insert_tx(tx, on_chain_balance, on_chain_nonce) {
            Ok(InsertOk { transaction, move_to, replaced_tx, updates, .. }) => {
                // replace the new tx and remove the replaced in the subpool(s)
                self.add_new_transaction(transaction.clone(), replaced_tx.clone(), move_to);
                // Update inserted transactions metric
                self.metrics.inserted_transactions.increment(1);
                let UpdateOutcome { promoted, discarded } = self.process_updates(updates);

                let replaced = replaced_tx.map(|(tx, _)| tx);

                // This transaction was moved to the pending pool.
                let res = if move_to.is_pending() {
                    AddedTransaction::Pending(AddedPendingTransaction {
                        transaction,
                        promoted,
                        discarded,
                        replaced,
                    })
                } else {
                    AddedTransaction::Parked { transaction, subpool: move_to, replaced }
                };

                // Update size metrics after adding and potentially moving transactions.
                self.update_size_metrics();

                Ok(res)
            }
            Err(err) => {
                // Update invalid transactions metric
                self.metrics.invalid_transactions.increment(1);
                match err {
                    InsertErr::Underpriced { existing: _, transaction } => Err(PoolError::new(
                        *transaction.hash(),
                        PoolErrorKind::ReplacementUnderpriced,
                    )),
                    InsertErr::FeeCapBelowMinimumProtocolFeeCap { transaction, fee_cap } => {
                        Err(PoolError::new(
                            *transaction.hash(),
                            PoolErrorKind::FeeCapBelowMinimumProtocolFeeCap(fee_cap),
                        ))
                    }
                    InsertErr::ExceededSenderTransactionsCapacity { transaction } => {
                        Err(PoolError::new(
                            *transaction.hash(),
                            PoolErrorKind::SpammerExceededCapacity(transaction.sender()),
                        ))
                    }
                    InsertErr::TxGasLimitMoreThanAvailableBlockGas {
                        transaction,
                        block_gas_limit,
                        tx_gas_limit,
                    } => Err(PoolError::new(
                        *transaction.hash(),
                        PoolErrorKind::InvalidTransaction(
                            InvalidPoolTransactionError::ExceedsGasLimit(
                                tx_gas_limit,
                                block_gas_limit,
                            ),
                        ),
                    )),
                    InsertErr::BlobTxHasNonceGap { transaction } => Err(PoolError::new(
                        *transaction.hash(),
                        PoolErrorKind::InvalidTransaction(
                            Eip4844PoolTransactionError::Eip4844NonceGap.into(),
                        ),
                    )),
                    InsertErr::Overdraft { transaction } => Err(PoolError::new(
                        *transaction.hash(),
                        PoolErrorKind::InvalidTransaction(InvalidPoolTransactionError::Overdraft {
                            cost: transaction.cost(),
                            balance: on_chain_balance,
                        }),
                    )),
                    InsertErr::TxTypeConflict { transaction } => Err(PoolError::new(
                        *transaction.hash(),
                        PoolErrorKind::ExistingConflictingTransactionType(
                            transaction.sender(),
                            transaction.tx_type(),
                        ),
                    )),
                }
            }
        }
    }

    /// Maintenance task to apply a series of updates.
    ///
    /// This will move/discard the given transaction according to the `PoolUpdate`
    fn process_updates(&mut self, updates: Vec<PoolUpdate>) -> UpdateOutcome<T::Transaction> {
        let mut outcome = UpdateOutcome::default();
        for PoolUpdate { id, hash, current, destination } in updates {
            match destination {
                Destination::Discard => {
                    // remove the transaction from the pool and subpool
                    if let Some(tx) = self.prune_transaction_by_hash(&hash) {
                        outcome.discarded.push(tx);
                    }
                    self.metrics.removed_transactions.increment(1);
                }
                Destination::Pool(move_to) => {
                    debug_assert_ne!(&move_to, &current, "destination must be different");
                    let moved = self.move_transaction(current, move_to, &id);
                    if matches!(move_to, SubPool::Pending) {
                        if let Some(tx) = moved {
                            trace!(target: "txpool", hash=%tx.transaction.hash(), "Promoted transaction to pending");
                            outcome.promoted.push(tx);
                        }
                    }
                }
            }
        }
        outcome
    }

    /// Moves a transaction from one sub pool to another.
    ///
    /// This will remove the given transaction from one sub-pool and insert it into the other
    /// sub-pool.
    fn move_transaction(
        &mut self,
        from: SubPool,
        to: SubPool,
        id: &TransactionId,
    ) -> Option<Arc<ValidPoolTransaction<T::Transaction>>> {
        let tx = self.remove_from_subpool(from, id)?;
        self.add_transaction_to_subpool(to, tx.clone());
        Some(tx)
    }

    /// Removes and returns all matching transactions from the pool.
    ///
    /// Note: this does not advance any descendants of the removed transactions and does not apply
    /// any additional updates.
    pub(crate) fn remove_transactions(
        &mut self,
        hashes: Vec<TxHash>,
    ) -> Vec<Arc<ValidPoolTransaction<T::Transaction>>> {
        let txs =
            hashes.into_iter().filter_map(|hash| self.remove_transaction_by_hash(&hash)).collect();
        self.update_size_metrics();
        txs
    }

    /// Removes and returns all matching transactions and their descendants from the pool.
    pub(crate) fn remove_transactions_and_descendants(
        &mut self,
        hashes: Vec<TxHash>,
    ) -> Vec<Arc<ValidPoolTransaction<T::Transaction>>> {
        let mut removed = Vec::new();
        for hash in hashes {
            if let Some(tx) = self.remove_transaction_by_hash(&hash) {
                removed.push(tx.clone());
                self.remove_descendants(tx.id(), &mut removed);
            }
        }
        self.update_size_metrics();
        removed
    }

    /// Removes all transactions from the given sender.
    pub(crate) fn remove_transactions_by_sender(
        &mut self,
        sender_id: SenderId,
    ) -> Vec<Arc<ValidPoolTransaction<T::Transaction>>> {
        let mut removed = Vec::new();
        let txs = self.get_transactions_by_sender(sender_id);
        for tx in txs {
            if let Some(tx) = self.remove_transaction(tx.id()) {
                removed.push(tx);
            }
        }
        self.update_size_metrics();
        removed
    }

    /// Remove the transaction from the __entire__ pool.
    ///
    /// This includes the total set of transaction and the subpool it currently resides in.
    fn remove_transaction(
        &mut self,
        id: &TransactionId,
    ) -> Option<Arc<ValidPoolTransaction<T::Transaction>>> {
        let (tx, pool) = self.all_transactions.remove_transaction(id)?;
        self.remove_from_subpool(pool, tx.id())
    }

    /// Remove the transaction from the entire pool via its hash.
    ///
    /// This includes the total set of transactions and the subpool it currently resides in.
    fn remove_transaction_by_hash(
        &mut self,
        tx_hash: &B256,
    ) -> Option<Arc<ValidPoolTransaction<T::Transaction>>> {
        let (tx, pool) = self.all_transactions.remove_transaction_by_hash(tx_hash)?;
        self.remove_from_subpool(pool, tx.id())
    }

    /// This removes the transaction from the pool and advances any descendant state inside the
    /// subpool.
    ///
    /// This is intended to be used when a transaction is included in a block,
    /// [`Self::on_canonical_state_change`]
    fn prune_transaction_by_hash(
        &mut self,
        tx_hash: &B256,
    ) -> Option<Arc<ValidPoolTransaction<T::Transaction>>> {
        let (tx, pool) = self.all_transactions.remove_transaction_by_hash(tx_hash)?;
        self.prune_from_subpool(pool, tx.id())
    }

    /// Removes the transaction from the given pool.
    ///
    /// Caution: this only removes the tx from the sub-pool and not from the pool itself
    fn remove_from_subpool(
        &mut self,
        pool: SubPool,
        tx: &TransactionId,
    ) -> Option<Arc<ValidPoolTransaction<T::Transaction>>> {
        let tx = match pool {
            SubPool::Queued => self.queued_pool.remove_transaction(tx),
            SubPool::Pending => self.pending_pool.remove_transaction(tx),
            SubPool::BaseFee => self.basefee_pool.remove_transaction(tx),
            SubPool::Blob => self.blob_pool.remove_transaction(tx),
        };

        if let Some(ref tx) = tx {
            // We trace here instead of in subpool structs directly, because the `ParkedPool` type
            // is generic and it would not be possible to distinguish whether a transaction is
            // being removed from the `BaseFee` pool, or the `Queued` pool.
            trace!(target: "txpool", hash=%tx.transaction.hash(), ?pool, "Removed transaction from a subpool");
        }

        tx
    }

    /// Removes the transaction from the given pool and advance sub-pool internal state, with the
    /// expectation that the given transaction is included in a block.
    fn prune_from_subpool(
        &mut self,
        pool: SubPool,
        tx: &TransactionId,
    ) -> Option<Arc<ValidPoolTransaction<T::Transaction>>> {
        let tx = match pool {
            SubPool::Pending => self.pending_pool.remove_transaction(tx),
            SubPool::Queued => self.queued_pool.remove_transaction(tx),
            SubPool::BaseFee => self.basefee_pool.remove_transaction(tx),
            SubPool::Blob => self.blob_pool.remove_transaction(tx),
        };

        if let Some(ref tx) = tx {
            // We trace here instead of in subpool structs directly, because the `ParkedPool` type
            // is generic and it would not be possible to distinguish whether a transaction is
            // being pruned from the `BaseFee` pool, or the `Queued` pool.
            trace!(target: "txpool", hash=%tx.transaction.hash(), ?pool, "Pruned transaction from a subpool");
        }

        tx
    }

    /// Removes _only_ the descendants of the given transaction from the __entire__ pool.
    ///
    /// All removed transactions are added to the `removed` vec.
    fn remove_descendants(
        &mut self,
        tx: &TransactionId,
        removed: &mut Vec<Arc<ValidPoolTransaction<T::Transaction>>>,
    ) {
        let mut id = *tx;

        // this will essentially pop _all_ descendant transactions one by one
        loop {
            let descendant =
                self.all_transactions.descendant_txs_exclusive(&id).map(|(id, _)| *id).next();
            if let Some(descendant) = descendant {
                if let Some(tx) = self.remove_transaction(&descendant) {
                    removed.push(tx)
                }
                id = descendant;
            } else {
                return
            }
        }
    }

    /// Inserts the transaction into the given sub-pool.
    fn add_transaction_to_subpool(
        &mut self,
        pool: SubPool,
        tx: Arc<ValidPoolTransaction<T::Transaction>>,
    ) {
        // We trace here instead of in structs directly, because the `ParkedPool` type is
        // generic and it would not be possible to distinguish whether a transaction is being
        // added to the `BaseFee` pool, or the `Queued` pool.
        trace!(target: "txpool", hash=%tx.transaction.hash(), ?pool, "Adding transaction to a subpool");
        match pool {
            SubPool::Queued => self.queued_pool.add_transaction(tx),
            SubPool::Pending => {
                self.pending_pool.add_transaction(tx, self.all_transactions.pending_fees.base_fee);
            }
            SubPool::BaseFee => self.basefee_pool.add_transaction(tx),
            SubPool::Blob => self.blob_pool.add_transaction(tx),
        }
    }

    /// Inserts the transaction into the given sub-pool.
    /// Optionally, removes the replacement transaction.
    fn add_new_transaction(
        &mut self,
        transaction: Arc<ValidPoolTransaction<T::Transaction>>,
        replaced: Option<(Arc<ValidPoolTransaction<T::Transaction>>, SubPool)>,
        pool: SubPool,
    ) {
        if let Some((replaced, replaced_pool)) = replaced {
            // Remove the replaced transaction
            self.remove_from_subpool(replaced_pool, replaced.id());
        }

        self.add_transaction_to_subpool(pool, transaction)
    }

    /// Ensures that the transactions in the sub-pools are within the given bounds.
    ///
    /// If the current size exceeds the given bounds, the worst transactions are evicted from the
    /// pool and returned.
    ///
    /// This returns all transactions that were removed from the entire pool.
    pub(crate) fn discard_worst(&mut self) -> Vec<Arc<ValidPoolTransaction<T::Transaction>>> {
        let mut removed = Vec::new();

        // Helper macro that discards the worst transactions for the pools
        macro_rules! discard_worst {
            ($this:ident, $removed:ident, [$($limit:ident => $pool:ident),* $(,)*]) => {
                $ (
                while $this.$pool.exceeds(&$this.config.$limit)
                    {
                        trace!(
                            target: "txpool",
                            "discarding transactions from {}, limit: {:?}, curr size: {}, curr len: {}",
                            stringify!($pool),
                            $this.config.$limit,
                            $this.$pool.size(),
                            $this.$pool.len(),
                        );

                        // 1. first remove the worst transaction from the subpool
                        let removed_from_subpool = $this.$pool.truncate_pool($this.config.$limit.clone());

                        trace!(
                            target: "txpool",
                            "removed {} transactions from {}, limit: {:?}, curr size: {}, curr len: {}",
                            removed_from_subpool.len(),
                            stringify!($pool),
                            $this.config.$limit,
                            $this.$pool.size(),
                            $this.$pool.len()
                        );

                        // 2. remove all transactions from the total set
                        for tx in removed_from_subpool {
                            $this.all_transactions.remove_transaction(tx.id());

                            let id = *tx.id();

                            // keep track of removed transaction
                            removed.push(tx);

                            // 3. remove all its descendants from the entire pool
                            $this.remove_descendants(&id, &mut $removed);
                        }
                    }

                )*
            };
        }

        discard_worst!(
            self, removed, [
                pending_limit => pending_pool,
                basefee_limit => basefee_pool,
                blob_limit    => blob_pool,
                queued_limit  => queued_pool,
            ]
        );

        removed
    }

    /// Number of transactions in the entire pool
    pub(crate) fn len(&self) -> usize {
        self.all_transactions.len()
    }

    /// Whether the pool is empty
    pub(crate) fn is_empty(&self) -> bool {
        self.all_transactions.is_empty()
    }

    /// Asserts all invariants of the  pool's:
    ///
    ///  - All maps are bijections (`by_id`, `by_hash`)
    ///  - Total size is equal to the sum of all sub-pools
    ///
    /// # Panics
    /// if any invariant is violated
    #[cfg(any(test, feature = "test-utils"))]
    pub fn assert_invariants(&self) {
        let size = self.size();
        let actual = size.basefee + size.pending + size.queued + size.blob;
        assert_eq!(size.total, actual, "total size must be equal to the sum of all sub-pools, basefee:{}, pending:{}, queued:{}, blob:{}", size.basefee, size.pending, size.queued, size.blob);
        self.all_transactions.assert_invariants();
        self.pending_pool.assert_invariants();
        self.basefee_pool.assert_invariants();
        self.queued_pool.assert_invariants();
        self.blob_pool.assert_invariants();
    }
}

#[cfg(any(test, feature = "test-utils"))]
impl TxPool<crate::test_utils::MockOrdering> {
    /// Creates a mock instance for testing.
    pub fn mock() -> Self {
        Self::new(crate::test_utils::MockOrdering::default(), PoolConfig::default())
    }
}

#[cfg(test)]
impl<T: TransactionOrdering> Drop for TxPool<T> {
    fn drop(&mut self) {
        self.assert_invariants();
    }
}

// Additional test impls
#[cfg(any(test, feature = "test-utils"))]
#[allow(dead_code)]
impl<T: TransactionOrdering> TxPool<T> {
    pub(crate) const fn pending(&self) -> &PendingPool<T> {
        &self.pending_pool
    }

    pub(crate) const fn base_fee(&self) -> &ParkedPool<BasefeeOrd<T::Transaction>> {
        &self.basefee_pool
    }

    pub(crate) const fn queued(&self) -> &ParkedPool<QueuedOrd<T::Transaction>> {
        &self.queued_pool
    }
}

impl<T: TransactionOrdering> fmt::Debug for TxPool<T> {
    fn fmt(&self, f: &mut fmt::Formatter<'_>) -> fmt::Result {
        f.debug_struct("TxPool").field("config", &self.config).finish_non_exhaustive()
    }
}

/// Container for _all_ transaction in the pool.
///
/// This is the sole entrypoint that's guarding all sub-pools, all sub-pool actions are always
/// derived from this set. Updates returned from this type must be applied to the sub-pools.
pub(crate) struct AllTransactions<T: PoolTransaction> {
    /// Minimum base fee required by the protocol.
    ///
    /// Transactions with a lower base fee will never be included by the chain
    minimal_protocol_basefee: u64,
    /// The max gas limit of the block
    block_gas_limit: u64,
    /// Max number of executable transaction slots guaranteed per account
    max_account_slots: usize,
    /// _All_ transactions identified by their hash.
    by_hash: HashMap<TxHash, Arc<ValidPoolTransaction<T>>>,
    /// _All_ transaction in the pool sorted by their sender and nonce pair.
    txs: BTreeMap<TransactionId, PoolInternalTransaction<T>>,
    /// Tracks the number of transactions by sender that are currently in the pool.
    tx_counter: FxHashMap<SenderId, usize>,
    /// The current block number the pool keeps track of.
    last_seen_block_number: u64,
    /// The current block hash the pool keeps track of.
    last_seen_block_hash: B256,
    /// Expected blob and base fee for the pending block.
    pending_fees: PendingFees,
    /// Configured price bump settings for replacements
    price_bumps: PriceBumpConfig,
    /// How to handle [`TransactionOrigin::Local`](crate::TransactionOrigin) transactions.
    local_transactions_config: LocalTransactionConfig,
    /// All Transactions metrics
    metrics: AllTransactionsMetrics,
}

impl<T: PoolTransaction> AllTransactions<T> {
    /// Create a new instance
    fn new(config: &PoolConfig) -> Self {
        Self {
            max_account_slots: config.max_account_slots,
            price_bumps: config.price_bumps,
            local_transactions_config: config.local_transactions_config.clone(),
            minimal_protocol_basefee: config.minimal_protocol_basefee,
            block_gas_limit: config.gas_limit,
            ..Default::default()
        }
    }

    /// Returns an iterator over all _unique_ hashes in the pool
    #[allow(dead_code)]
    pub(crate) fn hashes_iter(&self) -> impl Iterator<Item = TxHash> + '_ {
        self.by_hash.keys().copied()
    }

    /// Returns an iterator over all _unique_ hashes in the pool
    pub(crate) fn transactions_iter(
        &self,
    ) -> impl Iterator<Item = Arc<ValidPoolTransaction<T>>> + '_ {
        self.by_hash.values().cloned()
    }

    /// Returns if the transaction for the given hash is already included in this pool
    pub(crate) fn contains(&self, tx_hash: &TxHash) -> bool {
        self.by_hash.contains_key(tx_hash)
    }

    /// Returns the internal transaction with additional metadata
    pub(crate) fn get(&self, id: &TransactionId) -> Option<&PoolInternalTransaction<T>> {
        self.txs.get(id)
    }

    /// Increments the transaction counter for the sender
    pub(crate) fn tx_inc(&mut self, sender: SenderId) {
        let count = self.tx_counter.entry(sender).or_default();
        *count += 1;
        self.metrics.all_transactions_by_all_senders.increment(1.0);
    }

    /// Decrements the transaction counter for the sender
    pub(crate) fn tx_decr(&mut self, sender: SenderId) {
        if let hash_map::Entry::Occupied(mut entry) = self.tx_counter.entry(sender) {
            let count = entry.get_mut();
            if *count == 1 {
                entry.remove();
                self.metrics.all_transactions_by_all_senders.decrement(1.0);
                return
            }
            *count -= 1;
            self.metrics.all_transactions_by_all_senders.decrement(1.0);
        }
    }

    /// Updates the block specific info
    fn set_block_info(&mut self, block_info: BlockInfo) {
        let BlockInfo {
            block_gas_limit,
            last_seen_block_hash,
            last_seen_block_number,
            pending_basefee,
            pending_blob_fee,
        } = block_info;
        self.last_seen_block_number = last_seen_block_number;
        self.last_seen_block_hash = last_seen_block_hash;

        self.pending_fees.base_fee = pending_basefee;
        self.metrics.base_fee.set(pending_basefee as f64);

        self.block_gas_limit = block_gas_limit;

        if let Some(pending_blob_fee) = pending_blob_fee {
            self.pending_fees.blob_fee = pending_blob_fee;
            self.metrics.blob_base_fee.set(pending_blob_fee as f64);
        }
    }

    /// Updates the size metrics
    pub(crate) fn update_size_metrics(&self) {
        self.metrics.all_transactions_by_hash.set(self.by_hash.len() as f64);
        self.metrics.all_transactions_by_id.set(self.txs.len() as f64);
    }

    /// Rechecks all transactions in the pool against the changes.
    ///
    /// Possible changes are:
    ///
    /// For all transactions:
    ///   - decreased basefee: promotes from `basefee` to `pending` sub-pool.
    ///   - increased basefee: demotes from `pending` to `basefee` sub-pool.
    ///
    /// Individually:
    ///   - decreased sender allowance: demote from (`basefee`|`pending`) to `queued`.
    ///   - increased sender allowance: promote from `queued` to
    ///       - `pending` if basefee condition is met.
    ///       - `basefee` if basefee condition is _not_ met.
    ///
    /// Additionally, this will also update the `cumulative_gas_used` for transactions of a sender
    /// that got transaction included in the block.
    pub(crate) fn update(
        &mut self,
        changed_accounts: HashMap<SenderId, SenderInfo>,
    ) -> Vec<PoolUpdate> {
        // pre-allocate a few updates
        let mut updates = Vec::with_capacity(64);

        let mut iter = self.txs.iter_mut().peekable();

        // Loop over all individual senders and update all affected transactions.
        // One sender may have up to `max_account_slots` transactions here, which means, worst case
        // `max_accounts_slots` need to be updated, for example if the first transaction is blocked
        // due to too low base fee.
        // However, we don't have to necessarily check every transaction of a sender. If no updates
        // are possible (nonce gap) then we can skip to the next sender.

        // The `unique_sender` loop will process the first transaction of all senders, update its
        // state and internally update all consecutive transactions
        'transactions: while let Some((id, tx)) = iter.next() {
            macro_rules! next_sender {
                ($iter:ident) => {
                    'this: while let Some((peek, _)) = iter.peek() {
                        if peek.sender != id.sender {
                            break 'this
                        }
                        iter.next();
                    }
                };
            }
            // tracks the balance if the sender was changed in the block
            let mut changed_balance = None;

            // check if this is a changed account
            if let Some(info) = changed_accounts.get(&id.sender) {
                // discard all transactions with a nonce lower than the current state nonce
                if id.nonce < info.state_nonce {
                    updates.push(PoolUpdate {
                        id: *tx.transaction.id(),
                        hash: *tx.transaction.hash(),
                        current: tx.subpool,
                        destination: Destination::Discard,
                    });
                    continue 'transactions
                }

                let ancestor = TransactionId::ancestor(id.nonce, info.state_nonce, id.sender);
                // If there's no ancestor then this is the next transaction.
                if ancestor.is_none() {
                    tx.state.insert(TxState::NO_NONCE_GAPS);
                    tx.state.insert(TxState::NO_PARKED_ANCESTORS);
                    tx.cumulative_cost = U256::ZERO;
                    if tx.transaction.cost() > info.balance {
                        // sender lacks sufficient funds to pay for this transaction
                        tx.state.remove(TxState::ENOUGH_BALANCE);
                    } else {
                        tx.state.insert(TxState::ENOUGH_BALANCE);
                    }
                }

                changed_balance = Some(info.balance);
            }

            // If there's a nonce gap, we can shortcircuit, because there's nothing to update yet.
            if tx.state.has_nonce_gap() {
                next_sender!(iter);
                continue 'transactions
            }

            // Since this is the first transaction of the sender, it has no parked ancestors
            tx.state.insert(TxState::NO_PARKED_ANCESTORS);

            // Update the first transaction of this sender.
            Self::update_tx_base_fee(self.pending_fees.base_fee, tx);
            // Track if the transaction's sub-pool changed.
            Self::record_subpool_update(&mut updates, tx);

            // Track blocking transactions.
            let mut has_parked_ancestor = !tx.state.is_pending();

            let mut cumulative_cost = tx.next_cumulative_cost();

            // the next expected nonce after this transaction: nonce + 1
            let mut next_nonce_in_line = tx.transaction.nonce().saturating_add(1);

            // Update all consecutive transaction of this sender
            while let Some((peek, ref mut tx)) = iter.peek_mut() {
                if peek.sender != id.sender {
                    // Found the next sender we need to check
                    continue 'transactions
                }

                if tx.transaction.nonce() == next_nonce_in_line {
                    // no longer nonce gapped
                    tx.state.insert(TxState::NO_NONCE_GAPS);
                } else {
                    // can short circuit if there's still a nonce gap
                    next_sender!(iter);
                    continue 'transactions
                }

                // update for next iteration of this sender's loop
                next_nonce_in_line = next_nonce_in_line.saturating_add(1);

                // update cumulative cost
                tx.cumulative_cost = cumulative_cost;
                // Update for next transaction
                cumulative_cost = tx.next_cumulative_cost();

                // If the account changed in the block, check the balance.
                if let Some(changed_balance) = changed_balance {
                    if cumulative_cost > changed_balance {
                        // sender lacks sufficient funds to pay for this transaction
                        tx.state.remove(TxState::ENOUGH_BALANCE);
                    } else {
                        tx.state.insert(TxState::ENOUGH_BALANCE);
                    }
                }

                // Update ancestor condition.
                if has_parked_ancestor {
                    tx.state.remove(TxState::NO_PARKED_ANCESTORS);
                } else {
                    tx.state.insert(TxState::NO_PARKED_ANCESTORS);
                }
                has_parked_ancestor = !tx.state.is_pending();

                // Update and record sub-pool changes.
                Self::update_tx_base_fee(self.pending_fees.base_fee, tx);
                Self::record_subpool_update(&mut updates, tx);

                // Advance iterator
                iter.next();
            }
        }

        updates
    }

    /// This will update the transaction's `subpool` based on its state.
    ///
    /// If the sub-pool derived from the state differs from the current pool, it will record a
    /// `PoolUpdate` for this transaction to move it to the new sub-pool.
    fn record_subpool_update(updates: &mut Vec<PoolUpdate>, tx: &mut PoolInternalTransaction<T>) {
        let current_pool = tx.subpool;
        tx.subpool = tx.state.into();
        if current_pool != tx.subpool {
            updates.push(PoolUpdate {
                id: *tx.transaction.id(),
                hash: *tx.transaction.hash(),
                current: current_pool,
                destination: Destination::Pool(tx.subpool),
            })
        }
    }

    /// Rechecks the transaction's dynamic fee condition.
    fn update_tx_base_fee(pending_block_base_fee: u64, tx: &mut PoolInternalTransaction<T>) {
        // Recheck dynamic fee condition.
        match tx.transaction.max_fee_per_gas().cmp(&(pending_block_base_fee as u128)) {
            Ordering::Greater | Ordering::Equal => {
                tx.state.insert(TxState::ENOUGH_FEE_CAP_BLOCK);
            }
            Ordering::Less => {
                tx.state.remove(TxState::ENOUGH_FEE_CAP_BLOCK);
            }
        }
    }

    /// Returns an iterator over all transactions for the given sender, starting with the lowest
    /// nonce
    pub(crate) fn txs_iter(
        &self,
        sender: SenderId,
    ) -> impl Iterator<Item = (&TransactionId, &PoolInternalTransaction<T>)> + '_ {
        self.txs
            .range((sender.start_bound(), Unbounded))
            .take_while(move |(other, _)| sender == other.sender)
    }

    /// Returns a mutable iterator over all transactions for the given sender, starting with the
    /// lowest nonce
    #[cfg(test)]
    #[allow(dead_code)]
    pub(crate) fn txs_iter_mut(
        &mut self,
        sender: SenderId,
    ) -> impl Iterator<Item = (&TransactionId, &mut PoolInternalTransaction<T>)> + '_ {
        self.txs
            .range_mut((sender.start_bound(), Unbounded))
            .take_while(move |(other, _)| sender == other.sender)
    }

    /// Returns all transactions that _follow_ after the given id and have the same sender.
    ///
    /// NOTE: The range is _exclusive_
    pub(crate) fn descendant_txs_exclusive<'a, 'b: 'a>(
        &'a self,
        id: &'b TransactionId,
    ) -> impl Iterator<Item = (&'a TransactionId, &'a PoolInternalTransaction<T>)> + 'a {
        self.txs.range((Excluded(id), Unbounded)).take_while(|(other, _)| id.sender == other.sender)
    }

    /// Returns all transactions that _follow_ after the given id but have the same sender.
    ///
    /// NOTE: The range is _inclusive_: if the transaction that belongs to `id` it will be the
    /// first value.
    pub(crate) fn descendant_txs_inclusive<'a, 'b: 'a>(
        &'a self,
        id: &'b TransactionId,
    ) -> impl Iterator<Item = (&'a TransactionId, &'a PoolInternalTransaction<T>)> + 'a {
        self.txs.range(id..).take_while(|(other, _)| id.sender == other.sender)
    }

    /// Returns all mutable transactions that _follow_ after the given id but have the same sender.
    ///
    /// NOTE: The range is _inclusive_: if the transaction that belongs to `id` it field be the
    /// first value.
    pub(crate) fn descendant_txs_mut<'a, 'b: 'a>(
        &'a mut self,
        id: &'b TransactionId,
    ) -> impl Iterator<Item = (&'a TransactionId, &'a mut PoolInternalTransaction<T>)> + 'a {
        self.txs.range_mut(id..).take_while(|(other, _)| id.sender == other.sender)
    }

    /// Removes a transaction from the set using its hash.
    pub(crate) fn remove_transaction_by_hash(
        &mut self,
        tx_hash: &B256,
    ) -> Option<(Arc<ValidPoolTransaction<T>>, SubPool)> {
        let tx = self.by_hash.remove(tx_hash)?;
        let internal = self.txs.remove(&tx.transaction_id)?;
        // decrement the counter for the sender.
        self.tx_decr(tx.sender_id());
        self.update_size_metrics();
        Some((tx, internal.subpool))
    }

    /// Removes a transaction from the set.
    ///
    /// This will _not_ trigger additional updates, because descendants without nonce gaps are
    /// already in the pending pool, and this transaction will be the first transaction of the
    /// sender in this pool.
    pub(crate) fn remove_transaction(
        &mut self,
        id: &TransactionId,
    ) -> Option<(Arc<ValidPoolTransaction<T>>, SubPool)> {
        let internal = self.txs.remove(id)?;

        // decrement the counter for the sender.
        self.tx_decr(internal.transaction.sender_id());

        let result =
            self.by_hash.remove(internal.transaction.hash()).map(|tx| (tx, internal.subpool));

        self.update_size_metrics();

        result
    }

    /// Checks if the given transaction's type conflicts with an existing transaction.
    ///
    /// See also [`ValidPoolTransaction::tx_type_conflicts_with`].
    ///
    /// Caution: This assumes that mutually exclusive invariant is always true for the same sender.
    #[inline]
    fn contains_conflicting_transaction(&self, tx: &ValidPoolTransaction<T>) -> bool {
        self.txs_iter(tx.transaction_id.sender)
            .next()
            .map_or(false, |(_, existing)| tx.tx_type_conflicts_with(&existing.transaction))
    }

    /// Additional checks for a new transaction.
    ///
    /// This will enforce all additional rules in the context of this pool, such as:
    ///   - Spam protection: reject new non-local transaction from a sender that exhausted its slot
    ///     capacity.
    ///   - Gas limit: reject transactions if they exceed a block's maximum gas.
    ///   - Ensures transaction types are not conflicting for the sender: blob vs normal
    ///     transactions are mutually exclusive for the same sender.
    fn ensure_valid(
        &self,
        transaction: ValidPoolTransaction<T>,
        on_chain_nonce: u64,
    ) -> Result<ValidPoolTransaction<T>, InsertErr<T>> {
        if !self.local_transactions_config.is_local(transaction.origin, transaction.sender()) {
            let current_txs =
                self.tx_counter.get(&transaction.sender_id()).copied().unwrap_or_default();

            // Reject transactions if sender's capacity is exceeded.
            // If transaction's nonce matches on-chain nonce always let it through
            if current_txs >= self.max_account_slots && transaction.nonce() > on_chain_nonce {
                return Err(InsertErr::ExceededSenderTransactionsCapacity {
                    transaction: Arc::new(transaction),
                })
            }
        }
        if transaction.gas_limit() > self.block_gas_limit {
            return Err(InsertErr::TxGasLimitMoreThanAvailableBlockGas {
                block_gas_limit: self.block_gas_limit,
                tx_gas_limit: transaction.gas_limit(),
                transaction: Arc::new(transaction),
            })
        }

        if self.contains_conflicting_transaction(&transaction) {
            // blob vs non blob transactions are mutually exclusive for the same sender
            return Err(InsertErr::TxTypeConflict { transaction: Arc::new(transaction) })
        }

        Ok(transaction)
    }

    /// Enforces additional constraints for blob transactions before attempting to insert:
    ///    - new blob transactions must not have any nonce gaps
    ///    - blob transactions cannot go into overdraft
    ///    - replacement blob transaction with a higher fee must not shift an already propagated
    ///      descending blob transaction into overdraft
    fn ensure_valid_blob_transaction(
        &self,
        new_blob_tx: ValidPoolTransaction<T>,
        on_chain_balance: U256,
        ancestor: Option<TransactionId>,
    ) -> Result<ValidPoolTransaction<T>, InsertErr<T>> {
        if let Some(ancestor) = ancestor {
            let Some(ancestor_tx) = self.txs.get(&ancestor) else {
                // ancestor tx is missing, so we can't insert the new blob
                self.metrics.blob_transactions_nonce_gaps.increment(1);
                return Err(InsertErr::BlobTxHasNonceGap { transaction: Arc::new(new_blob_tx) })
            };
            if ancestor_tx.state.has_nonce_gap() {
                // the ancestor transaction already has a nonce gap, so we can't insert the new
                // blob
                self.metrics.blob_transactions_nonce_gaps.increment(1);
                return Err(InsertErr::BlobTxHasNonceGap { transaction: Arc::new(new_blob_tx) })
            }

            // the max cost executing this transaction requires
            let mut cumulative_cost = ancestor_tx.next_cumulative_cost() + new_blob_tx.cost();

            // check if the new blob would go into overdraft
            if cumulative_cost > on_chain_balance {
                // the transaction would go into overdraft
                return Err(InsertErr::Overdraft { transaction: Arc::new(new_blob_tx) })
            }

            // ensure that a replacement would not shift already propagated blob transactions into
            // overdraft
            let id = new_blob_tx.transaction_id;
            let mut descendants = self.descendant_txs_inclusive(&id).peekable();
            if let Some((maybe_replacement, _)) = descendants.peek() {
                if **maybe_replacement == new_blob_tx.transaction_id {
                    // replacement transaction
                    descendants.next();

                    // check if any of descendant blob transactions should be shifted into overdraft
                    for (_, tx) in descendants {
                        cumulative_cost += tx.transaction.cost();
                        if tx.transaction.is_eip4844() && cumulative_cost > on_chain_balance {
                            // the transaction would shift
                            return Err(InsertErr::Overdraft { transaction: Arc::new(new_blob_tx) })
                        }
                    }
                }
            }
        } else if new_blob_tx.cost() > on_chain_balance {
            // the transaction would go into overdraft
            return Err(InsertErr::Overdraft { transaction: Arc::new(new_blob_tx) })
        }

        Ok(new_blob_tx)
    }

    /// Inserts a new _valid_ transaction into the pool.
    ///
    /// If the transaction already exists, it will be replaced if not underpriced.
    /// Returns info to which sub-pool the transaction should be moved.
    /// Also returns a set of pool updates triggered by this insert, that need to be handled by the
    /// caller.
    ///
    /// These can include:
    ///      - closing nonce gaps of descendant transactions
    ///      - enough balance updates
    ///
    /// Note: For EIP-4844 blob transactions additional constraints are enforced:
    ///      - new blob transactions must not have any nonce gaps
    ///      - blob transactions cannot go into overdraft
    ///
    /// ## Transaction type Exclusivity
    ///
    /// The pool enforces exclusivity of eip-4844 blob vs non-blob transactions on a per sender
    /// basis:
    ///  - If the pool already includes a blob transaction from the `transaction`'s sender, then the
    ///    `transaction` must also be a blob transaction
    ///  - If the pool already includes a non-blob transaction from the `transaction`'s sender, then
    ///    the `transaction` must _not_ be a blob transaction.
    ///
    /// In other words, the presence of blob transactions exclude non-blob transactions and vice
    /// versa.
    ///
    /// ## Replacements
    ///
    /// The replacement candidate must satisfy given price bump constraints: replacement candidate
    /// must not be underpriced
    pub(crate) fn insert_tx(
        &mut self,
        transaction: ValidPoolTransaction<T>,
        on_chain_balance: U256,
        on_chain_nonce: u64,
    ) -> InsertResult<T> {
        assert!(on_chain_nonce <= transaction.nonce(), "Invalid transaction");

        let mut transaction = self.ensure_valid(transaction, on_chain_nonce)?;

        let inserted_tx_id = *transaction.id();
        let mut state = TxState::default();
        let mut cumulative_cost = U256::ZERO;
        let mut updates = Vec::new();

        // Current tx does not exceed block gas limit after ensure_valid check
        state.insert(TxState::NOT_TOO_MUCH_GAS);

        // identifier of the ancestor transaction, will be None if the transaction is the next tx of
        // the sender
        let ancestor = TransactionId::ancestor(
            transaction.transaction.nonce(),
            on_chain_nonce,
            inserted_tx_id.sender,
        );

        // before attempting to insert a blob transaction, we need to ensure that additional
        // constraints are met that only apply to blob transactions
        if transaction.is_eip4844() {
            state.insert(TxState::BLOB_TRANSACTION);

            transaction =
                self.ensure_valid_blob_transaction(transaction, on_chain_balance, ancestor)?;
            let blob_fee_cap = transaction.transaction.max_fee_per_blob_gas().unwrap_or_default();
            if blob_fee_cap >= self.pending_fees.blob_fee {
                state.insert(TxState::ENOUGH_BLOB_FEE_CAP_BLOCK);
            }
        } else {
            // Non-EIP4844 transaction always satisfy the blob fee cap condition
            state.insert(TxState::ENOUGH_BLOB_FEE_CAP_BLOCK);
        }

        let transaction = Arc::new(transaction);

        // If there's no ancestor tx then this is the next transaction.
        if ancestor.is_none() {
            state.insert(TxState::NO_NONCE_GAPS);
            state.insert(TxState::NO_PARKED_ANCESTORS);
        }

        // Check dynamic fee
        let fee_cap = transaction.max_fee_per_gas();

        if fee_cap < self.minimal_protocol_basefee as u128 {
            return Err(InsertErr::FeeCapBelowMinimumProtocolFeeCap { transaction, fee_cap })
        }
        if fee_cap >= self.pending_fees.base_fee as u128 {
            state.insert(TxState::ENOUGH_FEE_CAP_BLOCK);
        }

        // placeholder for the replaced transaction, if any
        let mut replaced_tx = None;

        let pool_tx = PoolInternalTransaction {
            transaction: Arc::clone(&transaction),
            subpool: state.into(),
            state,
            cumulative_cost,
        };

        // try to insert the transaction
        match self.txs.entry(*transaction.id()) {
            Entry::Vacant(entry) => {
                // Insert the transaction in both maps
                self.by_hash.insert(*pool_tx.transaction.hash(), pool_tx.transaction.clone());
                entry.insert(pool_tx);
            }
            Entry::Occupied(mut entry) => {
                // Transaction with the same nonce already exists: replacement candidate
                let existing_transaction = entry.get().transaction.as_ref();
                let maybe_replacement = transaction.as_ref();

                // Ensure the new transaction is not underpriced
                if existing_transaction.is_underpriced(maybe_replacement, &self.price_bumps) {
                    return Err(InsertErr::Underpriced {
                        transaction: pool_tx.transaction,
                        existing: *entry.get().transaction.hash(),
                    })
                }
                let new_hash = *pool_tx.transaction.hash();
                let new_transaction = pool_tx.transaction.clone();
                let replaced = entry.insert(pool_tx);
                self.by_hash.remove(replaced.transaction.hash());
                self.by_hash.insert(new_hash, new_transaction);
                // also remove the hash
                replaced_tx = Some((replaced.transaction, replaced.subpool));
            }
        }

        // The next transaction of this sender
        let on_chain_id = TransactionId::new(transaction.sender_id(), on_chain_nonce);
        {
            // get all transactions of the sender's account
            let mut descendants = self.descendant_txs_mut(&on_chain_id).peekable();

            // Tracks the next nonce we expect if the transactions are gapless
            let mut next_nonce = on_chain_id.nonce;

            // We need to find out if the next transaction of the sender is considered pending
            let mut has_parked_ancestor = if ancestor.is_none() {
                // the new transaction is the next one
                false
            } else {
                // The transaction was added above so the _inclusive_ descendants iterator
                // returns at least 1 tx.
                let (id, tx) = descendants.peek().expect("includes >= 1");
                if id.nonce < inserted_tx_id.nonce {
                    !tx.state.is_pending()
                } else {
                    true
                }
            };

            // Traverse all transactions of the sender and update existing transactions
            for (id, tx) in descendants {
                let current_pool = tx.subpool;

                // If there's a nonce gap, we can shortcircuit
                if next_nonce != id.nonce {
                    break
                }

                // close the nonce gap
                tx.state.insert(TxState::NO_NONCE_GAPS);

                // set cumulative cost
                tx.cumulative_cost = cumulative_cost;

                // Update for next transaction
                cumulative_cost = tx.next_cumulative_cost();

                if cumulative_cost > on_chain_balance {
                    // sender lacks sufficient funds to pay for this transaction
                    tx.state.remove(TxState::ENOUGH_BALANCE);
                } else {
                    tx.state.insert(TxState::ENOUGH_BALANCE);
                }

                // Update ancestor condition.
                if has_parked_ancestor {
                    tx.state.remove(TxState::NO_PARKED_ANCESTORS);
                } else {
                    tx.state.insert(TxState::NO_PARKED_ANCESTORS);
                }
                has_parked_ancestor = !tx.state.is_pending();

                // update the pool based on the state
                tx.subpool = tx.state.into();

                if inserted_tx_id.eq(id) {
                    // if it is the new transaction, track its updated state
                    state = tx.state;
                } else {
                    // check if anything changed
                    if current_pool != tx.subpool {
                        updates.push(PoolUpdate {
                            id: *id,
                            hash: *tx.transaction.hash(),
                            current: current_pool,
                            destination: Destination::Pool(tx.subpool),
                        })
                    }
                }

                // increment for next iteration
                next_nonce = id.next_nonce();
            }
        }

        // If this wasn't a replacement transaction we need to update the counter.
        if replaced_tx.is_none() {
            self.tx_inc(inserted_tx_id.sender);
        }

        self.update_size_metrics();

        Ok(InsertOk { transaction, move_to: state.into(), state, replaced_tx, updates })
    }

    /// Number of transactions in the entire pool
    pub(crate) fn len(&self) -> usize {
        self.txs.len()
    }

    /// Whether the pool is empty
    pub(crate) fn is_empty(&self) -> bool {
        self.txs.is_empty()
    }

    /// Asserts that the bijection between `by_hash` and `txs` is valid.
    #[cfg(any(test, feature = "test-utils"))]
    pub(crate) fn assert_invariants(&self) {
        assert_eq!(self.by_hash.len(), self.txs.len(), "by_hash.len() != txs.len()");
    }
}

#[cfg(test)]
impl<T: PoolTransaction> AllTransactions<T> {
    /// This function retrieves the number of transactions stored in the pool for a specific sender.
    ///
    /// If there are no transactions for the given sender, it returns zero by default.
    pub(crate) fn tx_count(&self, sender: SenderId) -> usize {
        self.tx_counter.get(&sender).copied().unwrap_or_default()
    }
}

impl<T: PoolTransaction> Default for AllTransactions<T> {
    fn default() -> Self {
        Self {
            max_account_slots: TXPOOL_MAX_ACCOUNT_SLOTS_PER_SENDER,
            minimal_protocol_basefee: get_latest_min_protocol_base_fee(),
            block_gas_limit: *ETHEREUM_BLOCK_GAS_LIMIT,
            by_hash: Default::default(),
            txs: Default::default(),
            tx_counter: Default::default(),
            last_seen_block_number: Default::default(),
            last_seen_block_hash: Default::default(),
            pending_fees: Default::default(),
            price_bumps: Default::default(),
            local_transactions_config: Default::default(),
            metrics: Default::default(),
        }
    }
}

/// Represents updated fees for the pending block.
#[derive(Debug, Clone)]
pub(crate) struct PendingFees {
    /// The pending base fee
    pub(crate) base_fee: u64,
    /// The pending blob fee
    pub(crate) blob_fee: u128,
}

impl Default for PendingFees {
    fn default() -> Self {
        Self { base_fee: Default::default(), blob_fee: BLOB_TX_MIN_BLOB_GASPRICE }
    }
}

/// Result type for inserting a transaction
pub(crate) type InsertResult<T> = Result<InsertOk<T>, InsertErr<T>>;

/// Err variant of `InsertResult`
#[derive(Debug)]
pub(crate) enum InsertErr<T: PoolTransaction> {
    /// Attempted to replace existing transaction, but was underpriced
    Underpriced {
        transaction: Arc<ValidPoolTransaction<T>>,
        #[allow(dead_code)]
        existing: TxHash,
    },
    /// Attempted to insert a blob transaction with a nonce gap
    BlobTxHasNonceGap { transaction: Arc<ValidPoolTransaction<T>> },
    /// Attempted to insert a transaction that would overdraft the sender's balance at the time of
    /// insertion.
    Overdraft { transaction: Arc<ValidPoolTransaction<T>> },
    /// The transactions feeCap is lower than the chain's minimum fee requirement.
    ///
    /// See also [`MIN_PROTOCOL_BASE_FEE`]
    FeeCapBelowMinimumProtocolFeeCap { transaction: Arc<ValidPoolTransaction<T>>, fee_cap: u128 },
    /// Sender currently exceeds the configured limit for max account slots.
    ///
    /// The sender can be considered a spammer at this point.
    ExceededSenderTransactionsCapacity { transaction: Arc<ValidPoolTransaction<T>> },
    /// Transaction gas limit exceeds block's gas limit
    TxGasLimitMoreThanAvailableBlockGas {
        transaction: Arc<ValidPoolTransaction<T>>,
        block_gas_limit: u64,
        tx_gas_limit: u64,
    },
    /// Thrown if the mutual exclusivity constraint (blob vs normal transaction) is violated.
    TxTypeConflict { transaction: Arc<ValidPoolTransaction<T>> },
}

/// Transaction was successfully inserted into the pool
#[derive(Debug)]
pub(crate) struct InsertOk<T: PoolTransaction> {
    /// Ref to the inserted transaction.
    transaction: Arc<ValidPoolTransaction<T>>,
    /// Where to move the transaction to.
    move_to: SubPool,
    /// Current state of the inserted tx.
    #[allow(dead_code)]
    state: TxState,
    /// The transaction that was replaced by this.
    replaced_tx: Option<(Arc<ValidPoolTransaction<T>>, SubPool)>,
    /// Additional updates to transactions affected by this change.
    updates: Vec<PoolUpdate>,
}

/// The internal transaction typed used by `AllTransactions` which also additional info used for
/// determining the current state of the transaction.
#[derive(Debug)]
pub(crate) struct PoolInternalTransaction<T: PoolTransaction> {
    /// The actual transaction object.
    pub(crate) transaction: Arc<ValidPoolTransaction<T>>,
    /// The `SubPool` that currently contains this transaction.
    pub(crate) subpool: SubPool,
    /// Keeps track of the current state of the transaction and therefore in which subpool it
    /// should reside
    pub(crate) state: TxState,
    /// The total cost all transactions before this transaction.
    ///
    /// This is the combined `cost` of all transactions from the same sender that currently
    /// come before this transaction.
    pub(crate) cumulative_cost: U256,
}

// === impl PoolInternalTransaction ===

impl<T: PoolTransaction> PoolInternalTransaction<T> {
    fn next_cumulative_cost(&self) -> U256 {
        self.cumulative_cost + self.transaction.cost()
    }
}

/// Tracks the result after updating the pool
#[derive(Debug)]
pub(crate) struct UpdateOutcome<T: PoolTransaction> {
    /// transactions promoted to the pending pool
    pub(crate) promoted: Vec<Arc<ValidPoolTransaction<T>>>,
    /// transaction that failed and were discarded
    pub(crate) discarded: Vec<Arc<ValidPoolTransaction<T>>>,
}

impl<T: PoolTransaction> Default for UpdateOutcome<T> {
    fn default() -> Self {
        Self { promoted: vec![], discarded: vec![] }
    }
}

/// Stores relevant context about a sender.
#[derive(Debug, Clone, Default)]
pub(crate) struct SenderInfo {
    /// current nonce of the sender.
    pub(crate) state_nonce: u64,
    /// Balance of the sender at the current point.
    pub(crate) balance: U256,
}

// === impl SenderInfo ===

impl SenderInfo {
    /// Updates the info with the new values.
    fn update(&mut self, state_nonce: u64, balance: U256) {
        *self = Self { state_nonce, balance };
    }
}

#[cfg(test)]
mod tests {
    use alloy_primitives::address;
    use reth_primitives::TxType;

    use super::*;
    use crate::{
        test_utils::{MockOrdering, MockTransaction, MockTransactionFactory, MockTransactionSet},
        traits::TransactionOrigin,
        SubPoolLimit,
    };

    #[test]
    fn test_insert_blob() {
        let on_chain_balance = U256::MAX;
        let on_chain_nonce = 0;
        let mut f = MockTransactionFactory::default();
        let mut pool = AllTransactions::default();
        let tx = MockTransaction::eip4844().inc_price().inc_limit();
        let valid_tx = f.validated(tx);
        let InsertOk { updates, replaced_tx, move_to, state, .. } =
            pool.insert_tx(valid_tx.clone(), on_chain_balance, on_chain_nonce).unwrap();
        assert!(updates.is_empty());
        assert!(replaced_tx.is_none());
        assert!(state.contains(TxState::NO_NONCE_GAPS));
        assert!(state.contains(TxState::ENOUGH_BALANCE));
        assert!(state.contains(TxState::ENOUGH_BLOB_FEE_CAP_BLOCK));
        assert_eq!(move_to, SubPool::Pending);

        let inserted = pool.txs.get(&valid_tx.transaction_id).unwrap();
        assert_eq!(inserted.subpool, SubPool::Pending);
    }

    #[test]
    fn test_insert_blob_not_enough_blob_fee() {
        let on_chain_balance = U256::MAX;
        let on_chain_nonce = 0;
        let mut f = MockTransactionFactory::default();
        let mut pool = AllTransactions {
            pending_fees: PendingFees { blob_fee: 10_000_000, ..Default::default() },
            ..Default::default()
        };
        let tx = MockTransaction::eip4844().inc_price().inc_limit();
        pool.pending_fees.blob_fee = tx.max_fee_per_blob_gas().unwrap() + 1;
        let valid_tx = f.validated(tx);
        let InsertOk { state, .. } =
            pool.insert_tx(valid_tx.clone(), on_chain_balance, on_chain_nonce).unwrap();
        assert!(state.contains(TxState::NO_NONCE_GAPS));
        assert!(!state.contains(TxState::ENOUGH_BLOB_FEE_CAP_BLOCK));

        let _ = pool.txs.get(&valid_tx.transaction_id).unwrap();
    }

    #[test]
    fn test_valid_tx_with_decreasing_blob_fee() {
        let on_chain_balance = U256::MAX;
        let on_chain_nonce = 0;
        let mut f = MockTransactionFactory::default();
        let mut pool = AllTransactions {
            pending_fees: PendingFees { blob_fee: 10_000_000, ..Default::default() },
            ..Default::default()
        };
        let tx = MockTransaction::eip4844().inc_price().inc_limit();

        pool.pending_fees.blob_fee = tx.max_fee_per_blob_gas().unwrap() + 1;
        let valid_tx = f.validated(tx.clone());
        let InsertOk { state, .. } =
            pool.insert_tx(valid_tx.clone(), on_chain_balance, on_chain_nonce).unwrap();
        assert!(state.contains(TxState::NO_NONCE_GAPS));
        assert!(!state.contains(TxState::ENOUGH_BLOB_FEE_CAP_BLOCK));

        let _ = pool.txs.get(&valid_tx.transaction_id).unwrap();
        pool.remove_transaction(&valid_tx.transaction_id);

        pool.pending_fees.blob_fee = tx.max_fee_per_blob_gas().unwrap();
        let InsertOk { state, .. } =
            pool.insert_tx(valid_tx.clone(), on_chain_balance, on_chain_nonce).unwrap();
        assert!(state.contains(TxState::NO_NONCE_GAPS));
        assert!(state.contains(TxState::ENOUGH_BLOB_FEE_CAP_BLOCK));
    }

    #[test]
    fn test_demote_valid_tx_with_increasing_blob_fee() {
        let on_chain_balance = U256::MAX;
        let on_chain_nonce = 0;
        let mut f = MockTransactionFactory::default();
        let mut pool = TxPool::new(MockOrdering::default(), Default::default());
        let tx = MockTransaction::eip4844().inc_price().inc_limit();

        // set block info so the tx is initially underpriced w.r.t. blob fee
        let mut block_info = pool.block_info();
        block_info.pending_blob_fee = Some(tx.max_fee_per_blob_gas().unwrap());
        pool.set_block_info(block_info);

        let validated = f.validated(tx.clone());
        let id = *validated.id();
        pool.add_transaction(validated, on_chain_balance, on_chain_nonce).unwrap();

        // assert pool lengths
        assert!(pool.blob_pool.is_empty());
        assert_eq!(pool.pending_pool.len(), 1);

        // check tx state and derived subpool
        let internal_tx = pool.all_transactions.txs.get(&id).unwrap();
        assert!(internal_tx.state.contains(TxState::ENOUGH_BLOB_FEE_CAP_BLOCK));
        assert_eq!(internal_tx.subpool, SubPool::Pending);

        // set block info so the pools are updated
        block_info.pending_blob_fee = Some(tx.max_fee_per_blob_gas().unwrap() + 1);
        pool.set_block_info(block_info);

        // check that the tx is promoted
        let internal_tx = pool.all_transactions.txs.get(&id).unwrap();
        assert!(!internal_tx.state.contains(TxState::ENOUGH_BLOB_FEE_CAP_BLOCK));
        assert_eq!(internal_tx.subpool, SubPool::Blob);

        // make sure the blob transaction was promoted into the pending pool
        assert_eq!(pool.blob_pool.len(), 1);
        assert!(pool.pending_pool.is_empty());
    }

    #[test]
    fn test_promote_valid_tx_with_decreasing_blob_fee() {
        let on_chain_balance = U256::MAX;
        let on_chain_nonce = 0;
        let mut f = MockTransactionFactory::default();
        let mut pool = TxPool::new(MockOrdering::default(), Default::default());
        let tx = MockTransaction::eip4844().inc_price().inc_limit();

        // set block info so the tx is initially underpriced w.r.t. blob fee
        let mut block_info = pool.block_info();
        block_info.pending_blob_fee = Some(tx.max_fee_per_blob_gas().unwrap() + 1);
        pool.set_block_info(block_info);

        let validated = f.validated(tx.clone());
        let id = *validated.id();
        pool.add_transaction(validated, on_chain_balance, on_chain_nonce).unwrap();

        // assert pool lengths
        assert!(pool.pending_pool.is_empty());
        assert_eq!(pool.blob_pool.len(), 1);

        // check tx state and derived subpool
        let internal_tx = pool.all_transactions.txs.get(&id).unwrap();
        assert!(!internal_tx.state.contains(TxState::ENOUGH_BLOB_FEE_CAP_BLOCK));
        assert_eq!(internal_tx.subpool, SubPool::Blob);

        // set block info so the pools are updated
        block_info.pending_blob_fee = Some(tx.max_fee_per_blob_gas().unwrap());
        pool.set_block_info(block_info);

        // check that the tx is promoted
        let internal_tx = pool.all_transactions.txs.get(&id).unwrap();
        assert!(internal_tx.state.contains(TxState::ENOUGH_BLOB_FEE_CAP_BLOCK));
        assert_eq!(internal_tx.subpool, SubPool::Pending);

        // make sure the blob transaction was promoted into the pending pool
        assert_eq!(pool.pending_pool.len(), 1);
        assert!(pool.blob_pool.is_empty());
    }

    /// A struct representing a txpool promotion test instance
    #[derive(Debug, PartialEq, Eq, Clone, Hash)]
    struct PromotionTest {
        /// The basefee at the start of the test
        basefee: u64,
        /// The blobfee at the start of the test
        blobfee: u128,
        /// The subpool at the start of the test
        subpool: SubPool,
        /// The basefee update
        basefee_update: u64,
        /// The blobfee update
        blobfee_update: u128,
        /// The subpool after the update
        new_subpool: SubPool,
    }

    impl PromotionTest {
        /// Returns the test case for the opposite update
        const fn opposite(&self) -> Self {
            Self {
                basefee: self.basefee_update,
                blobfee: self.blobfee_update,
                subpool: self.new_subpool,
                blobfee_update: self.blobfee,
                basefee_update: self.basefee,
                new_subpool: self.subpool,
            }
        }

        fn assert_subpool_lengths<T: TransactionOrdering>(
            &self,
            pool: &TxPool<T>,
            failure_message: String,
            check_subpool: SubPool,
        ) {
            match check_subpool {
                SubPool::Blob => {
                    assert_eq!(pool.blob_pool.len(), 1, "{failure_message}");
                    assert!(pool.pending_pool.is_empty(), "{failure_message}");
                    assert!(pool.basefee_pool.is_empty(), "{failure_message}");
                    assert!(pool.queued_pool.is_empty(), "{failure_message}");
                }
                SubPool::Pending => {
                    assert!(pool.blob_pool.is_empty(), "{failure_message}");
                    assert_eq!(pool.pending_pool.len(), 1, "{failure_message}");
                    assert!(pool.basefee_pool.is_empty(), "{failure_message}");
                    assert!(pool.queued_pool.is_empty(), "{failure_message}");
                }
                SubPool::BaseFee => {
                    assert!(pool.blob_pool.is_empty(), "{failure_message}");
                    assert!(pool.pending_pool.is_empty(), "{failure_message}");
                    assert_eq!(pool.basefee_pool.len(), 1, "{failure_message}");
                    assert!(pool.queued_pool.is_empty(), "{failure_message}");
                }
                SubPool::Queued => {
                    assert!(pool.blob_pool.is_empty(), "{failure_message}");
                    assert!(pool.pending_pool.is_empty(), "{failure_message}");
                    assert!(pool.basefee_pool.is_empty(), "{failure_message}");
                    assert_eq!(pool.queued_pool.len(), 1, "{failure_message}");
                }
            }
        }

        /// Runs an assertion on the provided pool, ensuring that the transaction is in the correct
        /// subpool based on the starting condition of the test, assuming the pool contains only a
        /// single transaction.
        fn assert_single_tx_starting_subpool<T: TransactionOrdering>(&self, pool: &TxPool<T>) {
            self.assert_subpool_lengths(
                pool,
                format!("pool length check failed at start of test: {self:?}"),
                self.subpool,
            );
        }

        /// Runs an assertion on the provided pool, ensuring that the transaction is in the correct
        /// subpool based on the ending condition of the test, assuming the pool contains only a
        /// single transaction.
        fn assert_single_tx_ending_subpool<T: TransactionOrdering>(&self, pool: &TxPool<T>) {
            self.assert_subpool_lengths(
                pool,
                format!("pool length check failed at end of test: {self:?}"),
                self.new_subpool,
            );
        }
    }

    #[test]
    fn test_promote_blob_tx_with_both_pending_fee_updates() {
        // this exhaustively tests all possible promotion scenarios for a single transaction moving
        // between the blob and pending pool
        let on_chain_balance = U256::MAX;
        let on_chain_nonce = 0;
        let mut f = MockTransactionFactory::default();
        let tx = MockTransaction::eip4844().inc_price().inc_limit();

        let max_fee_per_blob_gas = tx.max_fee_per_blob_gas().unwrap();
        let max_fee_per_gas = tx.max_fee_per_gas() as u64;

        // These are all _promotion_ tests or idempotent tests.
        let mut expected_promotions = vec![
            PromotionTest {
                blobfee: max_fee_per_blob_gas + 1,
                basefee: max_fee_per_gas + 1,
                subpool: SubPool::Blob,
                blobfee_update: max_fee_per_blob_gas + 1,
                basefee_update: max_fee_per_gas + 1,
                new_subpool: SubPool::Blob,
            },
            PromotionTest {
                blobfee: max_fee_per_blob_gas + 1,
                basefee: max_fee_per_gas + 1,
                subpool: SubPool::Blob,
                blobfee_update: max_fee_per_blob_gas,
                basefee_update: max_fee_per_gas + 1,
                new_subpool: SubPool::Blob,
            },
            PromotionTest {
                blobfee: max_fee_per_blob_gas + 1,
                basefee: max_fee_per_gas + 1,
                subpool: SubPool::Blob,
                blobfee_update: max_fee_per_blob_gas + 1,
                basefee_update: max_fee_per_gas,
                new_subpool: SubPool::Blob,
            },
            PromotionTest {
                blobfee: max_fee_per_blob_gas + 1,
                basefee: max_fee_per_gas + 1,
                subpool: SubPool::Blob,
                blobfee_update: max_fee_per_blob_gas,
                basefee_update: max_fee_per_gas,
                new_subpool: SubPool::Pending,
            },
            PromotionTest {
                blobfee: max_fee_per_blob_gas,
                basefee: max_fee_per_gas + 1,
                subpool: SubPool::Blob,
                blobfee_update: max_fee_per_blob_gas,
                basefee_update: max_fee_per_gas,
                new_subpool: SubPool::Pending,
            },
            PromotionTest {
                blobfee: max_fee_per_blob_gas + 1,
                basefee: max_fee_per_gas,
                subpool: SubPool::Blob,
                blobfee_update: max_fee_per_blob_gas,
                basefee_update: max_fee_per_gas,
                new_subpool: SubPool::Pending,
            },
            PromotionTest {
                blobfee: max_fee_per_blob_gas,
                basefee: max_fee_per_gas,
                subpool: SubPool::Pending,
                blobfee_update: max_fee_per_blob_gas,
                basefee_update: max_fee_per_gas,
                new_subpool: SubPool::Pending,
            },
        ];

        // extend the test cases with reversed updates - this will add all _demotion_ tests
        let reversed = expected_promotions.iter().map(|test| test.opposite()).collect::<Vec<_>>();
        expected_promotions.extend(reversed);

        // dedup the test cases
        let expected_promotions = expected_promotions.into_iter().collect::<HashSet<_>>();

        for promotion_test in &expected_promotions {
            let mut pool = TxPool::new(MockOrdering::default(), Default::default());

            // set block info so the tx is initially underpriced w.r.t. blob fee
            let mut block_info = pool.block_info();

            block_info.pending_blob_fee = Some(promotion_test.blobfee);
            block_info.pending_basefee = promotion_test.basefee;
            pool.set_block_info(block_info);

            let validated = f.validated(tx.clone());
            let id = *validated.id();
            pool.add_transaction(validated, on_chain_balance, on_chain_nonce).unwrap();

            // assert pool lengths
            promotion_test.assert_single_tx_starting_subpool(&pool);

            // check tx state and derived subpool, it should not move into the blob pool
            let internal_tx = pool.all_transactions.txs.get(&id).unwrap();
            assert_eq!(
                internal_tx.subpool, promotion_test.subpool,
                "Subpools do not match at start of test: {promotion_test:?}"
            );

            // set block info with new base fee
            block_info.pending_basefee = promotion_test.basefee_update;
            block_info.pending_blob_fee = Some(promotion_test.blobfee_update);
            pool.set_block_info(block_info);

            // check tx state and derived subpool, it should not move into the blob pool
            let internal_tx = pool.all_transactions.txs.get(&id).unwrap();
            assert_eq!(
                internal_tx.subpool, promotion_test.new_subpool,
                "Subpools do not match at end of test: {promotion_test:?}"
            );

            // assert new pool lengths
            promotion_test.assert_single_tx_ending_subpool(&pool);
        }
    }

    #[test]
    fn test_insert_pending() {
        let on_chain_balance = U256::MAX;
        let on_chain_nonce = 0;
        let mut f = MockTransactionFactory::default();
        let mut pool = AllTransactions::default();
        let tx = MockTransaction::eip1559().inc_price().inc_limit();
        let valid_tx = f.validated(tx);
        let InsertOk { updates, replaced_tx, move_to, state, .. } =
            pool.insert_tx(valid_tx.clone(), on_chain_balance, on_chain_nonce).unwrap();
        assert!(updates.is_empty());
        assert!(replaced_tx.is_none());
        assert!(state.contains(TxState::NO_NONCE_GAPS));
        assert!(state.contains(TxState::ENOUGH_BALANCE));
        assert_eq!(move_to, SubPool::Pending);

        let inserted = pool.txs.get(&valid_tx.transaction_id).unwrap();
        assert_eq!(inserted.subpool, SubPool::Pending);
    }

    #[test]
    fn test_simple_insert() {
        let on_chain_balance = U256::ZERO;
        let on_chain_nonce = 0;
        let mut f = MockTransactionFactory::default();
        let mut pool = AllTransactions::default();
        let tx = MockTransaction::eip1559().inc_price().inc_limit();
        let valid_tx = f.validated(tx.clone());
        let InsertOk { updates, replaced_tx, move_to, state, .. } =
            pool.insert_tx(valid_tx.clone(), on_chain_balance, on_chain_nonce).unwrap();
        assert!(updates.is_empty());
        assert!(replaced_tx.is_none());
        assert!(state.contains(TxState::NO_NONCE_GAPS));
        assert!(!state.contains(TxState::ENOUGH_BALANCE));
        assert_eq!(move_to, SubPool::Queued);

        assert_eq!(pool.len(), 1);
        assert!(pool.contains(valid_tx.hash()));
        let expected_state = TxState::ENOUGH_FEE_CAP_BLOCK | TxState::NO_NONCE_GAPS;
        let inserted = pool.get(valid_tx.id()).unwrap();
        assert!(inserted.state.intersects(expected_state));

        // insert the same tx again
        let res = pool.insert_tx(valid_tx, on_chain_balance, on_chain_nonce);
        res.unwrap_err();
        assert_eq!(pool.len(), 1);

        let valid_tx = f.validated(tx.next());
        let InsertOk { updates, replaced_tx, move_to, state, .. } =
            pool.insert_tx(valid_tx.clone(), on_chain_balance, on_chain_nonce).unwrap();

        assert!(updates.is_empty());
        assert!(replaced_tx.is_none());
        assert!(state.contains(TxState::NO_NONCE_GAPS));
        assert!(!state.contains(TxState::ENOUGH_BALANCE));
        assert_eq!(move_to, SubPool::Queued);

        assert!(pool.contains(valid_tx.hash()));
        assert_eq!(pool.len(), 2);
        let inserted = pool.get(valid_tx.id()).unwrap();
        assert!(inserted.state.intersects(expected_state));
    }

    #[test]
    fn insert_already_imported() {
        let on_chain_balance = U256::ZERO;
        let on_chain_nonce = 0;
        let mut f = MockTransactionFactory::default();
        let mut pool = TxPool::new(MockOrdering::default(), Default::default());
        let tx = MockTransaction::eip1559().inc_price().inc_limit();
        let tx = f.validated(tx);
        pool.add_transaction(tx.clone(), on_chain_balance, on_chain_nonce).unwrap();
        match pool.add_transaction(tx, on_chain_balance, on_chain_nonce).unwrap_err().kind {
            PoolErrorKind::AlreadyImported => {}
            _ => unreachable!(),
        }
    }

    #[test]
    fn insert_replace() {
        let on_chain_balance = U256::ZERO;
        let on_chain_nonce = 0;
        let mut f = MockTransactionFactory::default();
        let mut pool = AllTransactions::default();
        let tx = MockTransaction::eip1559().inc_price().inc_limit();
        let first = f.validated(tx.clone());
        let _ = pool.insert_tx(first.clone(), on_chain_balance, on_chain_nonce).unwrap();
        let replacement = f.validated(tx.rng_hash().inc_price());
        let InsertOk { updates, replaced_tx, .. } =
            pool.insert_tx(replacement.clone(), on_chain_balance, on_chain_nonce).unwrap();
        assert!(updates.is_empty());
        let replaced = replaced_tx.unwrap();
        assert_eq!(replaced.0.hash(), first.hash());

        // ensure replaced tx is fully removed
        assert!(!pool.contains(first.hash()));
        assert!(pool.contains(replacement.hash()));
        assert_eq!(pool.len(), 1);
    }

    #[test]
    fn insert_replace_txpool() {
        let on_chain_balance = U256::ZERO;
        let on_chain_nonce = 0;
        let mut f = MockTransactionFactory::default();
        let mut pool = TxPool::mock();

        let tx = MockTransaction::eip1559().inc_price().inc_limit();
        let first = f.validated(tx.clone());
        let first_added = pool.add_transaction(first, on_chain_balance, on_chain_nonce).unwrap();
        let replacement = f.validated(tx.rng_hash().inc_price());
        let replacement_added =
            pool.add_transaction(replacement.clone(), on_chain_balance, on_chain_nonce).unwrap();

        // // ensure replaced tx removed
        assert!(!pool.contains(first_added.hash()));
        // but the replacement is still there
        assert!(pool.subpool_contains(replacement_added.subpool(), replacement_added.id()));

        assert!(pool.contains(replacement.hash()));
        let size = pool.size();
        assert_eq!(size.total, 1);
        size.assert_invariants();
    }

    #[test]
    fn insert_replace_underpriced() {
        let on_chain_balance = U256::ZERO;
        let on_chain_nonce = 0;
        let mut f = MockTransactionFactory::default();
        let mut pool = AllTransactions::default();
        let tx = MockTransaction::eip1559().inc_price().inc_limit();
        let first = f.validated(tx.clone());
        let _res = pool.insert_tx(first, on_chain_balance, on_chain_nonce);
        let mut replacement = f.validated(tx.rng_hash());
        replacement.transaction = replacement.transaction.decr_price();
        let err = pool.insert_tx(replacement, on_chain_balance, on_chain_nonce).unwrap_err();
        assert!(matches!(err, InsertErr::Underpriced { .. }));
    }

    #[test]
    fn insert_replace_underpriced_not_enough_bump() {
        let on_chain_balance = U256::ZERO;
        let on_chain_nonce = 0;
        let mut f = MockTransactionFactory::default();
        let mut pool = AllTransactions::default();
        let mut tx = MockTransaction::eip1559().inc_price().inc_limit();
        tx.set_priority_fee(100);
        tx.set_max_fee(100);
        let first = f.validated(tx.clone());
        let _ = pool.insert_tx(first.clone(), on_chain_balance, on_chain_nonce).unwrap();
        let mut replacement = f.validated(tx.rng_hash().inc_price());
        // a price bump of 9% is not enough for a default min price bump of 10%
        replacement.transaction.set_priority_fee(109);
        replacement.transaction.set_max_fee(109);
        let err =
            pool.insert_tx(replacement.clone(), on_chain_balance, on_chain_nonce).unwrap_err();
        assert!(matches!(err, InsertErr::Underpriced { .. }));

        // ensure first tx is not removed
        assert!(pool.contains(first.hash()));
        assert_eq!(pool.len(), 1);

        // price bump of 10% is also not enough because the bump should be strictly greater than 10%
        replacement.transaction.set_priority_fee(110);
        replacement.transaction.set_max_fee(110);
        let err =
            pool.insert_tx(replacement.clone(), on_chain_balance, on_chain_nonce).unwrap_err();
        assert!(matches!(err, InsertErr::Underpriced { .. }));
        assert!(pool.contains(first.hash()));
        assert_eq!(pool.len(), 1);

        // should also fail if the bump in priority fee is not enough
        replacement.transaction.set_priority_fee(111);
        replacement.transaction.set_max_fee(110);
        let err = pool.insert_tx(replacement, on_chain_balance, on_chain_nonce).unwrap_err();
        assert!(matches!(err, InsertErr::Underpriced { .. }));
        assert!(pool.contains(first.hash()));
        assert_eq!(pool.len(), 1);
    }

    #[test]
    fn insert_conflicting_type_normal_to_blob() {
        let on_chain_balance = U256::from(10_000);
        let on_chain_nonce = 0;
        let mut f = MockTransactionFactory::default();
        let mut pool = AllTransactions::default();
        let tx = MockTransaction::eip1559().inc_price().inc_limit();
        let first = f.validated(tx.clone());
        pool.insert_tx(first, on_chain_balance, on_chain_nonce).unwrap();
        let tx =
            MockTransaction::eip4844().set_sender(tx.get_sender()).inc_price_by(100).inc_limit();
        let blob = f.validated(tx);
        let err = pool.insert_tx(blob, on_chain_balance, on_chain_nonce).unwrap_err();
        assert!(matches!(err, InsertErr::TxTypeConflict { .. }), "{err:?}");
    }

    #[test]
    fn insert_conflicting_type_blob_to_normal() {
        let on_chain_balance = U256::from(10_000);
        let on_chain_nonce = 0;
        let mut f = MockTransactionFactory::default();
        let mut pool = AllTransactions::default();
        let tx = MockTransaction::eip4844().inc_price().inc_limit();
        let first = f.validated(tx.clone());
        pool.insert_tx(first, on_chain_balance, on_chain_nonce).unwrap();
        let tx =
            MockTransaction::eip1559().set_sender(tx.get_sender()).inc_price_by(100).inc_limit();
        let tx = f.validated(tx);
        let err = pool.insert_tx(tx, on_chain_balance, on_chain_nonce).unwrap_err();
        assert!(matches!(err, InsertErr::TxTypeConflict { .. }), "{err:?}");
    }

    // insert nonce then nonce - 1
    #[test]
    fn insert_previous() {
        let on_chain_balance = U256::ZERO;
        let on_chain_nonce = 0;
        let mut f = MockTransactionFactory::default();
        let mut pool = AllTransactions::default();
        let tx = MockTransaction::eip1559().inc_nonce().inc_price().inc_limit();
        let first = f.validated(tx.clone());
        let _res = pool.insert_tx(first.clone(), on_chain_balance, on_chain_nonce);

        let first_in_pool = pool.get(first.id()).unwrap();

        // has nonce gap
        assert!(!first_in_pool.state.contains(TxState::NO_NONCE_GAPS));

        let prev = f.validated(tx.prev());
        let InsertOk { updates, replaced_tx, state, move_to, .. } =
            pool.insert_tx(prev, on_chain_balance, on_chain_nonce).unwrap();

        // no updates since still in queued pool
        assert!(updates.is_empty());
        assert!(replaced_tx.is_none());
        assert!(state.contains(TxState::NO_NONCE_GAPS));
        assert_eq!(move_to, SubPool::Queued);

        let first_in_pool = pool.get(first.id()).unwrap();
        // has non nonce gap
        assert!(first_in_pool.state.contains(TxState::NO_NONCE_GAPS));
    }

    // insert nonce then nonce - 1
    #[test]
    fn insert_with_updates() {
        let on_chain_balance = U256::from(10_000);
        let on_chain_nonce = 0;
        let mut f = MockTransactionFactory::default();
        let mut pool = AllTransactions::default();
        let tx = MockTransaction::eip1559().inc_nonce().set_gas_price(100).inc_limit();
        let first = f.validated(tx.clone());
        let _res = pool.insert_tx(first.clone(), on_chain_balance, on_chain_nonce).unwrap();

        let first_in_pool = pool.get(first.id()).unwrap();
        // has nonce gap
        assert!(!first_in_pool.state.contains(TxState::NO_NONCE_GAPS));
        assert_eq!(SubPool::Queued, first_in_pool.subpool);

        let prev = f.validated(tx.prev());
        let InsertOk { updates, replaced_tx, state, move_to, .. } =
            pool.insert_tx(prev, on_chain_balance, on_chain_nonce).unwrap();

        // updated previous tx
        assert_eq!(updates.len(), 1);
        assert!(replaced_tx.is_none());
        assert!(state.contains(TxState::NO_NONCE_GAPS));
        assert_eq!(move_to, SubPool::Pending);

        let first_in_pool = pool.get(first.id()).unwrap();
        // has non nonce gap
        assert!(first_in_pool.state.contains(TxState::NO_NONCE_GAPS));
        assert_eq!(SubPool::Pending, first_in_pool.subpool);
    }

    #[test]
    fn insert_previous_blocking() {
        let on_chain_balance = U256::from(1_000);
        let on_chain_nonce = 0;
        let mut f = MockTransactionFactory::default();
        let mut pool = AllTransactions::default();
        pool.pending_fees.base_fee = pool.minimal_protocol_basefee.checked_add(1).unwrap();
        let tx = MockTransaction::eip1559().inc_nonce().inc_limit();
        let first = f.validated(tx.clone());

        let _res = pool.insert_tx(first.clone(), on_chain_balance, on_chain_nonce);

        let first_in_pool = pool.get(first.id()).unwrap();

        assert!(tx.get_gas_price() < pool.pending_fees.base_fee as u128);
        // has nonce gap
        assert!(!first_in_pool.state.contains(TxState::NO_NONCE_GAPS));

        let prev = f.validated(tx.prev());
        let InsertOk { updates, replaced_tx, state, move_to, .. } =
            pool.insert_tx(prev, on_chain_balance, on_chain_nonce).unwrap();

        assert!(!state.contains(TxState::ENOUGH_FEE_CAP_BLOCK));
        // no updates since still in queued pool
        assert!(updates.is_empty());
        assert!(replaced_tx.is_none());
        assert!(state.contains(TxState::NO_NONCE_GAPS));
        assert_eq!(move_to, SubPool::BaseFee);

        let first_in_pool = pool.get(first.id()).unwrap();
        // has non nonce gap
        assert!(first_in_pool.state.contains(TxState::NO_NONCE_GAPS));
    }

    #[test]
    fn rejects_spammer() {
        let on_chain_balance = U256::from(1_000);
        let on_chain_nonce = 0;
        let mut f = MockTransactionFactory::default();
        let mut pool = AllTransactions::default();

        let mut tx = MockTransaction::eip1559();
        let unblocked_tx = tx.clone();
        for _ in 0..pool.max_account_slots {
            tx = tx.next();
            pool.insert_tx(f.validated(tx.clone()), on_chain_balance, on_chain_nonce).unwrap();
        }

        assert_eq!(
            pool.max_account_slots,
            pool.tx_count(f.ids.sender_id(&tx.get_sender()).unwrap())
        );

        let err =
            pool.insert_tx(f.validated(tx.next()), on_chain_balance, on_chain_nonce).unwrap_err();
        assert!(matches!(err, InsertErr::ExceededSenderTransactionsCapacity { .. }));

        assert!(pool
            .insert_tx(f.validated(unblocked_tx), on_chain_balance, on_chain_nonce)
            .is_ok());
    }

    #[test]
    fn allow_local_spamming() {
        let on_chain_balance = U256::from(1_000);
        let on_chain_nonce = 0;
        let mut f = MockTransactionFactory::default();
        let mut pool = AllTransactions::default();

        let mut tx = MockTransaction::eip1559();
        for _ in 0..pool.max_account_slots {
            tx = tx.next();
            pool.insert_tx(
                f.validated_with_origin(TransactionOrigin::Local, tx.clone()),
                on_chain_balance,
                on_chain_nonce,
            )
            .unwrap();
        }

        assert_eq!(
            pool.max_account_slots,
            pool.tx_count(f.ids.sender_id(&tx.get_sender()).unwrap())
        );

        pool.insert_tx(
            f.validated_with_origin(TransactionOrigin::Local, tx.next()),
            on_chain_balance,
            on_chain_nonce,
        )
        .unwrap();
    }

    #[test]
    fn reject_tx_over_gas_limit() {
        let on_chain_balance = U256::from(1_000);
        let on_chain_nonce = 0;
        let mut f = MockTransactionFactory::default();
        let mut pool = AllTransactions::default();

        let tx = MockTransaction::eip1559().with_gas_limit(300_000_001);

        assert!(matches!(
            pool.insert_tx(f.validated(tx), on_chain_balance, on_chain_nonce),
            Err(InsertErr::TxGasLimitMoreThanAvailableBlockGas { .. })
        ));
    }

    #[test]
    fn test_tx_equal_gas_limit() {
        let on_chain_balance = U256::from(1_000);
        let on_chain_nonce = 0;
        let mut f = MockTransactionFactory::default();
        let mut pool = AllTransactions::default();

        let tx = MockTransaction::eip1559().with_gas_limit(30_000_000);

        let InsertOk { state, .. } =
            pool.insert_tx(f.validated(tx), on_chain_balance, on_chain_nonce).unwrap();
        assert!(state.contains(TxState::NOT_TOO_MUCH_GAS));
    }

    #[test]
    fn update_basefee_subpools() {
        let mut f = MockTransactionFactory::default();
        let mut pool = TxPool::new(MockOrdering::default(), Default::default());

        let tx = MockTransaction::eip1559().inc_price_by(10);
        let validated = f.validated(tx.clone());
        let id = *validated.id();
        pool.add_transaction(validated, U256::from(1_000), 0).unwrap();

        assert_eq!(pool.pending_pool.len(), 1);

        pool.update_basefee((tx.max_fee_per_gas() + 1) as u64);

        assert!(pool.pending_pool.is_empty());
        assert_eq!(pool.basefee_pool.len(), 1);

        assert_eq!(pool.all_transactions.txs.get(&id).unwrap().subpool, SubPool::BaseFee)
    }

    #[test]
    fn update_basefee_subpools_setting_block_info() {
        let mut f = MockTransactionFactory::default();
        let mut pool = TxPool::new(MockOrdering::default(), Default::default());

        let tx = MockTransaction::eip1559().inc_price_by(10);
        let validated = f.validated(tx.clone());
        let id = *validated.id();
        pool.add_transaction(validated, U256::from(1_000), 0).unwrap();

        assert_eq!(pool.pending_pool.len(), 1);

        // use set_block_info for the basefee update
        let mut block_info = pool.block_info();
        block_info.pending_basefee = (tx.max_fee_per_gas() + 1) as u64;
        pool.set_block_info(block_info);

        assert!(pool.pending_pool.is_empty());
        assert_eq!(pool.basefee_pool.len(), 1);

        assert_eq!(pool.all_transactions.txs.get(&id).unwrap().subpool, SubPool::BaseFee)
    }

    #[test]
    fn get_highest_transaction_by_sender_and_nonce() {
        // Set up a mock transaction factory and a new transaction pool.
        let mut f = MockTransactionFactory::default();
        let mut pool = TxPool::new(MockOrdering::default(), Default::default());

        // Create a mock transaction and add it to the pool.
        let tx = MockTransaction::eip1559();
        pool.add_transaction(f.validated(tx.clone()), U256::from(1_000), 0).unwrap();

        // Create another mock transaction with an incremented price.
        let tx1 = tx.inc_price().next();

        // Validate the second mock transaction and add it to the pool.
        let tx1_validated = f.validated(tx1.clone());
        pool.add_transaction(tx1_validated, U256::from(1_000), 0).unwrap();

        // Ensure that the calculated next nonce for the sender matches the expected value.
        assert_eq!(
            pool.get_highest_nonce_by_sender(f.ids.sender_id(&tx.sender()).unwrap()),
            Some(1)
        );

        // Retrieve the highest transaction by sender.
        let highest_tx = pool
            .get_highest_transaction_by_sender(f.ids.sender_id(&tx.sender()).unwrap())
            .expect("Failed to retrieve highest transaction");

        // Validate that the retrieved highest transaction matches the expected transaction.
        assert_eq!(highest_tx.as_ref().transaction, tx1);
    }

    #[test]
    fn get_highest_consecutive_transaction_by_sender() {
        // Set up a mock transaction factory and a new transaction pool.
        let mut pool = TxPool::new(MockOrdering::default(), PoolConfig::default());
        let mut f = MockTransactionFactory::default();

        // Create transactions with nonces 0, 1, 2, 4, 5.
        let sender = Address::random();
        let txs: Vec<_> = vec![0, 1, 2, 4, 5, 8, 9];
        for nonce in txs {
            let mut mock_tx = MockTransaction::eip1559();
            mock_tx.set_sender(sender);
            mock_tx.set_nonce(nonce);

            let validated_tx = f.validated(mock_tx);
            pool.add_transaction(validated_tx, U256::from(1000), 0).unwrap();
        }

        // Get last consecutive transaction
        let sender_id = f.ids.sender_id(&sender).unwrap();
        let next_tx =
            pool.get_highest_consecutive_transaction_by_sender(sender_id.into_transaction_id(0));
        assert_eq!(next_tx.map(|tx| tx.nonce()), Some(2), "Expected nonce 2 for on-chain nonce 0");

        let next_tx =
            pool.get_highest_consecutive_transaction_by_sender(sender_id.into_transaction_id(4));
        assert_eq!(next_tx.map(|tx| tx.nonce()), Some(5), "Expected nonce 5 for on-chain nonce 4");

        let next_tx =
            pool.get_highest_consecutive_transaction_by_sender(sender_id.into_transaction_id(5));
        assert_eq!(next_tx.map(|tx| tx.nonce()), Some(5), "Expected nonce 5 for on-chain nonce 5");

        // update the tracked nonce
        let mut info = SenderInfo::default();
        info.update(8, U256::ZERO);
        pool.sender_info.insert(sender_id, info);
        let next_tx =
            pool.get_highest_consecutive_transaction_by_sender(sender_id.into_transaction_id(5));
        assert_eq!(next_tx.map(|tx| tx.nonce()), Some(9), "Expected nonce 9 for on-chain nonce 8");
    }

    #[test]
    fn discard_nonce_too_low() {
        let mut f = MockTransactionFactory::default();
        let mut pool = TxPool::new(MockOrdering::default(), Default::default());

        let tx = MockTransaction::eip1559().inc_price_by(10);
        let validated = f.validated(tx.clone());
        let id = *validated.id();
        pool.add_transaction(validated, U256::from(1_000), 0).unwrap();

        let next = tx.next();
        let validated = f.validated(next.clone());
        pool.add_transaction(validated, U256::from(1_000), 0).unwrap();

        assert_eq!(pool.pending_pool.len(), 2);

        let mut changed_senders = HashMap::default();
        changed_senders.insert(
            id.sender,
            SenderInfo { state_nonce: next.get_nonce(), balance: U256::from(1_000) },
        );
        let outcome = pool.update_accounts(changed_senders);
        assert_eq!(outcome.discarded.len(), 1);
        assert_eq!(pool.pending_pool.len(), 1);
    }

    #[test]
    fn discard_with_large_blob_txs() {
        // init tracing
        reth_tracing::init_test_tracing();

        // this test adds large txs to the parked pool, then attempting to discard worst
        let mut f = MockTransactionFactory::default();
        let mut pool = TxPool::new(MockOrdering::default(), Default::default());
        let default_limits = pool.config.blob_limit;

        // create a chain of transactions by sender A
        // make sure they are all one over half the limit
        let a_sender = address!("000000000000000000000000000000000000000a");

        // set the base fee of the pool
        let mut block_info = pool.block_info();
        block_info.pending_blob_fee = Some(100);
        block_info.pending_basefee = 100;

        // update
        pool.set_block_info(block_info);

        // 2 txs, that should put the pool over the size limit but not max txs
        let a_txs = MockTransactionSet::dependent(a_sender, 0, 2, TxType::Eip4844)
            .into_iter()
            .map(|mut tx| {
                tx.set_size(default_limits.max_size / 2 + 1);
                tx.set_max_fee((block_info.pending_basefee - 1).into());
                tx
            })
            .collect::<Vec<_>>();

        // add all the transactions to the parked pool
        for tx in a_txs {
            pool.add_transaction(f.validated(tx), U256::from(1_000), 0).unwrap();
        }

        // truncate the pool, it should remove at least one transaction
        let removed = pool.discard_worst();
        assert_eq!(removed.len(), 1);
    }

    #[test]
    fn discard_with_parked_large_txs() {
        // init tracing
        reth_tracing::init_test_tracing();

        // this test adds large txs to the parked pool, then attempting to discard worst
        let mut f = MockTransactionFactory::default();
        let mut pool = TxPool::new(MockOrdering::default(), Default::default());
        let default_limits = pool.config.queued_limit;

        // create a chain of transactions by sender A
        // make sure they are all one over half the limit
        let a_sender = address!("000000000000000000000000000000000000000a");

        // set the base fee of the pool
        let pool_base_fee = 100;
        pool.update_basefee(pool_base_fee);

        // 2 txs, that should put the pool over the size limit but not max txs
        let a_txs = MockTransactionSet::dependent(a_sender, 0, 2, TxType::Eip1559)
            .into_iter()
            .map(|mut tx| {
                tx.set_size(default_limits.max_size / 2 + 1);
                tx.set_max_fee((pool_base_fee - 1).into());
                tx
            })
            .collect::<Vec<_>>();

        // add all the transactions to the parked pool
        for tx in a_txs {
            pool.add_transaction(f.validated(tx), U256::from(1_000), 0).unwrap();
        }

        // truncate the pool, it should remove at least one transaction
        let removed = pool.discard_worst();
        assert_eq!(removed.len(), 1);
    }

    #[test]
    fn discard_at_capacity() {
        let mut f = MockTransactionFactory::default();
        let queued_limit = SubPoolLimit::new(1000, usize::MAX);
        let mut pool =
            TxPool::new(MockOrdering::default(), PoolConfig { queued_limit, ..Default::default() });

        // insert a bunch of transactions into the queued pool
        for _ in 0..queued_limit.max_txs {
            let tx = MockTransaction::eip1559().inc_price_by(10).inc_nonce();
            let validated = f.validated(tx.clone());
            let _id = *validated.id();
            pool.add_transaction(validated, U256::from(1_000), 0).unwrap();
        }

        let size = pool.size();
        assert_eq!(size.queued, queued_limit.max_txs);

        for _ in 0..queued_limit.max_txs {
            let tx = MockTransaction::eip1559().inc_price_by(10).inc_nonce();
            let validated = f.validated(tx.clone());
            let _id = *validated.id();
            pool.add_transaction(validated, U256::from(1_000), 0).unwrap();

            pool.discard_worst();
            pool.assert_invariants();
            assert!(pool.size().queued <= queued_limit.max_txs);
        }
    }

    #[test]
    fn discard_blobs_at_capacity() {
        let mut f = MockTransactionFactory::default();
        let blob_limit = SubPoolLimit::new(1000, usize::MAX);
        let mut pool =
            TxPool::new(MockOrdering::default(), PoolConfig { blob_limit, ..Default::default() });
        pool.all_transactions.pending_fees.blob_fee = 10000;
        // insert a bunch of transactions into the queued pool
        for _ in 0..blob_limit.max_txs {
            let tx = MockTransaction::eip4844().inc_price_by(100).with_blob_fee(100);
            let validated = f.validated(tx.clone());
            let _id = *validated.id();
            pool.add_transaction(validated, U256::from(1_000), 0).unwrap();
        }

        let size = pool.size();
        assert_eq!(size.blob, blob_limit.max_txs);

        for _ in 0..blob_limit.max_txs {
            let tx = MockTransaction::eip4844().inc_price_by(100).with_blob_fee(100);
            let validated = f.validated(tx.clone());
            let _id = *validated.id();
            pool.add_transaction(validated, U256::from(1_000), 0).unwrap();

            pool.discard_worst();
            pool.assert_invariants();
            assert!(pool.size().blob <= blob_limit.max_txs);
        }
    }

    #[test]
    fn account_updates_nonce_gap() {
        let on_chain_balance = U256::from(10_000);
        let mut on_chain_nonce = 0;
        let mut f = MockTransactionFactory::default();
        let mut pool = TxPool::new(MockOrdering::default(), Default::default());

        let tx_0 = MockTransaction::eip1559().set_gas_price(100).inc_limit();
        let tx_1 = tx_0.next();
        let tx_2 = tx_1.next();

        // Create 4 transactions
        let v0 = f.validated(tx_0);
        let v1 = f.validated(tx_1);
        let v2 = f.validated(tx_2);

        // Add first 2 to the pool
        let _res = pool.add_transaction(v0.clone(), on_chain_balance, on_chain_nonce).unwrap();
        let _res = pool.add_transaction(v1, on_chain_balance, on_chain_nonce).unwrap();

        assert!(pool.queued_transactions().is_empty());
        assert_eq!(2, pool.pending_transactions().len());

        // Remove first (nonce 0) - simulating that it was taken to be a part of the block.
        pool.prune_transaction_by_hash(v0.hash());

        // Now add transaction with nonce 2
        let _res = pool.add_transaction(v2, on_chain_balance, on_chain_nonce).unwrap();

        // v2 is in the queue now. v1 is still in 'pending'.
        assert_eq!(1, pool.queued_transactions().len());
        assert_eq!(1, pool.pending_transactions().len());

        // Simulate new block arrival - and chain nonce increasing.
        let mut updated_accounts = HashMap::default();
        on_chain_nonce += 1;
        updated_accounts.insert(
            v0.sender_id(),
            SenderInfo { state_nonce: on_chain_nonce, balance: on_chain_balance },
        );
        pool.update_accounts(updated_accounts);

        // 'pending' now).
        assert!(pool.queued_transactions().is_empty());
        assert_eq!(2, pool.pending_transactions().len());
    }
    #[test]
    fn test_transaction_removal() {
        let on_chain_balance = U256::from(10_000);
        let on_chain_nonce = 0;
        let mut f = MockTransactionFactory::default();
        let mut pool = TxPool::new(MockOrdering::default(), Default::default());

        let tx_0 = MockTransaction::eip1559().set_gas_price(100).inc_limit();
        let tx_1 = tx_0.next();

        // Create 2 transactions
        let v0 = f.validated(tx_0);
        let v1 = f.validated(tx_1);

        // Add them to the pool
        let _res = pool.add_transaction(v0.clone(), on_chain_balance, on_chain_nonce).unwrap();
        let _res = pool.add_transaction(v1.clone(), on_chain_balance, on_chain_nonce).unwrap();

        assert_eq!(0, pool.queued_transactions().len());
        assert_eq!(2, pool.pending_transactions().len());

        // Remove first (nonce 0) - simulating that it was taken to be a part of the block.
        pool.remove_transaction(v0.id());
        // assert the second transaction is really at the top of the queue
        let pool_txs = pool.best_transactions().map(|x| x.id().nonce).collect::<Vec<_>>();
        assert_eq!(vec![v1.nonce()], pool_txs);
    }
    #[test]
    fn test_remove_transactions() {
        let on_chain_balance = U256::from(10_000);
        let on_chain_nonce = 0;
        let mut f = MockTransactionFactory::default();
        let mut pool = TxPool::new(MockOrdering::default(), Default::default());

        let tx_0 = MockTransaction::eip1559().set_gas_price(100).inc_limit();
        let tx_1 = tx_0.next();
        let tx_2 = MockTransaction::eip1559().set_gas_price(100).inc_limit();
        let tx_3 = tx_2.next();

        // Create 4 transactions
        let v0 = f.validated(tx_0);
        let v1 = f.validated(tx_1);
        let v2 = f.validated(tx_2);
        let v3 = f.validated(tx_3);

        // Add them to the pool
        let _res = pool.add_transaction(v0.clone(), on_chain_balance, on_chain_nonce).unwrap();
        let _res = pool.add_transaction(v1.clone(), on_chain_balance, on_chain_nonce).unwrap();
        let _res = pool.add_transaction(v2.clone(), on_chain_balance, on_chain_nonce).unwrap();
        let _res = pool.add_transaction(v3.clone(), on_chain_balance, on_chain_nonce).unwrap();

        assert_eq!(0, pool.queued_transactions().len());
        assert_eq!(4, pool.pending_transactions().len());

        pool.remove_transactions(vec![*v0.hash(), *v2.hash()]);

        assert_eq!(0, pool.queued_transactions().len());
        assert_eq!(2, pool.pending_transactions().len());
        assert!(pool.contains(v1.hash()));
        assert!(pool.contains(v3.hash()));
    }

    #[test]
    fn test_remove_transactions_and_descendants() {
        let on_chain_balance = U256::from(10_000);
        let on_chain_nonce = 0;
        let mut f = MockTransactionFactory::default();
        let mut pool = TxPool::new(MockOrdering::default(), Default::default());

        let tx_0 = MockTransaction::eip1559().set_gas_price(100).inc_limit();
        let tx_1 = tx_0.next();
        let tx_2 = MockTransaction::eip1559().set_gas_price(100).inc_limit();
        let tx_3 = tx_2.next();
        let tx_4 = tx_3.next();

        // Create 5 transactions
        let v0 = f.validated(tx_0);
        let v1 = f.validated(tx_1);
        let v2 = f.validated(tx_2);
        let v3 = f.validated(tx_3);
        let v4 = f.validated(tx_4);

        // Add them to the pool
        let _res = pool.add_transaction(v0.clone(), on_chain_balance, on_chain_nonce).unwrap();
        let _res = pool.add_transaction(v1, on_chain_balance, on_chain_nonce).unwrap();
        let _res = pool.add_transaction(v2.clone(), on_chain_balance, on_chain_nonce).unwrap();
        let _res = pool.add_transaction(v3, on_chain_balance, on_chain_nonce).unwrap();
        let _res = pool.add_transaction(v4, on_chain_balance, on_chain_nonce).unwrap();

        assert_eq!(0, pool.queued_transactions().len());
        assert_eq!(5, pool.pending_transactions().len());

        pool.remove_transactions_and_descendants(vec![*v0.hash(), *v2.hash()]);

        assert_eq!(0, pool.queued_transactions().len());
        assert_eq!(0, pool.pending_transactions().len());
    }
    #[test]
    fn test_remove_descendants() {
        let on_chain_balance = U256::from(10_000);
        let on_chain_nonce = 0;
        let mut f = MockTransactionFactory::default();
        let mut pool = TxPool::new(MockOrdering::default(), Default::default());

        let tx_0 = MockTransaction::eip1559().set_gas_price(100).inc_limit();
        let tx_1 = tx_0.next();
        let tx_2 = tx_1.next();
        let tx_3 = tx_2.next();

        // Create 4 transactions
        let v0 = f.validated(tx_0);
        let v1 = f.validated(tx_1);
        let v2 = f.validated(tx_2);
        let v3 = f.validated(tx_3);

        // Add them to the pool
        let _res = pool.add_transaction(v0.clone(), on_chain_balance, on_chain_nonce).unwrap();
        let _res = pool.add_transaction(v1, on_chain_balance, on_chain_nonce).unwrap();
        let _res = pool.add_transaction(v2, on_chain_balance, on_chain_nonce).unwrap();
        let _res = pool.add_transaction(v3, on_chain_balance, on_chain_nonce).unwrap();

        assert_eq!(0, pool.queued_transactions().len());
        assert_eq!(4, pool.pending_transactions().len());

        let mut removed = Vec::new();
        pool.remove_transaction(v0.id());
        pool.remove_descendants(v0.id(), &mut removed);

        assert_eq!(0, pool.queued_transactions().len());
        assert_eq!(0, pool.pending_transactions().len());
        assert_eq!(3, removed.len());
    }
    #[test]
    fn test_remove_transactions_by_sender() {
        let on_chain_balance = U256::from(10_000);
        let on_chain_nonce = 0;
        let mut f = MockTransactionFactory::default();
        let mut pool = TxPool::new(MockOrdering::default(), Default::default());

        let tx_0 = MockTransaction::eip1559().set_gas_price(100).inc_limit();
        let tx_1 = tx_0.next();
        let tx_2 = MockTransaction::eip1559().set_gas_price(100).inc_limit();
        let tx_3 = tx_2.next();
        let tx_4 = tx_3.next();

        // Create 5 transactions
        let v0 = f.validated(tx_0);
        let v1 = f.validated(tx_1);
        let v2 = f.validated(tx_2);
        let v3 = f.validated(tx_3);
        let v4 = f.validated(tx_4);

        // Add them to the pool
        let _res = pool.add_transaction(v0.clone(), on_chain_balance, on_chain_nonce).unwrap();
        let _res = pool.add_transaction(v1.clone(), on_chain_balance, on_chain_nonce).unwrap();
        let _res = pool.add_transaction(v2.clone(), on_chain_balance, on_chain_nonce).unwrap();
        let _res = pool.add_transaction(v3, on_chain_balance, on_chain_nonce).unwrap();
        let _res = pool.add_transaction(v4, on_chain_balance, on_chain_nonce).unwrap();

        assert_eq!(0, pool.queued_transactions().len());
        assert_eq!(5, pool.pending_transactions().len());

        pool.remove_transactions_by_sender(v2.sender_id());

        assert_eq!(0, pool.queued_transactions().len());
        assert_eq!(2, pool.pending_transactions().len());
        assert!(pool.contains(v0.hash()));
        assert!(pool.contains(v1.hash()));
    }
    #[test]
    fn wrong_best_order_of_transactions() {
        let on_chain_balance = U256::from(10_000);
        let mut on_chain_nonce = 0;
        let mut f = MockTransactionFactory::default();
        let mut pool = TxPool::new(MockOrdering::default(), Default::default());

        let tx_0 = MockTransaction::eip1559().set_gas_price(100).inc_limit();
        let tx_1 = tx_0.next();
        let tx_2 = tx_1.next();
        let tx_3 = tx_2.next();

        // Create 4 transactions
        let v0 = f.validated(tx_0);
        let v1 = f.validated(tx_1);
        let v2 = f.validated(tx_2);
        let v3 = f.validated(tx_3);

        // Add first 2 to the pool
        let _res = pool.add_transaction(v0.clone(), on_chain_balance, on_chain_nonce).unwrap();
        let _res = pool.add_transaction(v1, on_chain_balance, on_chain_nonce).unwrap();

        assert_eq!(0, pool.queued_transactions().len());
        assert_eq!(2, pool.pending_transactions().len());

        // Remove first (nonce 0) - simulating that it was taken to be a part of the block.
        pool.remove_transaction(v0.id());

        // Now add transaction with nonce 2
        let _res = pool.add_transaction(v2, on_chain_balance, on_chain_nonce).unwrap();

        // v2 is in the queue now. v1 is still in 'pending'.
        assert_eq!(1, pool.queued_transactions().len());
        assert_eq!(1, pool.pending_transactions().len());

        // Simulate new block arrival - and chain nonce increasing.
        let mut updated_accounts = HashMap::default();
        on_chain_nonce += 1;
        updated_accounts.insert(
            v0.sender_id(),
            SenderInfo { state_nonce: on_chain_nonce, balance: on_chain_balance },
        );
        pool.update_accounts(updated_accounts);

        // Transactions are not changed (IMHO - this is a bug, as transaction v2 should be in the
        // 'pending' now).
        assert_eq!(0, pool.queued_transactions().len());
        assert_eq!(2, pool.pending_transactions().len());

        // Add transaction v3 - it 'unclogs' everything.
        let _res = pool.add_transaction(v3, on_chain_balance, on_chain_nonce).unwrap();
        assert_eq!(0, pool.queued_transactions().len());
        assert_eq!(3, pool.pending_transactions().len());

        // It should have returned transactions in order (v1, v2, v3 - as there is nothing blocking
        // them).
        assert_eq!(
            pool.best_transactions().map(|x| x.id().nonce).collect::<Vec<_>>(),
            vec![1, 2, 3]
        );
    }
}<|MERGE_RESOLUTION|>--- conflicted
+++ resolved
@@ -18,28 +18,20 @@
     PoolConfig, PoolResult, PoolTransaction, PriceBumpConfig, TransactionOrdering,
     ValidPoolTransaction, U256,
 };
-<<<<<<< HEAD
-use alloy_primitives::{Address, TxHash, B256};
-use reth_primitives::{
-    constants::{
-        eip4844::BLOB_TX_MIN_BLOB_GASPRICE, get_latest_min_protocol_base_fee,
-        ETHEREUM_BLOCK_GAS_LIMIT, MIN_PROTOCOL_BASE_FEE,
-    },
-    EIP1559_TX_TYPE_ID, EIP2930_TX_TYPE_ID, EIP4844_TX_TYPE_ID, EIP7702_TX_TYPE_ID,
-    LEGACY_TX_TYPE_ID,
-};
-
-=======
 use alloy_consensus::constants::{
     EIP1559_TX_TYPE_ID, EIP2930_TX_TYPE_ID, EIP4844_TX_TYPE_ID, EIP7702_TX_TYPE_ID,
     LEGACY_TX_TYPE_ID,
 };
+use alloy_primitives::{Address, TxHash, B256};
+use reth_primitives::{
+    constants::{
+         get_latest_min_protocol_base_fee,
+        ETHEREUM_BLOCK_GAS_LIMIT, MIN_PROTOCOL_BASE_FEE,
+    },
+};
 use alloy_eips::{
-    eip1559::{ETHEREUM_BLOCK_GAS_LIMIT, MIN_PROTOCOL_BASE_FEE},
     eip4844::BLOB_TX_MIN_BLOB_GASPRICE,
 };
-use alloy_primitives::{Address, TxHash, B256};
->>>>>>> 15c230ba
 use rustc_hash::FxHashMap;
 use smallvec::SmallVec;
 use std::{
