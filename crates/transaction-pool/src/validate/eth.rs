--- conflicted
+++ resolved
@@ -712,14 +712,8 @@
     transaction: &T,
     is_shanghai: bool,
 ) -> Result<(), InvalidPoolTransactionError> {
-<<<<<<< HEAD
-    let access_list = transaction.access_list().map(|list| list.flattened()).unwrap_or_default();
-    if transaction.gas_limit()
-        < calculate_intrinsic_gas_after_merge(
-=======
     if transaction.gas_limit() <
         calculate_intrinsic_gas_after_merge(
->>>>>>> d5993937
             transaction.input(),
             &transaction.kind(),
             transaction.access_list().map(|list| list.0.as_slice()).unwrap_or(&[]),
