--- conflicted
+++ resolved
@@ -11,25 +11,16 @@
 };
 use reth_chainspec::{ChainSpec, EthereumHardforks};
 use reth_primitives::{
-<<<<<<< HEAD
     constants::{eip4844::MAX_BLOBS_PER_BLOCK, ETHEREUM_BLOCK_GAS_LIMIT},
-    GotExpected, InvalidTransactionError, SealedBlock, TxKind, EIP1559_TX_TYPE_ID,
-    EIP2930_TX_TYPE_ID, EIP4844_TX_TYPE_ID, LEGACY_TX_TYPE_ID,
-=======
-    constants::eip4844::MAX_BLOBS_PER_BLOCK, GotExpected, InvalidTransactionError, SealedBlock,
+    GotExpected, InvalidTransactionError, SealedBlock,
     EIP1559_TX_TYPE_ID, EIP2930_TX_TYPE_ID, EIP4844_TX_TYPE_ID, EIP7702_TX_TYPE_ID,
     LEGACY_TX_TYPE_ID,
->>>>>>> c4b5f5e9
 };
 use reth_provider::{AccountReader, BlockReaderIdExt, StateProviderFactory};
 use reth_tasks::TaskSpawner;
 use revm::{
     interpreter::gas::validate_initial_tx_gas,
-<<<<<<< HEAD
-    primitives::{AccessListItem, EnvKzgSettings, SpecId},
-=======
     primitives::{EnvKzgSettings, SpecId},
->>>>>>> c4b5f5e9
 };
 use std::{
     marker::PhantomData,
@@ -276,12 +267,6 @@
             }
         }
 
-<<<<<<< HEAD
-        // intrinsic gas checks
-        let is_shanghai = self.fork_tracker.is_shanghai_activated();
-        if let Err(err) = ensure_intrinsic_gas(&transaction, is_shanghai) {
-            return TransactionValidationOutcome::Invalid(transaction, err);
-=======
         if transaction.is_eip7702() {
             // Cancun fork is required for 7702 txs
             if !self.fork_tracker.is_prague_activated() {
@@ -294,7 +279,6 @@
 
         if let Err(err) = ensure_intrinsic_gas(&transaction, &self.fork_tracker) {
             return TransactionValidationOutcome::Invalid(transaction, err)
->>>>>>> c4b5f5e9
         }
 
         // light blob tx pre-checks
@@ -784,16 +768,6 @@
     transaction: &T,
     fork_tracker: &ForkTracker,
 ) -> Result<(), InvalidPoolTransactionError> {
-<<<<<<< HEAD
-    if transaction.gas_limit() <
-        calculate_intrinsic_gas_after_merge(
-            transaction.input(),
-            &transaction.kind(),
-            transaction.access_list().map(|list| list.0.as_slice()).unwrap_or(&[]),
-            is_shanghai,
-        )
-    {
-=======
     let spec_id = if fork_tracker.is_prague_activated() {
         SpecId::PRAGUE
     } else if fork_tracker.is_shanghai_activated() {
@@ -811,7 +785,6 @@
     );
 
     if transaction.gas_limit() < gas_after_merge {
->>>>>>> c4b5f5e9
         Err(InvalidPoolTransactionError::IntrinsicGasTooLow)
     } else {
         Ok(())
@@ -840,11 +813,7 @@
         EthPooledTransaction, Pool, TransactionPool,
     };
     use reth_chainspec::MAINNET;
-<<<<<<< HEAD
-    use reth_primitives::{hex, FromRecoveredPooledTransaction, PooledTransactionsElement, U256};
-=======
     use reth_primitives::{hex, PooledTransactionsElement, U256};
->>>>>>> c4b5f5e9
     use reth_provider::test_utils::{ExtendedAccount, MockEthProvider};
 
     fn get_transaction() -> EthPooledTransaction {
