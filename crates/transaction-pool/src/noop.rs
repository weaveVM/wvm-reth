//! A transaction pool implementation that does nothing.
//!
//! This is useful for wiring components together that don't require an actual pool but still need
//! to be generic over it.

use crate::{
    blobstore::BlobStoreError,
    error::PoolError,
    traits::{
        BestTransactionsAttributes, GetPooledTransactionLimit, NewBlobSidecar,
        TransactionListenerKind,
    },
    validate::ValidTransaction,
    AllPoolTransactions, AllTransactionsEvents, BestTransactions, BlockInfo, EthPoolTransaction,
    EthPooledTransaction, NewTransactionEvent, PoolResult, PoolSize, PoolTransaction,
    PropagatedTransactions, TransactionEvents, TransactionOrigin, TransactionPool,
    TransactionValidationOutcome, TransactionValidator, ValidPoolTransaction,
<<<<<<< HEAD
};
// use alloy_eips::{
    eip1559::ETHEREUM_BLOCK_GAS_LIMIT_30M,
    eip4844::{BlobAndProofV1, BlobTransactionSidecar},
};

use alloy_eips::eip4844::BlobAndProofV1;
use alloy_primitives::{Address, TxHash, B256, U256};
use reth_eth_wire_types::HandleMempoolData;
use reth_primitives::{constants::ETHEREUM_BLOCK_GAS_LIMIT, BlobTransactionSidecar};

=======
};
use alloy_eips::{
    eip1559::ETHEREUM_BLOCK_GAS_LIMIT_30M,
    eip4844::{BlobAndProofV1, BlobTransactionSidecar},
};
use alloy_primitives::{Address, TxHash, B256, U256};
use reth_eth_wire_types::HandleMempoolData;
>>>>>>> 2f4c509b
use reth_primitives::Recovered;
use std::{collections::HashSet, marker::PhantomData, sync::Arc};
use tokio::sync::{mpsc, mpsc::Receiver};

/// A [`TransactionPool`] implementation that does nothing.
///EIP4844_TX_TYPE_ID,
/// All transactions are rejected and no events are emitted.
/// This type will never hold any transactions and is only useful for wiring components together.
#[derive(Debug, Clone, Default)]
#[non_exhaustive]
pub struct NoopTransactionPool;

impl TransactionPool for NoopTransactionPool {
    type Transaction = EthPooledTransaction;

    fn pool_size(&self) -> PoolSize {
        Default::default()
    }

    fn block_info(&self) -> BlockInfo {
        BlockInfo {
<<<<<<< HEAD
            block_gas_limit: *ETHEREUM_BLOCK_GAS_LIMIT,
=======
            block_gas_limit: ETHEREUM_BLOCK_GAS_LIMIT_30M,
>>>>>>> 2f4c509b
            last_seen_block_hash: Default::default(),
            last_seen_block_number: 0,
            pending_basefee: 0,
            pending_blob_fee: None,
        }
    }

    async fn add_transaction_and_subscribe(
        &self,
        _origin: TransactionOrigin,
        transaction: Self::Transaction,
    ) -> PoolResult<TransactionEvents> {
        let hash = *transaction.hash();
        Err(PoolError::other(hash, Box::new(NoopInsertError::new(transaction))))
    }

    async fn add_transaction(
        &self,
        _origin: TransactionOrigin,
        transaction: Self::Transaction,
    ) -> PoolResult<TxHash> {
        let hash = *transaction.hash();
        Err(PoolError::other(hash, Box::new(NoopInsertError::new(transaction))))
    }

    async fn add_transactions(
        &self,
        _origin: TransactionOrigin,
        transactions: Vec<Self::Transaction>,
    ) -> Vec<PoolResult<TxHash>> {
        transactions
            .into_iter()
            .map(|transaction| {
                let hash = *transaction.hash();
                Err(PoolError::other(hash, Box::new(NoopInsertError::new(transaction))))
            })
            .collect()
    }

    fn transaction_event_listener(&self, _tx_hash: TxHash) -> Option<TransactionEvents> {
        None
    }

    fn all_transactions_event_listener(&self) -> AllTransactionsEvents<Self::Transaction> {
        AllTransactionsEvents::new(mpsc::channel(1).1)
    }

    fn pending_transactions_listener_for(
        &self,
        _kind: TransactionListenerKind,
    ) -> Receiver<TxHash> {
        mpsc::channel(1).1
    }

    fn new_transactions_listener(&self) -> Receiver<NewTransactionEvent<Self::Transaction>> {
        mpsc::channel(1).1
    }

    fn blob_transaction_sidecars_listener(&self) -> Receiver<NewBlobSidecar> {
        mpsc::channel(1).1
    }

    fn new_transactions_listener_for(
        &self,
        _kind: TransactionListenerKind,
    ) -> Receiver<NewTransactionEvent<Self::Transaction>> {
        mpsc::channel(1).1
    }

    fn pooled_transaction_hashes(&self) -> Vec<TxHash> {
        vec![]
    }

    fn pooled_transaction_hashes_max(&self, _max: usize) -> Vec<TxHash> {
        vec![]
    }

    fn pooled_transactions(&self) -> Vec<Arc<ValidPoolTransaction<Self::Transaction>>> {
        vec![]
    }

    fn pooled_transactions_max(
        &self,
        _max: usize,
    ) -> Vec<Arc<ValidPoolTransaction<Self::Transaction>>> {
        vec![]
    }

    fn get_pooled_transaction_elements(
        &self,
        _tx_hashes: Vec<TxHash>,
        _limit: GetPooledTransactionLimit,
    ) -> Vec<<Self::Transaction as PoolTransaction>::Pooled> {
        vec![]
    }

    fn get_pooled_transaction_element(
        &self,
        _tx_hash: TxHash,
    ) -> Option<Recovered<<Self::Transaction as PoolTransaction>::Pooled>> {
        None
    }

    fn best_transactions(
        &self,
    ) -> Box<dyn BestTransactions<Item = Arc<ValidPoolTransaction<Self::Transaction>>>> {
        Box::new(std::iter::empty())
    }

    fn best_transactions_with_attributes(
        &self,
        _: BestTransactionsAttributes,
    ) -> Box<dyn BestTransactions<Item = Arc<ValidPoolTransaction<Self::Transaction>>>> {
        Box::new(std::iter::empty())
    }

    fn pending_transactions(&self) -> Vec<Arc<ValidPoolTransaction<Self::Transaction>>> {
        vec![]
    }

    fn pending_transactions_max(
        &self,
        _max: usize,
    ) -> Vec<Arc<ValidPoolTransaction<Self::Transaction>>> {
        vec![]
    }

    fn queued_transactions(&self) -> Vec<Arc<ValidPoolTransaction<Self::Transaction>>> {
        vec![]
    }

    fn all_transactions(&self) -> AllPoolTransactions<Self::Transaction> {
        AllPoolTransactions::default()
    }

    fn remove_transactions(
        &self,
        _hashes: Vec<TxHash>,
    ) -> Vec<Arc<ValidPoolTransaction<Self::Transaction>>> {
        vec![]
    }

    fn remove_transactions_and_descendants(
        &self,
        _hashes: Vec<TxHash>,
    ) -> Vec<Arc<ValidPoolTransaction<Self::Transaction>>> {
        vec![]
    }

    fn remove_transactions_by_sender(
        &self,
        _sender: Address,
    ) -> Vec<Arc<ValidPoolTransaction<Self::Transaction>>> {
        vec![]
    }

    fn retain_unknown<A>(&self, _announcement: &mut A)
    where
        A: HandleMempoolData,
    {
    }

    fn get(&self, _tx_hash: &TxHash) -> Option<Arc<ValidPoolTransaction<Self::Transaction>>> {
        None
    }

    fn get_all(&self, _txs: Vec<TxHash>) -> Vec<Arc<ValidPoolTransaction<Self::Transaction>>> {
        vec![]
    }

    fn on_propagated(&self, _txs: PropagatedTransactions) {}

    fn get_transactions_by_sender(
        &self,
        _sender: Address,
    ) -> Vec<Arc<ValidPoolTransaction<Self::Transaction>>> {
        vec![]
    }

    fn get_pending_transactions_with_predicate(
        &self,
        _predicate: impl FnMut(&ValidPoolTransaction<Self::Transaction>) -> bool,
    ) -> Vec<Arc<ValidPoolTransaction<Self::Transaction>>> {
        vec![]
    }

    fn get_pending_transactions_by_sender(
        &self,
        _sender: Address,
    ) -> Vec<Arc<ValidPoolTransaction<Self::Transaction>>> {
        vec![]
    }

    fn get_queued_transactions_by_sender(
        &self,
        _sender: Address,
    ) -> Vec<Arc<ValidPoolTransaction<Self::Transaction>>> {
        vec![]
    }

    fn get_highest_transaction_by_sender(
        &self,
        _sender: Address,
    ) -> Option<Arc<ValidPoolTransaction<Self::Transaction>>> {
        None
    }

    fn get_highest_consecutive_transaction_by_sender(
        &self,
        _sender: Address,
        _on_chain_nonce: u64,
    ) -> Option<Arc<ValidPoolTransaction<Self::Transaction>>> {
        None
    }

    fn get_transaction_by_sender_and_nonce(
        &self,
        _sender: Address,
        _nonce: u64,
    ) -> Option<Arc<ValidPoolTransaction<Self::Transaction>>> {
        None
    }

    fn get_transactions_by_origin(
        &self,
        _origin: TransactionOrigin,
    ) -> Vec<Arc<ValidPoolTransaction<Self::Transaction>>> {
        vec![]
    }

    fn get_pending_transactions_by_origin(
        &self,
        _origin: TransactionOrigin,
    ) -> Vec<Arc<ValidPoolTransaction<Self::Transaction>>> {
        vec![]
    }

    fn unique_senders(&self) -> HashSet<Address> {
        Default::default()
    }

    fn get_blob(
        &self,
        _tx_hash: TxHash,
    ) -> Result<Option<Arc<BlobTransactionSidecar>>, BlobStoreError> {
        Ok(None)
    }

    fn get_all_blobs(
        &self,
        _tx_hashes: Vec<TxHash>,
    ) -> Result<Vec<(TxHash, Arc<BlobTransactionSidecar>)>, BlobStoreError> {
        Ok(vec![])
    }

    fn get_all_blobs_exact(
        &self,
        tx_hashes: Vec<TxHash>,
    ) -> Result<Vec<Arc<BlobTransactionSidecar>>, BlobStoreError> {
        if tx_hashes.is_empty() {
            return Ok(vec![])
        }
        Err(BlobStoreError::MissingSidecar(tx_hashes[0]))
    }

    fn get_blobs_for_versioned_hashes(
        &self,
        versioned_hashes: &[B256],
    ) -> Result<Vec<Option<BlobAndProofV1>>, BlobStoreError> {
        Ok(vec![None; versioned_hashes.len()])
    }
}

/// A [`TransactionValidator`] that does nothing.
#[derive(Debug, Clone)]
#[non_exhaustive]
pub struct MockTransactionValidator<T> {
    propagate_local: bool,
    _marker: PhantomData<T>,
}

impl<T: EthPoolTransaction> TransactionValidator for MockTransactionValidator<T> {
    type Transaction = T;

    async fn validate_transaction(
        &self,
        origin: TransactionOrigin,
        mut transaction: Self::Transaction,
    ) -> TransactionValidationOutcome<Self::Transaction> {
        let maybe_sidecar = transaction.take_blob().maybe_sidecar().cloned();
        // we return `balance: U256::MAX` to simulate a valid transaction which will never go into
        // overdraft
        TransactionValidationOutcome::Valid {
            balance: U256::MAX,
            state_nonce: 0,
            transaction: ValidTransaction::new(transaction, maybe_sidecar),
            propagate: match origin {
                TransactionOrigin::External => true,
                TransactionOrigin::Local => self.propagate_local,
                TransactionOrigin::Private => false,
            },
        }
    }
}

impl<T> MockTransactionValidator<T> {
    /// Creates a new [`MockTransactionValidator`] that does not allow local transactions to be
    /// propagated.
    pub fn no_propagate_local() -> Self {
        Self { propagate_local: false, _marker: Default::default() }
    }
}

impl<T> Default for MockTransactionValidator<T> {
    fn default() -> Self {
        Self { propagate_local: true, _marker: Default::default() }
    }
}

/// An error that contains the transaction that failed to be inserted into the noop pool.
#[derive(Debug, Clone, thiserror::Error)]
#[error("can't insert transaction into the noop pool that does nothing")]
pub struct NoopInsertError {
    tx: EthPooledTransaction,
}

impl NoopInsertError {
    const fn new(tx: EthPooledTransaction) -> Self {
        Self { tx }
    }

    /// Returns the transaction that failed to be inserted.
    pub fn into_inner(self) -> EthPooledTransaction {
        self.tx
    }
}<|MERGE_RESOLUTION|>--- conflicted
+++ resolved
@@ -15,27 +15,14 @@
     EthPooledTransaction, NewTransactionEvent, PoolResult, PoolSize, PoolTransaction,
     PropagatedTransactions, TransactionEvents, TransactionOrigin, TransactionPool,
     TransactionValidationOutcome, TransactionValidator, ValidPoolTransaction,
-<<<<<<< HEAD
-};
-// use alloy_eips::{
-    eip1559::ETHEREUM_BLOCK_GAS_LIMIT_30M,
-    eip4844::{BlobAndProofV1, BlobTransactionSidecar},
-};
-
-use alloy_eips::eip4844::BlobAndProofV1;
-use alloy_primitives::{Address, TxHash, B256, U256};
-use reth_eth_wire_types::HandleMempoolData;
-use reth_primitives::{constants::ETHEREUM_BLOCK_GAS_LIMIT, BlobTransactionSidecar};
-
-=======
 };
 use alloy_eips::{
-    eip1559::ETHEREUM_BLOCK_GAS_LIMIT_30M,
     eip4844::{BlobAndProofV1, BlobTransactionSidecar},
 };
 use alloy_primitives::{Address, TxHash, B256, U256};
 use reth_eth_wire_types::HandleMempoolData;
->>>>>>> 2f4c509b
+use reth_primitives::{constants::ETHEREUM_BLOCK_GAS_LIMIT, BlobTransactionSidecar};
+
 use reth_primitives::Recovered;
 use std::{collections::HashSet, marker::PhantomData, sync::Arc};
 use tokio::sync::{mpsc, mpsc::Receiver};
@@ -57,11 +44,7 @@
 
     fn block_info(&self) -> BlockInfo {
         BlockInfo {
-<<<<<<< HEAD
             block_gas_limit: *ETHEREUM_BLOCK_GAS_LIMIT,
-=======
-            block_gas_limit: ETHEREUM_BLOCK_GAS_LIMIT_30M,
->>>>>>> 2f4c509b
             last_seen_block_hash: Default::default(),
             last_seen_block_number: 0,
             pending_basefee: 0,
