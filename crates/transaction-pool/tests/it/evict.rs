--- conflicted
+++ resolved
@@ -2,11 +2,7 @@
 
 use alloy_primitives::{Address, B256};
 use rand::distributions::Uniform;
-<<<<<<< HEAD
-use reth_primitives::constants::{get_latest_min_protocol_base_fee, MIN_PROTOCOL_BASE_FEE};
-=======
-use reth_primitives::constants::{ETHEREUM_BLOCK_GAS_LIMIT, MIN_PROTOCOL_BASE_FEE};
->>>>>>> d72e438c
+use reth_primitives::constants::{get_latest_min_protocol_base_fee, MIN_PROTOCOL_BASE_FEE, ETHEREUM_BLOCK_GAS_LIMIT};
 use reth_transaction_pool::{
     error::PoolErrorKind,
     test_utils::{
@@ -31,7 +27,7 @@
 
     let pool: TestPool = TestPoolBuilder::default().with_config(pool_config.clone()).into();
     let block_info = BlockInfo {
-        block_gas_limit: ETHEREUM_BLOCK_GAS_LIMIT,
+        block_gas_limit: *ETHEREUM_BLOCK_GAS_LIMIT,
         last_seen_block_hash: B256::ZERO,
         last_seen_block_number: 0,
         pending_basefee: 10,
@@ -145,7 +141,7 @@
 
     let pool: TestPool = TestPoolBuilder::default().with_config(pool_config.clone()).into();
     let block_info = BlockInfo {
-        block_gas_limit: ETHEREUM_BLOCK_GAS_LIMIT,
+        block_gas_limit: *ETHEREUM_BLOCK_GAS_LIMIT,
         last_seen_block_hash: B256::ZERO,
         last_seen_block_number: 0,
         pending_basefee: 10,
@@ -247,7 +243,7 @@
 
     let pool: TestPool = TestPoolBuilder::default().with_config(pool_config.clone()).into();
     let block_info = BlockInfo {
-        block_gas_limit: ETHEREUM_BLOCK_GAS_LIMIT,
+        block_gas_limit: *ETHEREUM_BLOCK_GAS_LIMIT,
         last_seen_block_hash: B256::ZERO,
         last_seen_block_number: 0,
         pending_basefee: 10,
