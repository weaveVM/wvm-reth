--- conflicted
+++ resolved
@@ -15,11 +15,7 @@
 # reth
 reth-chainspec.workspace = true
 reth-eth-wire-types.workspace = true
-<<<<<<< HEAD
-reth-primitives.workspace = true
-=======
 reth-primitives = { workspace = true, features = ["c-kzg", "secp256k1"] }
->>>>>>> c4b5f5e9
 reth-execution-types.workspace = true
 reth-fs-util.workspace = true
 reth-provider.workspace = true
