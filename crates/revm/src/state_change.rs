--- conflicted
+++ resolved
@@ -1,7 +1,4 @@
-<<<<<<< HEAD
-=======
 use crate::precompile::HashMap;
->>>>>>> c4b5f5e9
 use alloy_eips::eip2935::{HISTORY_STORAGE_ADDRESS, HISTORY_STORAGE_CODE};
 use reth_chainspec::{ChainSpec, EthereumHardforks};
 use reth_consensus_common::calc;
@@ -12,18 +9,6 @@
     primitives::{Account, AccountInfo, Bytecode, EvmStorageSlot, BLOCKHASH_SERVE_WINDOW},
     Database, DatabaseCommit,
 };
-<<<<<<< HEAD
-
-// reuse revm's hashbrown implementation for no-std
-#[cfg(not(feature = "std"))]
-use crate::precompile::HashMap;
-#[cfg(not(feature = "std"))]
-use alloc::{boxed::Box, format, string::ToString, vec::Vec};
-
-#[cfg(feature = "std")]
-use std::collections::HashMap;
-=======
->>>>>>> c4b5f5e9
 
 /// Collect all balance changes at the end of the block.
 ///
@@ -174,8 +159,6 @@
             }
         }
     }
-<<<<<<< HEAD
-=======
 }
 
 #[cfg(test)]
@@ -403,5 +386,4 @@
         // Verify that the balance increments map is empty
         assert!(balance_increments.is_empty());
     }
->>>>>>> c4b5f5e9
 }