--- conflicted
+++ resolved
@@ -125,75 +125,6 @@
     Ok((slot, EvmStorageSlot::new_changed(current_hash, block_hash.into())))
 }
 
-<<<<<<< HEAD
-/// Applies the pre-block call to the [EIP-4788] beacon block root contract, using the given block,
-/// [`ChainSpec`], EVM.
-///
-/// If Cancun is not activated or the block is the genesis block, then this is a no-op, and no
-/// state changes are made.
-///
-/// [EIP-4788]: https://eips.ethereum.org/EIPS/eip-4788
-#[inline]
-pub fn apply_beacon_root_contract_call<EXT, DB: Database + DatabaseCommit>(
-    chain_spec: &ChainSpec,
-    block_timestamp: u64,
-    block_number: u64,
-    parent_beacon_block_root: Option<B256>,
-    evm: &mut Evm<'_, EXT, DB>,
-) -> Result<(), BlockExecutionError>
-where
-    DB::Error: std::fmt::Display,
-{
-    if !chain_spec.is_cancun_active_at_timestamp(block_timestamp) {
-        return Ok(());
-    }
-
-    let parent_beacon_block_root =
-        parent_beacon_block_root.ok_or(BlockValidationError::MissingParentBeaconBlockRoot)?;
-
-    // if the block number is zero (genesis block) then the parent beacon block root must
-    // be 0x0 and no system transaction may occur as per EIP-4788
-    if block_number == 0 {
-        if parent_beacon_block_root != B256::ZERO {
-            return Err(BlockValidationError::CancunGenesisParentBeaconBlockRootNotZero {
-                parent_beacon_block_root,
-            }
-            .into());
-        }
-        return Ok(());
-    }
-
-    // get previous env
-    let previous_env = Box::new(evm.context.env().clone());
-
-    // modify env for pre block call
-    fill_tx_env_with_beacon_root_contract_call(&mut evm.context.evm.env, parent_beacon_block_root);
-
-    let mut state = match evm.transact() {
-        Ok(res) => res.state,
-        Err(e) => {
-            evm.context.evm.env = previous_env;
-            return Err(BlockValidationError::BeaconRootContractCall {
-                parent_beacon_block_root: Box::new(parent_beacon_block_root),
-                message: e.to_string(),
-            }
-            .into());
-        }
-    };
-
-    state.remove(&alloy_eips::eip4788::SYSTEM_ADDRESS);
-    state.remove(&evm.block().coinbase);
-
-    evm.context.evm.db.commit(state);
-
-    // re-set the previous env
-    evm.context.evm.env = previous_env;
-
-    Ok(())
-}
-
-=======
->>>>>>> d5993937
 /// Returns a map of addresses to their balance increments if the Shanghai hardfork is active at the
 /// given timestamp.
 ///
@@ -236,93 +167,4 @@
             }
         }
     }
-<<<<<<< HEAD
-}
-
-/// Applies the post-block call to the EIP-7002 withdrawal requests contract.
-///
-/// If Prague is not active at the given timestamp, then this is a no-op, and an empty vector is
-/// returned. Otherwise, the withdrawal requests are returned.
-#[inline]
-pub fn apply_withdrawal_requests_contract_call<EXT, DB: Database + DatabaseCommit>(
-    evm: &mut Evm<'_, EXT, DB>,
-) -> Result<Vec<Request>, BlockExecutionError>
-where
-    DB::Error: std::fmt::Display,
-{
-    // get previous env
-    let previous_env = Box::new(evm.context.env().clone());
-
-    // modify env for pre block call
-    fill_tx_env_with_withdrawal_requests_contract_call(&mut evm.context.evm.env);
-
-    let ResultAndState { result, mut state } = match evm.transact() {
-        Ok(res) => res,
-        Err(e) => {
-            evm.context.evm.env = previous_env;
-            return Err(BlockValidationError::WithdrawalRequestsContractCall {
-                message: format!("execution failed: {e}"),
-            }
-            .into());
-        }
-    };
-
-    // cleanup the state
-    state.remove(&alloy_eips::eip7002::SYSTEM_ADDRESS);
-    state.remove(&evm.block().coinbase);
-    evm.context.evm.db.commit(state);
-
-    // re-set the previous env
-    evm.context.evm.env = previous_env;
-
-    let mut data = match result {
-        ExecutionResult::Success { output, .. } => Ok(output.into_data()),
-        ExecutionResult::Revert { output, .. } => {
-            Err(BlockValidationError::WithdrawalRequestsContractCall {
-                message: format!("execution reverted: {output}"),
-            })
-        }
-        ExecutionResult::Halt { reason, .. } => {
-            Err(BlockValidationError::WithdrawalRequestsContractCall {
-                message: format!("execution halted: {reason:?}"),
-            })
-        }
-    }?;
-
-    // Withdrawals are encoded as a series of withdrawal requests, each with the following
-    // format:
-    //
-    // +------+--------+--------+
-    // | addr | pubkey | amount |
-    // +------+--------+--------+
-    //    20      48        8
-
-    const WITHDRAWAL_REQUEST_SIZE: usize = 20 + 48 + 8;
-    let mut withdrawal_requests = Vec::with_capacity(data.len() / WITHDRAWAL_REQUEST_SIZE);
-    while data.has_remaining() {
-        if data.remaining() < WITHDRAWAL_REQUEST_SIZE {
-            return Err(BlockValidationError::WithdrawalRequestsContractCall {
-                message: "invalid withdrawal request length".to_string(),
-            }
-            .into());
-        }
-
-        let mut source_address = Address::ZERO;
-        data.copy_to_slice(source_address.as_mut_slice());
-
-        let mut validator_public_key = FixedBytes::<48>::ZERO;
-        data.copy_to_slice(validator_public_key.as_mut_slice());
-
-        let amount = data.get_u64();
-
-        withdrawal_requests.push(Request::WithdrawalRequest(WithdrawalRequest {
-            source_address,
-            validator_public_key,
-            amount,
-        }));
-    }
-
-    Ok(withdrawal_requests)
-=======
->>>>>>> d5993937
 }