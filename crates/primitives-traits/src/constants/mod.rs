//! Ethereum protocol-related constants

<<<<<<< HEAD
use alloy_primitives::{address, b256, Address, B256, U256};
use core::time::Duration;
use fees::{
    util::raw_calculate_lowest_possible_gas_price,
    wvm_fee::{WvmFee, WvmFeeManager},
};
use std::{
    cell::LazyCell,
    sync::{
        atomic::{AtomicU64, Ordering::SeqCst},
        Arc, LazyLock, RwLock,
    },
};
=======
use alloy_primitives::{b256, B256};
>>>>>>> 15c230ba

/// Gas units, for example [`GIGAGAS`].
pub mod gas_units;
pub use gas_units::{GIGAGAS, KILOGAS, MEGAGAS};

/// The client version: `reth/v{major}.{minor}.{patch}`
pub const RETH_CLIENT_VERSION: &str = concat!("reth/v", env!("CARGO_PKG_VERSION"));

<<<<<<< HEAD
/// The first four bytes of the call data for a function call specifies the function to be called.
pub const SELECTOR_LEN: usize = 4;

/// Maximum extra data size in a block after genesis
pub const MAXIMUM_EXTRA_DATA_SIZE: usize = 32;

/// An EPOCH is a series of 32 slots.
pub const EPOCH_SLOTS: u64 = 32;

/// The duration of a slot in seconds.
///
/// This is the time period of 1 seconds in which a randomly chosen validator has time to propose a
/// block.
pub const SLOT_DURATION: Duration = Duration::from_secs(1); // wvm #356: 1s per block

/// An EPOCH is a series of 32 slots (~6.4min).
pub const EPOCH_DURATION: Duration = Duration::from_secs(12 * EPOCH_SLOTS);

/// The default block nonce in the beacon consensus
pub const BEACON_NONCE: u64 = 0u64;

/// The default Ethereum block gas limit.
// TODO: This should be a chain spec parameter.
/// See <https://github.com/paradigmxyz/reth/issues/3233>.
/// WVM: we set 300kk gas limit
pub const ETHEREUM_BLOCK_GAS_LIMIT: LazyCell<u64> = LazyCell::new(|| 500_000_000); // WVM: 500_000_000 gas limit

/// The minimum tx fee below which the txpool will reject the transaction.
///
/// Configured to `7` WEI which is the lowest possible value of base fee under mainnet EIP-1559
/// parameters. `BASE_FEE_MAX_CHANGE_DENOMINATOR` <https://eips.ethereum.org/EIPS/eip-1559>
/// is `8`, or 12.5%. Once the base fee has dropped to `7` WEI it cannot decrease further because
/// 12.5% of 7 is less than 1.
///
/// Note that min base fee under different 1559 parameterizations may differ, but there's no
/// significant harm in leaving this setting as is.
// pub const MIN_PROTOCOL_BASE_FEE: u64 = 7;

// WVM: min base fee 7 => 500k
pub static MIN_PROTOCOL_BASE_FEE: LazyLock<AtomicU64> =
    LazyLock::new(|| AtomicU64::new(500_000u64));

pub static WVM_FEE_MANAGER: LazyLock<Arc<WvmFeeManager>> = LazyLock::new(|| {
    let fee = WvmFee::new(Some(Box::new(move |price| {
        let original_price = price as f64 / 1_000_000_000f64;
        let lowest_possible_gas_price_in_gwei =
            raw_calculate_lowest_possible_gas_price(original_price, *ETHEREUM_BLOCK_GAS_LIMIT);
        let mut to_wei = lowest_possible_gas_price_in_gwei * 1e9;
        // WVM: minimum fee check
        if to_wei < 500_000f64 {
            to_wei = 500_000f64;
        }
        MIN_PROTOCOL_BASE_FEE.store(to_wei as u64, SeqCst);
        Ok(())
    })));

    fee.init();

    let manager = WvmFeeManager::new(Arc::new(fee));
    manager.init();

    Arc::new(manager)
});

pub fn get_latest_min_protocol_base_fee() -> u64 {
    MIN_PROTOCOL_BASE_FEE.load(SeqCst)
}

/// Same as [`MIN_PROTOCOL_BASE_FEE`] but as a U256.
pub const MIN_PROTOCOL_BASE_FEE_U256: U256 = U256::from_limbs([640_000_000u64, 0u64, 0u64, 0u64]);

/// Initial base fee as defined in [EIP-1559](https://eips.ethereum.org/EIPS/eip-1559)
pub const EIP1559_INITIAL_BASE_FEE: u64 = 1_000_000_000;

/// Base fee max change denominator as defined in [EIP-1559](https://eips.ethereum.org/EIPS/eip-1559)
pub const EIP1559_DEFAULT_BASE_FEE_MAX_CHANGE_DENOMINATOR: u64 = 8;

/// Elasticity multiplier as defined in [EIP-1559](https://eips.ethereum.org/EIPS/eip-1559)
pub const EIP1559_DEFAULT_ELASTICITY_MULTIPLIER: u64 = 2;

=======
>>>>>>> 15c230ba
/// Minimum gas limit allowed for transactions.
pub const MINIMUM_GAS_LIMIT: u64 = 5000;

/// Holesky genesis hash: `0xb5f7f912443c940f21fd611f12828d75b534364ed9e95ca4e307729a4661bde4`
pub const HOLESKY_GENESIS_HASH: B256 =
    b256!("b5f7f912443c940f21fd611f12828d75b534364ed9e95ca4e307729a4661bde4");

/// The number of blocks to unwind during a reorg that already became a part of canonical chain.
///
/// In reality, the node can end up in this particular situation very rarely. It would happen only
/// if the node process is abruptly terminated during ongoing reorg and doesn't boot back up for
/// long period of time.
///
/// Unwind depth of `3` blocks significantly reduces the chance that the reorged block is kept in
/// the database.
<<<<<<< HEAD
pub const BEACON_CONSENSUS_REORG_UNWIND_DEPTH: u64 = 3;

/// Max seconds from current time allowed for blocks, before they're considered future blocks.
///
/// This is only used when checking whether or not the timestamp for pre-merge blocks is in the
/// future.
///
/// See:
/// <https://github.com/ethereum/go-ethereum/blob/a196f3e8a22b6ad22ced5c2e3baf32bc3ebd4ec9/consensus/ethash/consensus.go#L227-L229>
pub const ALLOWED_FUTURE_BLOCK_TIME_SECONDS: u64 = 15;

#[cfg(test)]
mod tests {
    use super::*;

    use crate::constants::{get_latest_min_protocol_base_fee, WVM_FEE_MANAGER};
    use std::time::Duration;

    #[tokio::test]
    pub async fn test_wvm_fee_manager() {
        let init = &*WVM_FEE_MANAGER;
        tokio::time::sleep(Duration::from_secs(10)).await;
        let latest_gas = get_latest_min_protocol_base_fee();
        assert!(&latest_gas > &630000000);
        println!("{}", latest_gas);
        assert!(&latest_gas < &650000000);
    }

    #[tokio::test]
    async fn min_protocol_sanity() {
        let init = &*WVM_FEE_MANAGER;
        tokio::time::sleep(Duration::from_secs(10)).await;
        assert_eq!(MIN_PROTOCOL_BASE_FEE_U256.to::<u64>(), get_latest_min_protocol_base_fee());
    }
}
=======
pub const BEACON_CONSENSUS_REORG_UNWIND_DEPTH: u64 = 3;
>>>>>>> 15c230ba
<|MERGE_RESOLUTION|>--- conflicted
+++ resolved
@@ -1,7 +1,6 @@
 //! Ethereum protocol-related constants
 
-<<<<<<< HEAD
-use alloy_primitives::{address, b256, Address, B256, U256};
+use alloy_primitives::{b256, B256, U256};
 use core::time::Duration;
 use fees::{
     util::raw_calculate_lowest_possible_gas_price,
@@ -14,9 +13,6 @@
         Arc, LazyLock, RwLock,
     },
 };
-=======
-use alloy_primitives::{b256, B256};
->>>>>>> 15c230ba
 
 /// Gas units, for example [`GIGAGAS`].
 pub mod gas_units;
@@ -25,7 +21,6 @@
 /// The client version: `reth/v{major}.{minor}.{patch}`
 pub const RETH_CLIENT_VERSION: &str = concat!("reth/v", env!("CARGO_PKG_VERSION"));
 
-<<<<<<< HEAD
 /// The first four bytes of the call data for a function call specifies the function to be called.
 pub const SELECTOR_LEN: usize = 4;
 
@@ -106,8 +101,6 @@
 /// Elasticity multiplier as defined in [EIP-1559](https://eips.ethereum.org/EIPS/eip-1559)
 pub const EIP1559_DEFAULT_ELASTICITY_MULTIPLIER: u64 = 2;
 
-=======
->>>>>>> 15c230ba
 /// Minimum gas limit allowed for transactions.
 pub const MINIMUM_GAS_LIMIT: u64 = 5000;
 
@@ -123,17 +116,7 @@
 ///
 /// Unwind depth of `3` blocks significantly reduces the chance that the reorged block is kept in
 /// the database.
-<<<<<<< HEAD
 pub const BEACON_CONSENSUS_REORG_UNWIND_DEPTH: u64 = 3;
-
-/// Max seconds from current time allowed for blocks, before they're considered future blocks.
-///
-/// This is only used when checking whether or not the timestamp for pre-merge blocks is in the
-/// future.
-///
-/// See:
-/// <https://github.com/ethereum/go-ethereum/blob/a196f3e8a22b6ad22ced5c2e3baf32bc3ebd4ec9/consensus/ethash/consensus.go#L227-L229>
-pub const ALLOWED_FUTURE_BLOCK_TIME_SECONDS: u64 = 15;
 
 #[cfg(test)]
 mod tests {
@@ -158,7 +141,4 @@
         tokio::time::sleep(Duration::from_secs(10)).await;
         assert_eq!(MIN_PROTOCOL_BASE_FEE_U256.to::<u64>(), get_latest_min_protocol_base_fee());
     }
-}
-=======
-pub const BEACON_CONSENSUS_REORG_UNWIND_DEPTH: u64 = 3;
->>>>>>> 15c230ba
+}