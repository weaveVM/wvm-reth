use alloy_consensus::constants::KECCAK_EMPTY;
use alloy_genesis::GenesisAccount;
use alloy_primitives::{keccak256, Bytes, B256, U256};
use byteorder::{BigEndian, ReadBytesExt};
use bytes::Buf;
use derive_more::Deref;
<<<<<<< HEAD
use reth_codecs::{main_codec, Compact};
=======
use reth_codecs::{reth_codec, Compact};
>>>>>>> 74ba71f7
use revm_primitives::{AccountInfo, Bytecode as RevmBytecode, JumpTable};
use serde::{Deserialize, Serialize};

/// An Ethereum account.
#[reth_codec]
#[derive(Clone, Copy, Debug, PartialEq, Eq, Default, Serialize, Deserialize)]
pub struct Account {
    /// Account nonce.
    pub nonce: u64,
    /// Account balance.
    pub balance: U256,
    /// Hash of the account's bytecode.
    pub bytecode_hash: Option<B256>,
}

impl Account {
    /// Whether the account has bytecode.
    pub const fn has_bytecode(&self) -> bool {
        self.bytecode_hash.is_some()
    }

    /// After `SpuriousDragon` empty account is defined as account with nonce == 0 && balance == 0
    /// && bytecode = None (or hash is [`KECCAK_EMPTY`]).
    pub fn is_empty(&self) -> bool {
        self.nonce == 0 &&
            self.balance.is_zero() &&
            self.bytecode_hash.map_or(true, |hash| hash == KECCAK_EMPTY)
    }

    /// Makes an [Account] from [`GenesisAccount`] type
    pub fn from_genesis_account(value: &GenesisAccount) -> Self {
        Self {
            // nonce must exist, so we default to zero when converting a genesis account
            nonce: value.nonce.unwrap_or_default(),
            balance: value.balance,
            bytecode_hash: value.code.as_ref().map(keccak256),
        }
    }

    /// Returns an account bytecode's hash.
    /// In case of no bytecode, returns [`KECCAK_EMPTY`].
    pub fn get_bytecode_hash(&self) -> B256 {
        self.bytecode_hash.unwrap_or(KECCAK_EMPTY)
    }
}

/// Bytecode for an account.
///
/// A wrapper around [`revm::primitives::Bytecode`][RevmBytecode] with encoding/decoding support.
#[derive(Debug, Clone, Default, PartialEq, Eq, Serialize, Deserialize, Deref)]
pub struct Bytecode(pub RevmBytecode);

impl Bytecode {
    /// Create new bytecode from raw bytes.
    ///
    /// No analysis will be performed.
<<<<<<< HEAD
=======
    ///
    /// # Panics
    ///
    /// Panics if bytecode is EOF and has incorrect format.
>>>>>>> 74ba71f7
    pub fn new_raw(bytes: Bytes) -> Self {
        Self(RevmBytecode::new_raw(bytes))
    }
}

impl Compact for Bytecode {
<<<<<<< HEAD
    fn to_compact<B>(self, buf: &mut B) -> usize
=======
    fn to_compact<B>(&self, buf: &mut B) -> usize
>>>>>>> 74ba71f7
    where
        B: bytes::BufMut + AsMut<[u8]>,
    {
        let bytecode = &self.0.bytecode()[..];
        buf.put_u32(bytecode.len() as u32);
        buf.put_slice(bytecode);
        let len = match &self.0 {
            RevmBytecode::LegacyRaw(_) => {
                buf.put_u8(0);
                1
            }
            // `1` has been removed.
            RevmBytecode::LegacyAnalyzed(analyzed) => {
                buf.put_u8(2);
                buf.put_u64(analyzed.original_len() as u64);
                let map = analyzed.jump_table().as_slice();
                buf.put_slice(map);
                1 + 8 + map.len()
            }
<<<<<<< HEAD
            RevmBytecode::Eof(_) => {
                // buf.put_u8(3);
                // TODO(EOF)
                todo!("EOF")
=======
            RevmBytecode::Eof(eof) => {
                buf.put_u8(3);
                buf.put_slice(eof.raw().as_ref());
                1 + eof.raw().as_ref().len()
>>>>>>> 74ba71f7
            }
        };
        len + bytecode.len() + 4
    }

    // # Panics
    //
    // A panic will be triggered if a bytecode variant of 1 or greater than 2 is passed from the
    // database.
    fn from_compact(mut buf: &[u8], _: usize) -> (Self, &[u8]) {
        let len = buf.read_u32::<BigEndian>().expect("could not read bytecode length");
        let bytes = Bytes::from(buf.copy_to_bytes(len as usize));
        let variant = buf.read_u8().expect("could not read bytecode variant");
        let decoded = match variant {
            0 => Self(RevmBytecode::new_raw(bytes)),
            1 => unreachable!("Junk data in database: checked Bytecode variant was removed"),
            2 => Self(unsafe {
                RevmBytecode::new_analyzed(
                    bytes,
                    buf.read_u64::<BigEndian>().unwrap() as usize,
                    JumpTable::from_slice(buf),
                )
            }),
<<<<<<< HEAD
            // TODO(EOF)
            3 => todo!("EOF"),
=======
            3 => {
                // EOF bytecode object will be decoded from the raw bytecode
                Self(RevmBytecode::new_raw(bytes))
            }
>>>>>>> 74ba71f7
            _ => unreachable!("Junk data in database: unknown Bytecode variant"),
        };
        (decoded, &[])
    }
}

impl From<AccountInfo> for Account {
    fn from(revm_acc: AccountInfo) -> Self {
        let code_hash = revm_acc.code_hash;
        Self {
            balance: revm_acc.balance,
            nonce: revm_acc.nonce,
            bytecode_hash: (code_hash != KECCAK_EMPTY).then_some(code_hash),
        }
    }
}

impl From<Account> for AccountInfo {
    fn from(reth_acc: Account) -> Self {
        Self {
            balance: reth_acc.balance,
            nonce: reth_acc.nonce,
            code_hash: reth_acc.bytecode_hash.unwrap_or(KECCAK_EMPTY),
            code: None,
        }
    }
}

#[cfg(test)]
mod tests {
    use super::*;
    use alloy_primitives::{hex_literal::hex, B256, U256};
    use revm_primitives::LegacyAnalyzedBytecode;

    #[test]
    fn test_account() {
        let mut buf = vec![];
        let mut acc = Account::default();
        let len = acc.to_compact(&mut buf);
        assert_eq!(len, 2);

        acc.balance = U256::from(2);
        let len = acc.to_compact(&mut buf);
        assert_eq!(len, 3);

        acc.nonce = 2;
        let len = acc.to_compact(&mut buf);
        assert_eq!(len, 4);
    }

    #[test]
    fn test_empty_account() {
        let mut acc = Account { nonce: 0, balance: U256::ZERO, bytecode_hash: None };
        // Nonce 0, balance 0, and bytecode hash set to None is considered empty.
        assert!(acc.is_empty());

        acc.bytecode_hash = Some(KECCAK_EMPTY);
        // Nonce 0, balance 0, and bytecode hash set to KECCAK_EMPTY is considered empty.
        assert!(acc.is_empty());

        acc.balance = U256::from(2);
        // Non-zero balance makes it non-empty.
        assert!(!acc.is_empty());

        acc.balance = U256::ZERO;
        acc.nonce = 10;
        // Non-zero nonce makes it non-empty.
        assert!(!acc.is_empty());

        acc.nonce = 0;
        acc.bytecode_hash = Some(B256::from(U256::ZERO));
        // Non-empty bytecode hash makes it non-empty.
        assert!(!acc.is_empty());
    }

    #[test]
    fn test_bytecode() {
        let mut buf = vec![];
        let bytecode = Bytecode::new_raw(Bytes::default());
        let len = bytecode.to_compact(&mut buf);
        assert_eq!(len, 5);

        let mut buf = vec![];
        let bytecode = Bytecode::new_raw(Bytes::from(&hex!("ffff")));
        let len = bytecode.to_compact(&mut buf);
        assert_eq!(len, 7);

        let mut buf = vec![];
        let bytecode = Bytecode(RevmBytecode::LegacyAnalyzed(LegacyAnalyzedBytecode::new(
            Bytes::from(&hex!("ffff")),
            2,
            JumpTable::from_slice(&[0]),
        )));
<<<<<<< HEAD
        let len = bytecode.clone().to_compact(&mut buf);
=======
        let len = bytecode.to_compact(&mut buf);
>>>>>>> 74ba71f7
        assert_eq!(len, 16);

        let (decoded, remainder) = Bytecode::from_compact(&buf, len);
        assert_eq!(decoded, bytecode);
        assert!(remainder.is_empty());
    }
}<|MERGE_RESOLUTION|>--- conflicted
+++ resolved
@@ -4,11 +4,7 @@
 use byteorder::{BigEndian, ReadBytesExt};
 use bytes::Buf;
 use derive_more::Deref;
-<<<<<<< HEAD
-use reth_codecs::{main_codec, Compact};
-=======
 use reth_codecs::{reth_codec, Compact};
->>>>>>> 74ba71f7
 use revm_primitives::{AccountInfo, Bytecode as RevmBytecode, JumpTable};
 use serde::{Deserialize, Serialize};
 
@@ -65,24 +61,17 @@
     /// Create new bytecode from raw bytes.
     ///
     /// No analysis will be performed.
-<<<<<<< HEAD
-=======
     ///
     /// # Panics
     ///
     /// Panics if bytecode is EOF and has incorrect format.
->>>>>>> 74ba71f7
     pub fn new_raw(bytes: Bytes) -> Self {
         Self(RevmBytecode::new_raw(bytes))
     }
 }
 
 impl Compact for Bytecode {
-<<<<<<< HEAD
-    fn to_compact<B>(self, buf: &mut B) -> usize
-=======
     fn to_compact<B>(&self, buf: &mut B) -> usize
->>>>>>> 74ba71f7
     where
         B: bytes::BufMut + AsMut<[u8]>,
     {
@@ -102,17 +91,10 @@
                 buf.put_slice(map);
                 1 + 8 + map.len()
             }
-<<<<<<< HEAD
-            RevmBytecode::Eof(_) => {
-                // buf.put_u8(3);
-                // TODO(EOF)
-                todo!("EOF")
-=======
             RevmBytecode::Eof(eof) => {
                 buf.put_u8(3);
                 buf.put_slice(eof.raw().as_ref());
                 1 + eof.raw().as_ref().len()
->>>>>>> 74ba71f7
             }
         };
         len + bytecode.len() + 4
@@ -136,15 +118,10 @@
                     JumpTable::from_slice(buf),
                 )
             }),
-<<<<<<< HEAD
-            // TODO(EOF)
-            3 => todo!("EOF"),
-=======
             3 => {
                 // EOF bytecode object will be decoded from the raw bytecode
                 Self(RevmBytecode::new_raw(bytes))
             }
->>>>>>> 74ba71f7
             _ => unreachable!("Junk data in database: unknown Bytecode variant"),
         };
         (decoded, &[])
@@ -238,11 +215,7 @@
             2,
             JumpTable::from_slice(&[0]),
         )));
-<<<<<<< HEAD
-        let len = bytecode.clone().to_compact(&mut buf);
-=======
         let len = bytecode.to_compact(&mut buf);
->>>>>>> 74ba71f7
         assert_eq!(len, 16);
 
         let (decoded, remainder) = Bytecode::from_compact(&buf, len);
