--- conflicted
+++ resolved
@@ -26,10 +26,6 @@
 revm-primitives = { workspace = true, features = ["serde"] }
 
 # misc
-<<<<<<< HEAD
-thiserror-no-std = { workspace = true, default-features = false }
-=======
->>>>>>> c4b5f5e9
 roaring = "0.10.2"
 byteorder = "1"
 
@@ -49,29 +45,18 @@
 arbitrary = { workspace = true, features = ["derive"] }
 proptest.workspace = true
 proptest-arbitrary-interop.workspace = true
-<<<<<<< HEAD
-proptest-derive.workspace = true
-=======
->>>>>>> c4b5f5e9
 test-fuzz.workspace = true
 rand.workspace = true
 serde_json.workspace = true
 
 [features]
 default = ["std"]
-<<<<<<< HEAD
-std = ["thiserror-no-std/std"]
-test-utils = ["arbitrary"]
-arbitrary = [
-    "alloy-consensus/arbitrary",
-=======
 std = []
 test-utils = ["arbitrary"]
 arbitrary = [
     "std",
     "alloy-consensus/arbitrary",
     "alloy-primitives/arbitrary",
->>>>>>> c4b5f5e9
     "dep:arbitrary",
     "dep:proptest",
     "dep:proptest-arbitrary-interop",
