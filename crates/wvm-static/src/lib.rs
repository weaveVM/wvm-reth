// TODO: move to load network crate and make it subcrate

use load_db::{drivers::planetscale::PlanetScaleDriver, LoadDbConnection};
use once_cell::sync::Lazy;
use std::{
    future::Future,
    sync::{Arc, LazyLock, OnceLock},
    time::Instant,
};
use tracing::{error, info};

pub static SUPERVISOR_RT: Lazy<tokio::runtime::Runtime> = Lazy::new(|| {
    tokio::runtime::Builder::new_multi_thread().enable_all().thread_name("wvm").build().unwrap()
});

<<<<<<< HEAD
// Step 2: Create a wrapper struct that will handle lazy initialization
pub struct BigQueryClientManager {
    // The OnceCell ensures initialization happens exactly once
    client: OnceLock<Arc<BigQueryClient>>,
}

impl BigQueryClientManager {
    // Constructor doesn't do any environment variable reading
    pub fn new() -> Self {
        Self { client: OnceLock::new() }
    }

    // This method handles the actual initialization when needed
    pub fn get_client(&self) -> Arc<BigQueryClient> {
        // get_or_init ensures we only initialize once, even with concurrent calls
        self.client
            .get_or_init(|| {
                info!(target: "wvm::static", "Initializing BigQuery client on first use");

                // Use the runtime to run our async initialization
                SUPERVISOR_RT.block_on(async { self.initialize_client().await })
            })
            .clone()
    }

    // Separate method for the actual initialization logic
    async fn initialize_client(&self) -> Arc<BigQueryClient> {
        info!(target: "wvm::static", "Reading BigQuery configuration");

        // Try environment variable first
        if let Ok(env_config) = std::env::var("BIGQUERY_CONFIG") {
            info!(target: "wvm::static", "Found BigQuery config in environment variable");

            match serde_json::from_str::<BigQueryConfig>(&env_config) {
                Ok(bq_config) => {
                    info!(target: "wvm::static", "Successfully parsed BigQuery config from environment");

                    match BigQueryClient::new(&bq_config).await {
                        Ok(client) => {
                            info!(target: "wvm::static", "Successfully initialized BigQuery client from environment");
                            return Arc::new(client);
                        }
                        Err(e) => {
                            panic!(
                                "Failed to initialize BigQuery client from environment config: {e}"
                            );
                        }
                    }
                }
                Err(e) => {
                    panic!("Failed to parse BigQuery config from environment: {e}");
                }
            }
        } else {
            info!(target: "wvm::static", "BigQuery config not found in environment, falling back to file");
        }

        // Fallback to file-based configuration
        let config_path =
            std::env::var("CONFIG").unwrap_or_else(|_| "./bq-config.json".to_string());
        info!(target: "wvm::static", path = %config_path, "Reading BigQuery config from file");

        match std::fs::File::open(&config_path) {
            Ok(file) => {
                let reader = std::io::BufReader::new(file);

                match serde_json::from_reader::<_, BigQueryConfig>(reader) {
                    Ok(bq_config) => match BigQueryClient::new(&bq_config).await {
                        Ok(client) => {
                            info!(target: "wvm::static", "Successfully initialized BigQuery client from file");
                            return Arc::new(client);
                        }
                        Err(e) => {
                            panic!("Failed to initialize BigQuery client from file: {e}");
                        }
                    },
                    Err(e) => {
                        panic!("Failed to parse BigQuery config from file: {e}");
                    }
                }
            }
            Err(e) => {
                panic!("Failed to open BigQuery config file: {e}");
            }
        }
    }
}

// Step 3: Create a static manager instance
pub static BQ_CLIENT_MANAGER: Lazy<BigQueryClientManager> =
    Lazy::new(|| BigQueryClientManager::new());

// Step 4: Provide a convenient function to get the client
pub fn get_bigquery_client() -> Arc<BigQueryClient> {
    BQ_CLIENT_MANAGER.get_client()
}

// Replacement for the original PRECOMPILE_WVM_BIGQUERY_CLIENT
// This is a thin wrapper that calls our manager
pub static PRECOMPILE_WVM_BIGQUERY_CLIENT: Lazy<Arc<BigQueryClient>> =
    Lazy::new(|| get_bigquery_client());
=======
pub static PRECOMPILE_LOADDB_CLIENT: LazyLock<Arc<PlanetScaleDriver>> = LazyLock::new(|| {
    let host = std::env::var("PS_HOST").unwrap_or_default();
    let username = std::env::var("PS_USERNAME").unwrap_or_default();
    let password = std::env::var("PS_PASSWORD").unwrap_or_default();

    let planet_scale_driver = PlanetScaleDriver::new(host, username, password);

    Arc::new(planet_scale_driver)
});
>>>>>>> 1b638fe7

pub fn internal_block<F: Future>(f: F) -> Result<F::Output, ()> {
    let careful_tokio = std::env::var("CAREFUL_TOKIO").unwrap_or("true".to_string());
    if careful_tokio == "true" {
        let runtime = match tokio::runtime::Builder::new_current_thread().enable_all().build() {
            Ok(r) => r,
            Err(e) => return Err(()),
        };

        Ok(runtime.block_on(f))
    } else {
        info!(target: "wvm::precompile","Non-careful tokio has been called");
        let now = Instant::now();
        let a = Ok(SUPERVISOR_RT.block_on(f));
        println!("Secs to run block {}", now.elapsed().as_secs());
        a
    }
}<|MERGE_RESOLUTION|>--- conflicted
+++ resolved
@@ -4,118 +4,15 @@
 use once_cell::sync::Lazy;
 use std::{
     future::Future,
-    sync::{Arc, LazyLock, OnceLock},
+    sync::{Arc, LazyLock},
     time::Instant,
 };
-use tracing::{error, info};
+use tracing::info;
 
 pub static SUPERVISOR_RT: Lazy<tokio::runtime::Runtime> = Lazy::new(|| {
     tokio::runtime::Builder::new_multi_thread().enable_all().thread_name("wvm").build().unwrap()
 });
 
-<<<<<<< HEAD
-// Step 2: Create a wrapper struct that will handle lazy initialization
-pub struct BigQueryClientManager {
-    // The OnceCell ensures initialization happens exactly once
-    client: OnceLock<Arc<BigQueryClient>>,
-}
-
-impl BigQueryClientManager {
-    // Constructor doesn't do any environment variable reading
-    pub fn new() -> Self {
-        Self { client: OnceLock::new() }
-    }
-
-    // This method handles the actual initialization when needed
-    pub fn get_client(&self) -> Arc<BigQueryClient> {
-        // get_or_init ensures we only initialize once, even with concurrent calls
-        self.client
-            .get_or_init(|| {
-                info!(target: "wvm::static", "Initializing BigQuery client on first use");
-
-                // Use the runtime to run our async initialization
-                SUPERVISOR_RT.block_on(async { self.initialize_client().await })
-            })
-            .clone()
-    }
-
-    // Separate method for the actual initialization logic
-    async fn initialize_client(&self) -> Arc<BigQueryClient> {
-        info!(target: "wvm::static", "Reading BigQuery configuration");
-
-        // Try environment variable first
-        if let Ok(env_config) = std::env::var("BIGQUERY_CONFIG") {
-            info!(target: "wvm::static", "Found BigQuery config in environment variable");
-
-            match serde_json::from_str::<BigQueryConfig>(&env_config) {
-                Ok(bq_config) => {
-                    info!(target: "wvm::static", "Successfully parsed BigQuery config from environment");
-
-                    match BigQueryClient::new(&bq_config).await {
-                        Ok(client) => {
-                            info!(target: "wvm::static", "Successfully initialized BigQuery client from environment");
-                            return Arc::new(client);
-                        }
-                        Err(e) => {
-                            panic!(
-                                "Failed to initialize BigQuery client from environment config: {e}"
-                            );
-                        }
-                    }
-                }
-                Err(e) => {
-                    panic!("Failed to parse BigQuery config from environment: {e}");
-                }
-            }
-        } else {
-            info!(target: "wvm::static", "BigQuery config not found in environment, falling back to file");
-        }
-
-        // Fallback to file-based configuration
-        let config_path =
-            std::env::var("CONFIG").unwrap_or_else(|_| "./bq-config.json".to_string());
-        info!(target: "wvm::static", path = %config_path, "Reading BigQuery config from file");
-
-        match std::fs::File::open(&config_path) {
-            Ok(file) => {
-                let reader = std::io::BufReader::new(file);
-
-                match serde_json::from_reader::<_, BigQueryConfig>(reader) {
-                    Ok(bq_config) => match BigQueryClient::new(&bq_config).await {
-                        Ok(client) => {
-                            info!(target: "wvm::static", "Successfully initialized BigQuery client from file");
-                            return Arc::new(client);
-                        }
-                        Err(e) => {
-                            panic!("Failed to initialize BigQuery client from file: {e}");
-                        }
-                    },
-                    Err(e) => {
-                        panic!("Failed to parse BigQuery config from file: {e}");
-                    }
-                }
-            }
-            Err(e) => {
-                panic!("Failed to open BigQuery config file: {e}");
-            }
-        }
-    }
-}
-
-// Step 3: Create a static manager instance
-pub static BQ_CLIENT_MANAGER: Lazy<BigQueryClientManager> =
-    Lazy::new(|| BigQueryClientManager::new());
-
-// Step 4: Provide a convenient function to get the client
-pub fn get_bigquery_client() -> Arc<BigQueryClient> {
-    BQ_CLIENT_MANAGER.get_client()
-}
-
-// Replacement for the original PRECOMPILE_WVM_BIGQUERY_CLIENT
-// This is a thin wrapper that calls our manager
-pub static PRECOMPILE_WVM_BIGQUERY_CLIENT: Lazy<Arc<BigQueryClient>> =
-    Lazy::new(|| get_bigquery_client());
-=======
 pub static PRECOMPILE_LOADDB_CLIENT: LazyLock<Arc<PlanetScaleDriver>> = LazyLock::new(|| {
     let host = std::env::var("PS_HOST").unwrap_or_default();
     let username = std::env::var("PS_USERNAME").unwrap_or_default();
@@ -125,7 +22,6 @@
 
     Arc::new(planet_scale_driver)
 });
->>>>>>> 1b638fe7
 
 pub fn internal_block<F: Future>(f: F) -> Result<F::Output, ()> {
     let careful_tokio = std::env::var("CAREFUL_TOKIO").unwrap_or("true".to_string());
