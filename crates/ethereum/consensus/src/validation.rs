use reth_chainspec::{ChainSpec, EthereumHardforks};
use reth_consensus::ConsensusError;
use reth_primitives::{
    gas_spent_by_transactions, BlockWithSenders, Bloom, GotExpected, Receipt, Request, B256,
};

/// Validate a block with regard to execution results:
///
/// - Compares the receipts root in the block header to the block body
/// - Compares the gas used in the block header to the actual gas usage after execution
pub fn validate_block_post_execution(
    block: &BlockWithSenders,
    chain_spec: &ChainSpec,
    receipts: &[Receipt],
    requests: &[Request],
) -> Result<(), ConsensusError> {
    // Check if gas used matches the value set in header.
    let cumulative_gas_used =
        receipts.last().map(|receipt| receipt.cumulative_gas_used).unwrap_or(0);
    if block.gas_used != cumulative_gas_used {
        return Err(ConsensusError::BlockGasUsed {
            gas: GotExpected { got: cumulative_gas_used, expected: block.gas_used },
            gas_spent_by_tx: gas_spent_by_transactions(receipts),
        })
    }

    // Before Byzantium, receipts contained state root that would mean that expensive
    // operation as hashing that is required for state root got calculated in every
    // transaction This was replaced with is_success flag.
    // See more about EIP here: https://eips.ethereum.org/EIPS/eip-658
    if chain_spec.is_byzantium_active_at_block(block.header.number) {
        if let Err(error) =
            verify_receipts(block.header.receipts_root, block.header.logs_bloom, receipts)
        {
            tracing::debug!(%error, ?receipts, "receipts verification failed");
            return Err(error);
        }
    }

<<<<<<< HEAD
    // Check if gas used matches the value set in header.
    let cumulative_gas_used =
        receipts.last().map(|receipt| receipt.cumulative_gas_used).unwrap_or(0);
    if block.gas_used != cumulative_gas_used {
        return Err(ConsensusError::BlockGasUsed {
            gas: GotExpected { got: cumulative_gas_used, expected: block.gas_used },
            gas_spent_by_tx: gas_spent_by_transactions(receipts),
        });
    }

=======
>>>>>>> d5993937
    // Validate that the header requests root matches the calculated requests root
    if chain_spec.is_prague_active_at_timestamp(block.timestamp) {
        let Some(header_requests_root) = block.header.requests_root else {
            return Err(ConsensusError::RequestsRootMissing);
        };
        let requests_root = reth_primitives::proofs::calculate_requests_root(requests);
        if requests_root != header_requests_root {
            return Err(ConsensusError::BodyRequestsRootDiff(
                GotExpected::new(requests_root, header_requests_root).into(),
            ));
        }
    }

    Ok(())
}

/// Calculate the receipts root, and compare it against against the expected receipts root and logs
/// bloom.
fn verify_receipts(
    expected_receipts_root: B256,
    expected_logs_bloom: Bloom,
    receipts: &[Receipt],
) -> Result<(), ConsensusError> {
    // Calculate receipts root.
    let receipts_with_bloom = receipts.iter().map(Receipt::with_bloom_ref).collect::<Vec<_>>();
    let receipts_root = reth_primitives::proofs::calculate_receipt_root_ref(&receipts_with_bloom);

    // Calculate header logs bloom.
    let logs_bloom = receipts_with_bloom.iter().fold(Bloom::ZERO, |bloom, r| bloom | r.bloom);

    compare_receipts_root_and_logs_bloom(
        receipts_root,
        logs_bloom,
        expected_receipts_root,
        expected_logs_bloom,
    )?;

    Ok(())
}

/// Compare the calculated receipts root with the expected receipts root, also compare
/// the calculated logs bloom with the expected logs bloom.
fn compare_receipts_root_and_logs_bloom(
    calculated_receipts_root: B256,
    calculated_logs_bloom: Bloom,
    expected_receipts_root: B256,
    expected_logs_bloom: Bloom,
) -> Result<(), ConsensusError> {
    if calculated_receipts_root != expected_receipts_root {
        return Err(ConsensusError::BodyReceiptRootDiff(
            GotExpected { got: calculated_receipts_root, expected: expected_receipts_root }.into(),
        ));
    }

    if calculated_logs_bloom != expected_logs_bloom {
        return Err(ConsensusError::BodyBloomLogDiff(
            GotExpected { got: calculated_logs_bloom, expected: expected_logs_bloom }.into(),
        ));
    }

    Ok(())
}<|MERGE_RESOLUTION|>--- conflicted
+++ resolved
@@ -37,19 +37,6 @@
         }
     }
 
-<<<<<<< HEAD
-    // Check if gas used matches the value set in header.
-    let cumulative_gas_used =
-        receipts.last().map(|receipt| receipt.cumulative_gas_used).unwrap_or(0);
-    if block.gas_used != cumulative_gas_used {
-        return Err(ConsensusError::BlockGasUsed {
-            gas: GotExpected { got: cumulative_gas_used, expected: block.gas_used },
-            gas_spent_by_tx: gas_spent_by_transactions(receipts),
-        });
-    }
-
-=======
->>>>>>> d5993937
     // Validate that the header requests root matches the calculated requests root
     if chain_spec.is_prague_active_at_timestamp(block.timestamp) {
         let Some(header_requests_root) = block.header.requests_root else {
