--- conflicted
+++ resolved
@@ -66,11 +66,7 @@
                 return Err(ConsensusError::GasLimitInvalidIncrease {
                     parent_gas_limit,
                     child_gas_limit: header.gas_limit,
-<<<<<<< HEAD
-                });
-=======
                 })
->>>>>>> 74ba71f7
             }
         }
         // Check for a decrease in gas limit beyond the allowed threshold.
@@ -78,21 +74,11 @@
             return Err(ConsensusError::GasLimitInvalidDecrease {
                 parent_gas_limit,
                 child_gas_limit: header.gas_limit,
-<<<<<<< HEAD
-            });
-        }
-        // Check if the self gas limit is below the minimum required limit.
-        else if header.gas_limit < MINIMUM_GAS_LIMIT {
-            return Err(ConsensusError::GasLimitInvalidMinimum {
-                child_gas_limit: header.gas_limit,
-            });
-=======
             })
         }
         // Check if the self gas limit is below the minimum required limit.
         else if header.gas_limit < MINIMUM_GAS_LIMIT {
             return Err(ConsensusError::GasLimitInvalidMinimum { child_gas_limit: header.gas_limit })
->>>>>>> 74ba71f7
         }
 
         Ok(())
@@ -108,53 +94,30 @@
         if self.chain_spec.is_shanghai_active_at_timestamp(header.timestamp) &&
             header.withdrawals_root.is_none()
         {
-<<<<<<< HEAD
-            return Err(ConsensusError::WithdrawalsRootMissing);
-        } else if !self.chain_spec.is_shanghai_active_at_timestamp(header.timestamp) &&
-            header.withdrawals_root.is_some()
-        {
-            return Err(ConsensusError::WithdrawalsRootUnexpected);
-=======
             return Err(ConsensusError::WithdrawalsRootMissing)
         } else if !self.chain_spec.is_shanghai_active_at_timestamp(header.timestamp) &&
             header.withdrawals_root.is_some()
         {
             return Err(ConsensusError::WithdrawalsRootUnexpected)
->>>>>>> 74ba71f7
         }
 
         // Ensures that EIP-4844 fields are valid once cancun is active.
         if self.chain_spec.is_cancun_active_at_timestamp(header.timestamp) {
             validate_4844_header_standalone(header)?;
         } else if header.blob_gas_used.is_some() {
-<<<<<<< HEAD
-            return Err(ConsensusError::BlobGasUsedUnexpected);
-        } else if header.excess_blob_gas.is_some() {
-            return Err(ConsensusError::ExcessBlobGasUnexpected);
-        } else if header.parent_beacon_block_root.is_some() {
-            return Err(ConsensusError::ParentBeaconBlockRootUnexpected);
-=======
             return Err(ConsensusError::BlobGasUsedUnexpected)
         } else if header.excess_blob_gas.is_some() {
             return Err(ConsensusError::ExcessBlobGasUnexpected)
         } else if header.parent_beacon_block_root.is_some() {
             return Err(ConsensusError::ParentBeaconBlockRootUnexpected)
->>>>>>> 74ba71f7
         }
 
         if self.chain_spec.is_prague_active_at_timestamp(header.timestamp) {
             if header.requests_root.is_none() {
-<<<<<<< HEAD
-                return Err(ConsensusError::RequestsRootMissing);
-            }
-        } else if header.requests_root.is_some() {
-            return Err(ConsensusError::RequestsRootUnexpected);
-=======
                 return Err(ConsensusError::RequestsRootMissing)
             }
         } else if header.requests_root.is_some() {
             return Err(ConsensusError::RequestsRootUnexpected)
->>>>>>> 74ba71f7
         }
 
         Ok(())
@@ -195,11 +158,7 @@
 
         if is_post_merge {
             if !header.is_zero_difficulty() {
-<<<<<<< HEAD
-                return Err(ConsensusError::TheMergeDifficultyIsNotZero);
-=======
                 return Err(ConsensusError::TheMergeDifficultyIsNotZero)
->>>>>>> 74ba71f7
             }
 
             if header.nonce != 0 {
@@ -239,15 +198,7 @@
                 });
             }
 
-<<<<<<< HEAD
-            // Early OP exception:
-            //  * If the network is pre-Bedrock OP, ignore the extradata check.
-            if !self.chain_spec.is_optimism() {
-                validate_header_extradata(header)?;
-            }
-=======
             validate_header_extradata(header)?;
->>>>>>> 74ba71f7
         }
 
         Ok(())
