--- conflicted
+++ resolved
@@ -14,20 +14,14 @@
 use alloc::vec::Vec;
 use alloy_primitives::{Address, Bytes, TxKind, U256};
 use reth_chainspec::{ChainSpec, Head};
-<<<<<<< HEAD
-use reth_evm::{ConfigureEvm, ConfigureEvmEnv};
-use reth_primitives::{
-    constants::ETHEREUM_BLOCK_GAS_LIMIT, transaction::FillTxEnv, Address, Header,
-    TransactionSigned, U256,
-};
-use revm_primitives::{AnalysisKind, Bytes, CfgEnvWithHandlerCfg, Env, TxEnv, TxKind};
-=======
 use reth_evm::{ConfigureEvm, ConfigureEvmEnv, NextBlockEnvAttributes};
 use reth_primitives::{transaction::FillTxEnv, Header, TransactionSigned};
 use revm_primitives::{
     AnalysisKind, BlobExcessGasAndPrice, BlockEnv, CfgEnv, CfgEnvWithHandlerCfg, Env, SpecId, TxEnv,
 };
->>>>>>> d72e438c
+use reth_primitives::{
+    constants::ETHEREUM_BLOCK_GAS_LIMIT,
+};
 use std::sync::Arc;
 
 mod config;
@@ -62,11 +56,8 @@
 }
 
 impl ConfigureEvmEnv for EthEvmConfig {
-<<<<<<< HEAD
-=======
     type Header = Header;
 
->>>>>>> d72e438c
     fn fill_tx_env(&self, tx_env: &mut TxEnv, transaction: &TransactionSigned, sender: Address) {
         transaction.fill_tx_env(tx_env, sender);
     }
@@ -134,8 +125,6 @@
 
         cfg_env.handler_cfg.spec_id = spec_id;
     }
-<<<<<<< HEAD
-=======
 
     fn next_cfg_and_block_env(
         &self,
@@ -198,7 +187,6 @@
 
         (CfgEnvWithHandlerCfg::new_with_spec_id(cfg, spec_id), block_env)
     }
->>>>>>> d72e438c
 }
 
 impl ConfigureEvm for EthEvmConfig {
