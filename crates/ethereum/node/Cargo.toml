[package]
name = "reth-node-ethereum"
version.workspace = true
edition.workspace = true
rust-version.workspace = true
license.workspace = true
homepage.workspace = true
repository.workspace = true

[lints]
workspace = true

[dependencies]
# reth
reth-payload-builder.workspace = true
reth-ethereum-engine-primitives.workspace = true
reth-ethereum-engine.workspace = true
reth-basic-payload-builder.workspace = true
reth-ethereum-payload-builder.workspace = true
reth-node-builder.workspace = true
reth-tracing.workspace = true
reth-provider.workspace = true
reth-transaction-pool.workspace = true
reth-network.workspace = true
reth-evm-ethereum.workspace = true
reth-consensus.workspace = true
reth-auto-seal-consensus.workspace = true
reth-beacon-consensus.workspace = true
<<<<<<< HEAD
=======
reth-rpc.workspace = true
reth-rpc-types.workspace = true
reth-rpc-engine-api.workspace = true
reth-node-api.workspace = true
reth-tasks.workspace = true
reth-tokio-util.workspace = true
reth-node-events.workspace = true
reth-node-core.workspace = true
reth-exex.workspace = true
reth-blockchain-tree.workspace = true
reth-engine-tree.workspace = true
>>>>>>> c4b5f5e9

# misc
eyre.workspace = true
tokio = { workspace = true , features = ["sync"]}
tokio-stream.workspace = true
futures.workspace = true

[dev-dependencies]
reth.workspace = true
reth-chainspec.workspace = true
reth-db.workspace = true
reth-exex.workspace = true
reth-node-api.workspace = true
reth-node-core.workspace = true
reth-e2e-test-utils.workspace = true
alloy-primitives.workspace = true
alloy-genesis.workspace = true
<<<<<<< HEAD
futures.workspace = true
=======
>>>>>>> c4b5f5e9
tokio.workspace = true
futures-util.workspace = true
serde_json.workspace = true

[features]
default = []
test-utils = ["reth-node-builder/test-utils"]<|MERGE_RESOLUTION|>--- conflicted
+++ resolved
@@ -26,8 +26,6 @@
 reth-consensus.workspace = true
 reth-auto-seal-consensus.workspace = true
 reth-beacon-consensus.workspace = true
-<<<<<<< HEAD
-=======
 reth-rpc.workspace = true
 reth-rpc-types.workspace = true
 reth-rpc-engine-api.workspace = true
@@ -39,7 +37,6 @@
 reth-exex.workspace = true
 reth-blockchain-tree.workspace = true
 reth-engine-tree.workspace = true
->>>>>>> c4b5f5e9
 
 # misc
 eyre.workspace = true
@@ -57,10 +54,6 @@
 reth-e2e-test-utils.workspace = true
 alloy-primitives.workspace = true
 alloy-genesis.workspace = true
-<<<<<<< HEAD
-futures.workspace = true
-=======
->>>>>>> c4b5f5e9
 tokio.workspace = true
 futures-util.workspace = true
 serde_json.workspace = true
