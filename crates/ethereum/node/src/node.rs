--- conflicted
+++ resolved
@@ -1,11 +1,7 @@
 //! Ethereum Node types config.
 
-<<<<<<< HEAD
-use crate::{EthEngineTypes, EthEvmConfig};
-=======
 use std::sync::Arc;
 
->>>>>>> 74ba71f7
 use reth_auto_seal_consensus::AutoSealConsensus;
 use reth_basic_payload_builder::{BasicPayloadJobGenerator, BasicPayloadJobGeneratorConfig};
 use reth_beacon_consensus::EthBeaconConsensus;
@@ -21,11 +17,7 @@
         PayloadServiceBuilder, PoolBuilder,
     },
     node::{FullNodeTypes, NodeTypes},
-<<<<<<< HEAD
-    BuilderContext, Node, PayloadBuilderConfig, PayloadTypes,
-=======
     BuilderContext, ConfigureEvm, Node, PayloadBuilderConfig, PayloadTypes,
->>>>>>> 74ba71f7
 };
 use reth_payload_builder::{PayloadBuilderHandle, PayloadBuilderService};
 use reth_provider::CanonStateSubscriptions;
@@ -219,14 +211,9 @@
 
 impl<Node, Evm, Pool> PayloadServiceBuilder<Node, Pool> for EthereumPayloadBuilder<Evm>
 where
-<<<<<<< HEAD
-    Pool: TransactionPool + Unpin + 'static,
-    Node: FullNodeTypes,
-=======
     Node: FullNodeTypes,
     Evm: ConfigureEvm,
     Pool: TransactionPool + Unpin + 'static,
->>>>>>> 74ba71f7
     <Node as NodeTypes>::Engine: PayloadTypes<
         BuiltPayload = EthBuiltPayload,
         PayloadAttributes = EthPayloadAttributes,
