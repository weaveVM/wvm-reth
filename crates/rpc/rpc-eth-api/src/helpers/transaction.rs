//! Database access for `eth_` transaction RPC methods. Loads transaction and receipt data w.r.t.
//! network.
use alloy_consensus::Transaction;
use alloy_dyn_abi::TypedData;
use alloy_eips::{eip2718::Encodable2718, BlockId};
use alloy_network::TransactionBuilder;
use alloy_primitives::{Address, Bytes, TxHash, B256};
use alloy_rpc_types::{BlockNumberOrTag, TransactionInfo};
use alloy_rpc_types_eth::transaction::TransactionRequest;
use futures::Future;
use reth_primitives::{Receipt, SealedBlockWithSenders, TransactionMeta, TransactionSigned};
use reth_provider::{BlockNumReader, BlockReaderIdExt, ReceiptProvider, TransactionsProvider};
use reth_rpc_eth_types::{
    utils::{binary_search, recover_raw_transaction},
    wvm::{GetWvmTransactionByTagRequest, WvmTransactionRequest},
    EthApiError, SignError, TransactionSource,
};
use reth_rpc_types_compat::transaction::{from_recovered, from_recovered_with_block_context};
use reth_transaction_pool::{PoolTransaction, TransactionOrigin, TransactionPool};
use serde::Serialize;
use std::{
    str::FromStr,
    sync::Arc,
    time::{SystemTime, UNIX_EPOCH},
};

use crate::{
    FromEthApiError, FullEthApiTypes, IntoEthApiError, RpcNodeCore, RpcNodeCoreExt, RpcReceipt,
    RpcTransaction,
};
use wvm_static::PRECOMPILE_LOADDB_CLIENT;

use super::{
    Call, EthApiSpec, EthSigner, LoadBlock, LoadPendingBlock, LoadReceipt, LoadState, SpawnBlocking,
};
use load_db::LoadDbConnection;

/// Transaction related functions for the [`EthApiServer`](crate::EthApiServer) trait in
/// the `eth_` namespace.
///
/// This includes utilities for transaction tracing, transacting and inspection.
///
/// Async functions that are spawned onto the
/// [`BlockingTaskPool`](reth_tasks::pool::BlockingTaskPool) begin with `spawn_`
///
/// ## Calls
///
/// There are subtle differences between when transacting [`TransactionRequest`]:
///
/// The endpoints `eth_call` and `eth_estimateGas` and `eth_createAccessList` should always
/// __disable__ the base fee check in the
/// [`EnvWithHandlerCfg`](revm_primitives::CfgEnvWithHandlerCfg).
///
/// The behaviour for tracing endpoints is not consistent across clients.
/// Geth also disables the basefee check for tracing: <https://github.com/ethereum/go-ethereum/blob/bc0b87ca196f92e5af49bd33cc190ef0ec32b197/eth/tracers/api.go#L955-L955>
/// Erigon does not: <https://github.com/ledgerwatch/erigon/blob/aefb97b07d1c4fd32a66097a24eddd8f6ccacae0/turbo/transactions/tracing.go#L209-L209>
///
/// See also <https://github.com/paradigmxyz/reth/issues/6240>
///
/// This implementation follows the behaviour of Geth and disables the basefee check for tracing.
pub trait EthTransactions: LoadTransaction<Provider: BlockReaderIdExt> {
    /// Returns a handle for signing data.
    ///
    /// Singer access in default (L1) trait method implementations.
    fn signers(&self) -> &parking_lot::RwLock<Vec<Box<dyn EthSigner>>>;

    /// Returns the transaction by hash.
    ///
    /// Checks the pool and state.
    ///
    /// Returns `Ok(None)` if no matching transaction was found.
    fn transaction_by_hash(
        &self,
        hash: B256,
    ) -> impl Future<Output = Result<Option<TransactionSource>, Self::Error>> + Send {
        LoadTransaction::transaction_by_hash(self, hash)
    }

    /// Get all transactions in the block with the given hash.
    ///
    /// Returns `None` if block does not exist.
    fn transactions_by_block(
        &self,
        block: B256,
    ) -> impl Future<Output = Result<Option<Vec<TransactionSigned>>, Self::Error>> + Send {
        async move {
            self.cache()
                .get_sealed_block_with_senders(block)
                .await
                .map(|b| b.map(|b| b.body.transactions.clone()))
                .map_err(Self::Error::from_eth_err)
        }
    }

    /// Returns the EIP-2718 encoded transaction by hash.
    ///
    /// If this is a pooled EIP-4844 transaction, the blob sidecar is included.
    ///
    /// Checks the pool and state.
    ///
    /// Returns `Ok(None)` if no matching transaction was found.
    fn raw_transaction_by_hash(
        &self,
        hash: B256,
    ) -> impl Future<Output = Result<Option<Bytes>, Self::Error>> + Send {
        async move {
            // Note: this is mostly used to fetch pooled transactions so we check the pool first
            if let Some(tx) =
                self.pool().get_pooled_transaction_element(hash).map(|tx| tx.encoded_2718().into())
            {
                return Ok(Some(tx))
            }

            self.spawn_blocking_io(move |ref this| {
                Ok(this
                    .provider()
                    .transaction_by_hash(hash)
                    .map_err(Self::Error::from_eth_err)?
                    .map(|tx| tx.encoded_2718().into()))
            })
            .await
        }
    }

    /// Returns the _historical_ transaction and the block it was mined in
    fn historical_transaction_by_hash_at(
        &self,
        hash: B256,
    ) -> impl Future<Output = Result<Option<(TransactionSource, B256)>, Self::Error>> + Send {
        async move {
            match self.transaction_by_hash_at(hash).await? {
                None => Ok(None),
                Some((tx, at)) => Ok(at.as_block_hash().map(|hash| (tx, hash))),
            }
        }
    }

    /// Returns the transaction receipt for the given hash.
    ///
    /// Returns None if the transaction does not exist or is pending
    /// Note: The tx receipt is not available for pending transactions.
    fn transaction_receipt(
        &self,
        hash: B256,
    ) -> impl Future<Output = Result<Option<RpcReceipt<Self::NetworkTypes>>, Self::Error>> + Send
    where
        Self: LoadReceipt + 'static,
    {
        async move {
            match self.load_transaction_and_receipt(hash).await? {
                Some((tx, meta, receipt)) => {
                    self.build_transaction_receipt(tx, meta, receipt).await.map(Some)
                }
                None => Ok(None),
            }
        }
    }

    /// Helper method that loads a transaction and its receipt.
    fn load_transaction_and_receipt(
        &self,
        hash: TxHash,
    ) -> impl Future<
        Output = Result<Option<(TransactionSigned, TransactionMeta, Receipt)>, Self::Error>,
    > + Send
    where
        Self: 'static,
    {
        let this = self.clone();
        self.spawn_blocking_io(move |_| {
            let (tx, meta) = match this
                .provider()
                .transaction_by_hash_with_meta(hash)
                .map_err(Self::Error::from_eth_err)?
            {
                Some((tx, meta)) => (tx, meta),
                None => return Ok(None),
            };

            let receipt =
                match this.provider().receipt_by_hash(hash).map_err(Self::Error::from_eth_err)? {
                    Some(recpt) => recpt,
                    None => return Ok(None),
                };

            Ok(Some((tx, meta, receipt)))
        })
    }

    /// Get transaction by [`BlockId`] and index of transaction within that block.
    ///
    /// Returns `Ok(None)` if the block does not exist, or index is out of range.
    fn transaction_by_block_and_tx_index(
        &self,
        block_id: BlockId,
        index: usize,
    ) -> impl Future<Output = Result<Option<RpcTransaction<Self::NetworkTypes>>, Self::Error>> + Send
    where
        Self: LoadBlock,
    {
        async move {
            if let Some(block) = self.block_with_senders(block_id).await? {
                let block_hash = block.hash();
                let block_number = block.number;
                let base_fee_per_gas = block.base_fee_per_gas;
                if let Some((signer, tx)) = block.transactions_with_sender().nth(index) {
                    let tx_info = TransactionInfo {
                        hash: Some(tx.hash()),
                        block_hash: Some(block_hash),
                        block_number: Some(block_number),
                        base_fee: base_fee_per_gas.map(u128::from),
                        index: Some(index as u64),
                    };

                    return Ok(Some(from_recovered_with_block_context(
                        tx.clone().with_signer(*signer),
                        tx_info,
                        self.tx_resp_builder(),
                    )))
                }
            }

            Ok(None)
        }
    }

    /// Find a transaction by sender's address and nonce.
    fn get_transaction_by_sender_and_nonce(
        &self,
        sender: Address,
        nonce: u64,
        include_pending: bool,
    ) -> impl Future<Output = Result<Option<RpcTransaction<Self::NetworkTypes>>, Self::Error>> + Send
    where
        Self: LoadBlock + LoadState,
    {
        async move {
            // Check the pool first
            if include_pending {
                if let Some(tx) =
                    RpcNodeCore::pool(self).get_transaction_by_sender_and_nonce(sender, nonce)
                {
                    let transaction = tx.transaction.clone().into_consensus();
                    return Ok(Some(from_recovered(transaction.into(), self.tx_resp_builder())));
                }
            }

            // Check if the sender is a contract
            if self.get_code(sender, None).await?.len() > 0 {
                return Ok(None);
            }

            let highest = self.transaction_count(sender, None).await?.saturating_to::<u64>();

            // If the nonce is higher or equal to the highest nonce, the transaction is pending or
            // not exists.
            if nonce >= highest {
                return Ok(None);
            }

            let Ok(high) = self.provider().best_block_number() else {
                return Err(EthApiError::HeaderNotFound(BlockNumberOrTag::Latest.into()).into());
            };

            // Perform a binary search over the block range to find the block in which the sender's
            // nonce reached the requested nonce.
            let num = binary_search::<_, _, Self::Error>(1, high, |mid| async move {
                let mid_nonce =
                    self.transaction_count(sender, Some(mid.into())).await?.saturating_to::<u64>();

                Ok(mid_nonce > nonce)
            })
            .await?;

            let block_id = num.into();
            self.block_with_senders(block_id)
                .await?
                .and_then(|block| {
                    let block_hash = block.hash();
                    let block_number = block.number;
                    let base_fee_per_gas = block.base_fee_per_gas;

                    block
                        .transactions_with_sender()
                        .enumerate()
                        .find(|(_, (signer, tx))| **signer == sender && tx.nonce() == nonce)
                        .map(|(index, (signer, tx))| {
                            let tx_info = TransactionInfo {
                                hash: Some(tx.hash()),
                                block_hash: Some(block_hash),
                                block_number: Some(block_number),
                                base_fee: base_fee_per_gas.map(u128::from),
                                index: Some(index as u64),
                            };
                            from_recovered_with_block_context(
                                tx.clone().with_signer(*signer),
                                tx_info,
                                self.tx_resp_builder(),
                            )
                        })
                })
                .ok_or(EthApiError::HeaderNotFound(block_id).into())
                .map(Some)
        }
    }

    /// Get transaction, as raw bytes, by [`BlockId`] and index of transaction within that block.
    ///
    /// Returns `Ok(None)` if the block does not exist, or index is out of range.
    fn raw_transaction_by_block_and_tx_index(
        &self,
        block_id: BlockId,
        index: usize,
    ) -> impl Future<Output = Result<Option<Bytes>, Self::Error>> + Send
    where
        Self: LoadBlock,
    {
        async move {
            if let Some(block) = self.block_with_senders(block_id).await? {
                if let Some(tx) = block.transactions().nth(index) {
                    return Ok(Some(tx.encoded_2718().into()))
                }
            }

            Ok(None)
        }
    }

    /// Decodes and recovers the transaction and submits it to the pool.
    ///
    /// Returns the hash of the transaction.
    fn send_raw_transaction(
        &self,
        tx: Bytes,
    ) -> impl Future<Output = Result<B256, Self::Error>> + Send {
        async move {
            let recovered = recover_raw_transaction(tx.clone())?;
            let pool_transaction =
                <Self::Pool as TransactionPool>::Transaction::from_pooled(recovered.into());

            // submit the transaction to the pool with a `Local` origin
            let hash = self
                .pool()
                .add_transaction(TransactionOrigin::Local, pool_transaction)
                .await
                .map_err(Self::Error::from_eth_err)?;

            Ok(hash)
        }
    }

    /// WVM Exclusive
    /// Sends a transaction to the blockchain (raw)
    /// And saves the transaction with tags in load db storage.
    /// Tags will be then be used for easier indexing of the chain transaction itself
    fn send_wvm_transaction(
        &self,
        request: WvmTransactionRequest,
    ) -> impl Future<Output = Result<B256, Self::Error>> + Send
    where
        Self: EthApiSpec + LoadBlock + LoadPendingBlock + Call,
    {
        // WVM
        let load_db_client = (&*PRECOMPILE_LOADDB_CLIENT).clone();

        async move {
            let tags = request.tags;

            let hash = self.send_raw_transaction(request.tx).await?;
            let created_at = {
                let now = SystemTime::now();
                let since_epoch = now.duration_since(UNIX_EPOCH).expect("Time went backwards");
                since_epoch.as_millis()
            };

            load_db_client
                .save_tx_tag(hash.to_string(), tags.unwrap_or(vec![]), created_at)
                .await
                .map_err(|_| EthApiError::InternalEthError)?;

            Ok(hash)
        }
    }

    /// WVM Exclusive
    /// Obtains the Arweave Hash of the transaction containing the WEVM Block
    fn get_arweave_storage_proof(
        &self,
        block_height: String,
    ) -> impl Future<Output = Result<String, EthApiError>> + Send
    where
        Self: EthApiSpec + LoadBlock + LoadPendingBlock + Call,
    {
<<<<<<< HEAD
        let bq_client = (&*PRECOMPILE_WVM_BIGQUERY_CLIENT).clone();
=======
        let load_db_client = (&*PRECOMPILE_LOADDB_CLIENT).clone();
>>>>>>> 1b638fe7

        async move {
            let result_set = load_db_client.query_raw_state(block_height).await;

            match result_set {
                Some(result_set) => Ok(result_set.arweave_id),
                None => Err(EthApiError::TransactionNotFound), // Result set is None
            }
        }
    }

    /// WVM Exclusive
    /// Obtains transactions using tag
    fn get_wvm_transaction_by_tag(
        &self,
        req: GetWvmTransactionByTagRequest,
    ) -> impl Future<Output = Result<Option<Bytes>, Self::Error>> + Send
    where
        Self: EthApiSpec + LoadBlock + LoadPendingBlock + Call,
    {
        let load_db_client = (&*PRECOMPILE_LOADDB_CLIENT).clone();
        async move {
            let tag = match req.tag {
                Some(tag) => tag,
                None => {
                    return Err(EthApiError::InvalidParams("empty tag in request".to_string())
                        .into_eth_err())
                }
            };

            tracing::debug!(first = tag.0, second = tag.1, "incoming tag");

            let hash_str = load_db_client
                .query_transaction_by_tags(tag)
                .await
                .ok_or_else(|| EthApiError::TransactionNotFound.into_eth_err())?;

            let hash = B256::from_str(&hash_str).map_err(|_| {
                EthApiError::InvalidParams("invalid hash format".to_string()).into_eth_err()
            })?;

            tracing::debug!(target = "wvm", "found hash of tx by tag! {tx_hash}", tx_hash = hash);

            self.spawn_blocking_io(move |ref this| {
                this.provider()
                    .transaction_by_hash(hash)
                    .map_err(Self::Error::from_eth_err)
                    .map(|maybe_tx| maybe_tx.map(|tx| tx.encoded_2718().into()))
            })
            .await
        }
    }

    /// Signs transaction with a matching signer, if any and submits the transaction to the pool.
    /// Returns the hash of the signed transaction.
    fn send_transaction(
        &self,
        mut request: TransactionRequest,
    ) -> impl Future<Output = Result<B256, Self::Error>> + Send
    where
        Self: EthApiSpec + LoadBlock + LoadPendingBlock + Call,
    {
        async move {
            let from = match request.from {
                Some(from) => from,
                None => return Err(SignError::NoAccount.into_eth_err()),
            };

            if self.find_signer(&from).is_err() {
                return Err(SignError::NoAccount.into_eth_err())
            }

            // set nonce if not already set before
            if request.nonce.is_none() {
                let nonce = self.next_available_nonce(from).await?;
                request.nonce = Some(nonce);
            }

            let chain_id = self.chain_id();
            request.chain_id = Some(chain_id.to());

            let estimated_gas =
                self.estimate_gas_at(request.clone(), BlockId::pending(), None).await?;
            let gas_limit = estimated_gas;
            request.set_gas_limit(gas_limit.to());

            let transaction = self.sign_request(&from, request).await?.with_signer(from);

            let pool_transaction =
                <<Self as RpcNodeCore>::Pool as TransactionPool>::Transaction::try_from_consensus(
                    transaction.into(),
                )
                .map_err(|_| EthApiError::TransactionConversionError)?;

            // submit the transaction to the pool with a `Local` origin
            let hash = self
                .pool()
                .add_transaction(TransactionOrigin::Local, pool_transaction)
                .await
                .map_err(Self::Error::from_eth_err)?;

            Ok(hash)
        }
    }

    /// Signs a transaction, with configured signers.
    fn sign_request(
        &self,
        from: &Address,
        txn: TransactionRequest,
    ) -> impl Future<Output = Result<TransactionSigned, Self::Error>> + Send {
        async move {
            let signers: Vec<_> = self.signers().read().iter().cloned().collect();
            for signer in signers {
                if signer.is_signer_for(from) {
                    return match signer.sign_transaction(txn, from).await {
                        Ok(tx) => Ok(tx),
                        Err(e) => Err(e.into_eth_err()),
                    }
                }
            }
            Err(EthApiError::InvalidTransactionSignature.into())
        }
    }

    /// Signs given message. Returns the signature.
    fn sign(
        &self,
        account: Address,
        message: Bytes,
    ) -> impl Future<Output = Result<Bytes, Self::Error>> + Send {
        async move {
            Ok(self
                .find_signer(&account)?
                .sign(account, &message)
                .await
                .map_err(Self::Error::from_eth_err)?
                .as_bytes()
                .into())
        }
    }

    /// Encodes and signs the typed data according EIP-712. Payload must implement Eip712 trait.
    fn sign_typed_data(&self, data: &TypedData, account: Address) -> Result<Bytes, Self::Error> {
        Ok(self
            .find_signer(&account)?
            .sign_typed_data(account, data)
            .map_err(Self::Error::from_eth_err)?
            .as_bytes()
            .into())
    }

    /// Returns the signer for the given account, if found in configured signers.
    fn find_signer(
        &self,
        account: &Address,
    ) -> Result<Box<(dyn EthSigner + 'static)>, Self::Error> {
        self.signers()
            .read()
            .iter()
            .find(|signer| signer.is_signer_for(account))
            .map(|signer| dyn_clone::clone_box(&**signer))
            .ok_or_else(|| SignError::NoAccount.into_eth_err())
    }
}

/// Loads a transaction from database.
///
/// Behaviour shared by several `eth_` RPC methods, not exclusive to `eth_` transactions RPC
/// methods.
pub trait LoadTransaction:
    SpawnBlocking
    + FullEthApiTypes
    + RpcNodeCoreExt<Provider: TransactionsProvider, Pool: TransactionPool>
{
    /// Returns the transaction by hash.
    ///
    /// Checks the pool and state.
    ///
    /// Returns `Ok(None)` if no matching transaction was found.
    fn transaction_by_hash(
        &self,
        hash: B256,
    ) -> impl Future<Output = Result<Option<TransactionSource>, Self::Error>> + Send {
        async move {
            // Try to find the transaction on disk
            let mut resp = self
                .spawn_blocking_io(move |this| {
                    match this
                        .provider()
                        .transaction_by_hash_with_meta(hash)
                        .map_err(Self::Error::from_eth_err)?
                    {
                        None => Ok(None),
                        Some((tx, meta)) => {
                            // Note: we assume this transaction is valid, because it's mined (or
                            // part of pending block) and already. We don't need to
                            // check for pre EIP-2 because this transaction could be pre-EIP-2.
                            let transaction = tx
                                .into_ecrecovered_unchecked()
                                .ok_or(EthApiError::InvalidTransactionSignature)?;

                            let tx = TransactionSource::Block {
                                transaction,
                                index: meta.index,
                                block_hash: meta.block_hash,
                                block_number: meta.block_number,
                                base_fee: meta.base_fee,
                            };
                            Ok(Some(tx))
                        }
                    }
                })
                .await?;

            if resp.is_none() {
                // tx not found on disk, check pool
                if let Some(tx) =
                    self.pool().get(&hash).map(|tx| tx.transaction.clone().into_consensus())
                {
                    resp = Some(TransactionSource::Pool(tx.into()));
                }
            }

            Ok(resp)
        }
    }

    /// Returns the transaction by including its corresponding [`BlockId`].
    ///
    /// Note: this supports pending transactions
    fn transaction_by_hash_at(
        &self,
        transaction_hash: B256,
    ) -> impl Future<Output = Result<Option<(TransactionSource, BlockId)>, Self::Error>> + Send
    {
        async move {
            Ok(self.transaction_by_hash(transaction_hash).await?.map(|tx| match tx {
                tx @ TransactionSource::Pool(_) => (tx, BlockId::pending()),
                tx @ TransactionSource::Block { block_hash, .. } => {
                    (tx, BlockId::Hash(block_hash.into()))
                }
            }))
        }
    }

    /// Fetches the transaction and the transaction's block
    fn transaction_and_block(
        &self,
        hash: B256,
    ) -> impl Future<
        Output = Result<Option<(TransactionSource, Arc<SealedBlockWithSenders>)>, Self::Error>,
    > + Send {
        async move {
            let (transaction, at) = match self.transaction_by_hash_at(hash).await? {
                None => return Ok(None),
                Some(res) => res,
            };

            // Note: this is always either hash or pending
            let block_hash = match at {
                BlockId::Hash(hash) => hash.block_hash,
                _ => return Ok(None),
            };
            let block = self
                .cache()
                .get_sealed_block_with_senders(block_hash)
                .await
                .map_err(Self::Error::from_eth_err)?;
            Ok(block.map(|block| (transaction, block)))
        }
    }
}<|MERGE_RESOLUTION|>--- conflicted
+++ resolved
@@ -391,11 +391,7 @@
     where
         Self: EthApiSpec + LoadBlock + LoadPendingBlock + Call,
     {
-<<<<<<< HEAD
-        let bq_client = (&*PRECOMPILE_WVM_BIGQUERY_CLIENT).clone();
-=======
         let load_db_client = (&*PRECOMPILE_LOADDB_CLIENT).clone();
->>>>>>> 1b638fe7
 
         async move {
             let result_set = load_db_client.query_raw_state(block_height).await;
