[package]
name = "reth-rpc"
version.workspace = true
edition.workspace = true
rust-version.workspace = true
license.workspace = true
homepage.workspace = true
repository.workspace = true
description = "Reth RPC implementation"

[lints]
workspace = true

[dependencies]
# reth
reth-chainspec.workspace = true
reth-primitives.workspace = true
reth-rpc-api.workspace = true
reth-rpc-eth-api.workspace = true
reth-rpc-types.workspace = true
reth-errors.workspace = true
reth-provider.workspace = true
reth-transaction-pool.workspace = true
reth-network-api.workspace = true
reth-rpc-engine-api.workspace = true
reth-revm.workspace = true
reth-tasks = { workspace = true, features = ["rayon"] }
reth-consensus-common.workspace = true
reth-rpc-types-compat.workspace = true
revm-inspectors = { workspace = true, features = ["js-tracer"] }
reth-network-peers.workspace = true
reth-evm.workspace = true
reth-rpc-eth-types.workspace = true
reth-rpc-server-types.workspace = true
reth-evm-optimism = { workspace = true, optional = true }

# eth
alloy-dyn-abi.workspace = true
alloy-rlp.workspace = true
alloy-primitives.workspace = true
alloy-genesis.workspace = true
revm = { workspace = true, features = [
    "optional_block_gas_limit",
    "optional_eip3607",
    "optional_no_base_fee",
] }
revm-primitives = { workspace = true, features = ["serde"] }
secp256k1.workspace = true

# rpc
jsonrpsee.workspace = true
http.workspace = true
http-body.workspace = true
hyper.workspace = true
jsonwebtoken.workspace = true
serde_json.workspace = true
jsonrpsee-types = { workspace = true, optional = true }

# async
async-trait.workspace = true
tokio = { workspace = true, features = ["sync"] }
tokio-stream.workspace = true
tower.workspace = true
pin-project.workspace = true
parking_lot.workspace = true

# misc
tracing.workspace = true
tracing-futures = "0.2"
futures.workspace = true
rand.workspace = true
serde.workspace = true
thiserror.workspace = true
derive_more.workspace = true

[dev-dependencies]
reth-evm-ethereum.workspace = true
reth-testing-utils.workspace = true
jsonrpsee-types.workspace = true

jsonrpsee = { workspace = true, features = ["client"] }
assert_matches.workspace = true
tempfile.workspace = true

[features]
optimism = [
    "reth-primitives/optimism",
    "reth-rpc-types-compat/optimism",
    "reth-provider/optimism",
<<<<<<< HEAD
#    "dep:reth-evm-optimism",
    "reth-evm-optimism/optimism",
=======
    "reth-rpc-api/optimism",
    "reth-rpc-eth-api/optimism",
    "reth-revm/optimism",
    "jsonrpsee-types",
    "reth-evm-optimism",
    "reth-rpc-eth-types/optimism",
>>>>>>> d5993937
]<|MERGE_RESOLUTION|>--- conflicted
+++ resolved
@@ -87,15 +87,10 @@
     "reth-primitives/optimism",
     "reth-rpc-types-compat/optimism",
     "reth-provider/optimism",
-<<<<<<< HEAD
-#    "dep:reth-evm-optimism",
-    "reth-evm-optimism/optimism",
-=======
     "reth-rpc-api/optimism",
     "reth-rpc-eth-api/optimism",
     "reth-revm/optimism",
     "jsonrpsee-types",
     "reth-evm-optimism",
     "reth-rpc-eth-types/optimism",
->>>>>>> d5993937
 ]