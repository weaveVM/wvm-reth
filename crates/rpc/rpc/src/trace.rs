use std::{collections::HashSet, sync::Arc};

use async_trait::async_trait;
use jsonrpsee::core::RpcResult as Result;
use reth_chainspec::EthereumHardforks;
use reth_consensus_common::calc::{
    base_block_reward, base_block_reward_pre_merge, block_reward, ommer_reward,
};
use reth_evm::ConfigureEvmEnv;
use reth_primitives::{BlockId, Bytes, Header, B256, U256};
use reth_provider::{BlockReader, ChainSpecProvider, EvmEnvProvider, StateProviderFactory};
use reth_revm::database::StateProviderDatabase;
use reth_rpc_api::TraceApiServer;
use reth_rpc_eth_api::helpers::{Call, TraceExt};
use reth_rpc_eth_types::{
    error::{EthApiError, EthResult},
    revm_utils::prepare_call_env,
    utils::recover_raw_transaction,
};
use reth_rpc_types::{
    state::{EvmOverrides, StateOverride},
    trace::{
        filter::TraceFilter,
        opcode::{BlockOpcodeGas, TransactionOpcodeGas},
        parity::*,
        tracerequest::TraceCallRequest,
    },
    BlockError, BlockOverrides, Index, TransactionRequest,
};
use reth_tasks::pool::BlockingTaskGuard;
use revm::{
    db::{CacheDB, DatabaseCommit},
    primitives::EnvWithHandlerCfg,
};
use revm_inspectors::{
    opcode::OpcodeGasInspector,
    tracing::{parity::populate_state_diff, TracingInspector, TracingInspectorConfig},
};
use tokio::sync::{AcquireError, OwnedSemaphorePermit};

/// `trace` API implementation.
///
/// This type provides the functionality for handling `trace` related requests.
pub struct TraceApi<Provider, Eth> {
    inner: Arc<TraceApiInner<Provider, Eth>>,
}

// === impl TraceApi ===

impl<Provider, Eth> TraceApi<Provider, Eth> {
    /// The provider that can interact with the chain.
    pub fn provider(&self) -> &Provider {
        &self.inner.provider
    }

    /// Create a new instance of the [`TraceApi`]
    pub fn new(provider: Provider, eth_api: Eth, blocking_task_guard: BlockingTaskGuard) -> Self {
        let inner = Arc::new(TraceApiInner { provider, eth_api, blocking_task_guard });
        Self { inner }
    }

    /// Acquires a permit to execute a tracing call.
    async fn acquire_trace_permit(
        &self,
    ) -> std::result::Result<OwnedSemaphorePermit, AcquireError> {
        self.inner.blocking_task_guard.clone().acquire_owned().await
    }

    /// Access the underlying `Eth` API.
    pub fn eth_api(&self) -> &Eth {
        &self.inner.eth_api
    }
}

// === impl TraceApi ===

impl<Provider, Eth> TraceApi<Provider, Eth>
where
    Provider: BlockReader + StateProviderFactory + EvmEnvProvider + ChainSpecProvider + 'static,
    Eth: TraceExt + 'static,
{
    /// Executes the given call and returns a number of possible traces for it.
    pub async fn trace_call(&self, trace_request: TraceCallRequest) -> EthResult<TraceResults> {
        let at = trace_request.block_id.unwrap_or_default();
        let config = TracingInspectorConfig::from_parity_config(&trace_request.trace_types);
        let overrides =
            EvmOverrides::new(trace_request.state_overrides, trace_request.block_overrides);
        let mut inspector = TracingInspector::new(config);
        let this = self.clone();
        self.eth_api()
            .spawn_with_call_at(trace_request.call, at, overrides, move |db, env| {
                // wrapper is hack to get around 'higher-ranked lifetime error', see
                // <https://github.com/rust-lang/rust/issues/100013>
                let db = db.0;

                let (res, _) = this.eth_api().inspect(&mut *db, env, &mut inspector)?;
                let trace_res = inspector.into_parity_builder().into_trace_results_with_state(
                    &res,
                    &trace_request.trace_types,
                    &db,
                )?;
                Ok(trace_res)
            })
            .await
    }

    /// Traces a call to `eth_sendRawTransaction` without making the call, returning the traces.
    pub async fn trace_raw_transaction(
        &self,
        tx: Bytes,
        trace_types: HashSet<TraceType>,
        block_id: Option<BlockId>,
    ) -> EthResult<TraceResults> {
        let tx = recover_raw_transaction(tx)?;

        let (cfg, block, at) = self.inner.eth_api.evm_env_at(block_id.unwrap_or_default()).await?;

        let env = EnvWithHandlerCfg::new_with_cfg_env(
            cfg,
            block,
            Call::evm_config(self.eth_api()).tx_env(&tx.into_ecrecovered_transaction()),
        );

        let config = TracingInspectorConfig::from_parity_config(&trace_types);

        self.inner
            .eth_api
            .spawn_trace_at_with_state(env, config, at, move |inspector, res, db| {
                Ok(inspector.into_parity_builder().into_trace_results_with_state(
                    &res,
                    &trace_types,
                    &db,
                )?)
            })
            .await
    }

    /// Performs multiple call traces on top of the same block. i.e. transaction n will be executed
    /// on top of a pending block with all n-1 transactions applied (traced) first.
    ///
    /// Note: Allows tracing dependent transactions, hence all transactions are traced in sequence
    pub async fn trace_call_many(
        &self,
        calls: Vec<(TransactionRequest, HashSet<TraceType>)>,
        block_id: Option<BlockId>,
    ) -> EthResult<Vec<TraceResults>> {
        let at = block_id.unwrap_or(BlockId::pending());
        let (cfg, block_env, at) = self.inner.eth_api.evm_env_at(at).await?;

        let gas_limit = self.inner.eth_api.call_gas_limit();
        let this = self.clone();
        // execute all transactions on top of each other and record the traces
        self.eth_api()
            .spawn_with_state_at_block(at, move |state| {
                let mut results = Vec::with_capacity(calls.len());
                let mut db = CacheDB::new(StateProviderDatabase::new(state));

                let mut calls = calls.into_iter().peekable();

                while let Some((call, trace_types)) = calls.next() {
                    let env = prepare_call_env(
                        cfg.clone(),
                        block_env.clone(),
                        call,
                        gas_limit,
                        &mut db,
                        Default::default(),
                    )?;
                    let config = TracingInspectorConfig::from_parity_config(&trace_types);
                    let mut inspector = TracingInspector::new(config);
                    let (res, _) = this.eth_api().inspect(&mut db, env, &mut inspector)?;

                    let trace_res = inspector.into_parity_builder().into_trace_results_with_state(
                        &res,
                        &trace_types,
                        &db,
                    )?;

                    results.push(trace_res);

                    // need to apply the state changes of this call before executing the
                    // next call
                    if calls.peek().is_some() {
                        // need to apply the state changes of this call before executing
                        // the next call
                        db.commit(res.state)
                    }
                }

                Ok(results)
            })
            .await
    }

    /// Replays a transaction, returning the traces.
    pub async fn replay_transaction(
        &self,
        hash: B256,
        trace_types: HashSet<TraceType>,
    ) -> EthResult<TraceResults> {
        let config = TracingInspectorConfig::from_parity_config(&trace_types);
        self.inner
            .eth_api
            .spawn_trace_transaction_in_block(hash, config, move |_, inspector, res, db| {
                let trace_res = inspector.into_parity_builder().into_trace_results_with_state(
                    &res,
                    &trace_types,
                    &db,
                )?;
                Ok(trace_res)
            })
            .await
            .transpose()
            .ok_or_else(|| EthApiError::TransactionNotFound)?
    }

    /// Returns transaction trace objects at the given index
    ///
    /// Note: For compatibility reasons this only supports 1 single index, since this method is
    /// supposed to return a single trace. See also: <https://github.com/ledgerwatch/erigon/blob/862faf054b8a0fa15962a9c73839b619886101eb/turbo/jsonrpc/trace_filtering.go#L114-L133>
    ///
    /// This returns `None` if `indices` is empty
    pub async fn trace_get(
        &self,
        hash: B256,
        indices: Vec<usize>,
    ) -> EthResult<Option<LocalizedTransactionTrace>> {
        if indices.len() != 1 {
            // The OG impl failed if it gets more than a single index
            return Ok(None);
        }
        self.trace_get_index(hash, indices[0]).await
    }

    /// Returns transaction trace object at the given index.
    ///
    /// Returns `None` if the trace object at that index does not exist
    pub async fn trace_get_index(
        &self,
        hash: B256,
        index: usize,
    ) -> EthResult<Option<LocalizedTransactionTrace>> {
        Ok(self.trace_transaction(hash).await?.and_then(|traces| traces.into_iter().nth(index)))
    }

    /// Returns all transaction traces that match the given filter.
    ///
    /// This is similar to [`Self::trace_block`] but only returns traces for transactions that match
    /// the filter.
    pub async fn trace_filter(
        &self,
        filter: TraceFilter,
    ) -> EthResult<Vec<LocalizedTransactionTrace>> {
        let matcher = filter.matcher();
        let TraceFilter { from_block, to_block, .. } = filter;
        let start = from_block.unwrap_or(0);
        let end = if let Some(to_block) = to_block {
            to_block
        } else {
            self.provider().best_block_number()?
        };

        if start > end {
            return Err(EthApiError::InvalidParams(
                "invalid parameters: fromBlock cannot be greater than toBlock".to_string(),
            ))
        }

        // ensure that the range is not too large, since we need to fetch all blocks in the range
        let distance = end.saturating_sub(start);
        if distance > 100 {
            return Err(EthApiError::InvalidParams(
                "Block range too large; currently limited to 100 blocks".to_string(),
            ));
        }

        // fetch all blocks in that range
        let blocks = self.provider().block_range(start..=end)?;

        // find relevant blocks to trace
        let mut target_blocks = Vec::new();
        for block in &blocks {
            let mut transaction_indices = HashSet::new();
            let mut highest_matching_index = 0;
            for (tx_idx, tx) in block.body.iter().enumerate() {
                let from = tx.recover_signer_unchecked().ok_or(BlockError::InvalidSignature)?;
                let to = tx.to();
                if matcher.matches(from, to) {
                    let idx = tx_idx as u64;
                    transaction_indices.insert(idx);
                    highest_matching_index = idx;
                }
            }
            if !transaction_indices.is_empty() {
                target_blocks.push((block.number, transaction_indices, highest_matching_index));
            }
        }

        // trace all relevant blocks
        let mut block_traces = Vec::with_capacity(target_blocks.len());
        for (num, indices, highest_idx) in target_blocks {
            let traces = self.inner.eth_api.trace_block_until(
                num.into(),
                Some(highest_idx),
                TracingInspectorConfig::default_parity(),
                move |tx_info, inspector, res, _, _| {
                    if let Some(idx) = tx_info.index {
                        if !indices.contains(&idx) {
                            // only record traces for relevant transactions
                            return Ok(None);
                        }
                    }
                    let traces = inspector
                        .with_transaction_gas_used(res.gas_used())
                        .into_parity_builder()
                        .into_localized_transaction_traces(tx_info);
                    Ok(Some(traces))
                },
            );
            block_traces.push(traces);
        }

        let block_traces = futures::future::try_join_all(block_traces).await?;
        let mut all_traces = block_traces
            .into_iter()
            .flatten()
            .flat_map(|traces| traces.into_iter().flatten().flat_map(|traces| traces.into_iter()))
            .collect::<Vec<_>>();

        // add reward traces for all blocks
        for block in &blocks {
            if let Some(base_block_reward) = self.calculate_base_block_reward(&block.header)? {
                all_traces.extend(self.extract_reward_traces(
                    &block.header,
                    &block.ommers,
                    base_block_reward,
                ));
            } else {
                // no block reward, means we're past the Paris hardfork and don't expect any rewards
                // because the blocks in ascending order
                break
            }
        }

        Ok(all_traces)
    }

    /// Returns all traces for the given transaction hash
    pub async fn trace_transaction(
        &self,
        hash: B256,
    ) -> EthResult<Option<Vec<LocalizedTransactionTrace>>> {
        self.inner
            .eth_api
            .spawn_trace_transaction_in_block(
                hash,
                TracingInspectorConfig::default_parity(),
                move |tx_info, inspector, res, _| {
                    let traces = inspector
                        .with_transaction_gas_used(res.result.gas_used())
                        .into_parity_builder()
                        .into_localized_transaction_traces(tx_info);
                    Ok(traces)
                },
            )
            .await
    }

    /// Returns traces created at given block.
    pub async fn trace_block(
        &self,
        block_id: BlockId,
    ) -> EthResult<Option<Vec<LocalizedTransactionTrace>>> {
        let traces = self.inner.eth_api.trace_block_with(
            block_id,
            TracingInspectorConfig::default_parity(),
            |tx_info, inspector, res, _, _| {
                let traces = inspector
                    .with_transaction_gas_used(res.gas_used())
                    .into_parity_builder()
                    .into_localized_transaction_traces(tx_info);
                Ok(traces)
            },
        );

        let block = self.inner.eth_api.block(block_id);
        let (maybe_traces, maybe_block) = futures::try_join!(traces, block)?;

        let mut maybe_traces =
            maybe_traces.map(|traces| traces.into_iter().flatten().collect::<Vec<_>>());

        if let (Some(block), Some(traces)) = (maybe_block, maybe_traces.as_mut()) {
<<<<<<< HEAD
            if let Some(header_td) = self.provider().header_td(&block.header.hash())? {
                if let Some(base_block_reward) = base_block_reward(
                    self.provider().chain_spec().as_ref(),
                    block.header.number,
                    block.header.difficulty,
                    header_td,
                ) {
                    traces.push(reward_trace(
                        &block.header,
                        RewardAction {
                            author: block.header.beneficiary,
                            reward_type: RewardType::Block,
                            value: U256::from(base_block_reward),
                        },
                    ));

                    if !block.ommers.is_empty() {
                        traces.push(reward_trace(
                            &block.header,
                            RewardAction {
                                author: block.header.beneficiary,
                                reward_type: RewardType::Uncle,
                                value: U256::from(
                                    block_reward(base_block_reward, block.ommers.len())
                                        - base_block_reward,
                                ),
                            },
                        ));
                    }
                }
=======
            if let Some(base_block_reward) = self.calculate_base_block_reward(&block.header)? {
                traces.extend(self.extract_reward_traces(
                    &block.header,
                    &block.ommers,
                    base_block_reward,
                ));
>>>>>>> d5993937
            }
        }

        Ok(maybe_traces)
    }

    /// Replays all transactions in a block
    pub async fn replay_block_transactions(
        &self,
        block_id: BlockId,
        trace_types: HashSet<TraceType>,
    ) -> EthResult<Option<Vec<TraceResultsWithTransactionHash>>> {
        self.inner
            .eth_api
            .trace_block_with(
                block_id,
                TracingInspectorConfig::from_parity_config(&trace_types),
                move |tx_info, inspector, res, state, db| {
                    let mut full_trace =
                        inspector.into_parity_builder().into_trace_results(&res, &trace_types);

                    // If statediffs were requested, populate them with the account balance and
                    // nonce from pre-state
                    if let Some(ref mut state_diff) = full_trace.state_diff {
                        populate_state_diff(state_diff, db, state.iter())?;
                    }

                    let trace = TraceResultsWithTransactionHash {
                        transaction_hash: tx_info.hash.expect("tx hash is set"),
                        full_trace,
                    };
                    Ok(trace)
                },
            )
            .await
    }

    /// Returns all opcodes with their count and combined gas usage for the given transaction in no
    /// particular order.
    pub async fn trace_transaction_opcode_gas(
        &self,
        tx_hash: B256,
    ) -> EthResult<Option<TransactionOpcodeGas>> {
        self.inner
            .eth_api
            .spawn_trace_transaction_in_block_with_inspector(
                tx_hash,
                OpcodeGasInspector::default(),
                move |_tx_info, inspector, _res, _| {
                    let trace = TransactionOpcodeGas {
                        transaction_hash: tx_hash,
                        opcode_gas: inspector.opcode_gas_iter().collect(),
                    };
                    Ok(trace)
                },
            )
            .await
    }

    /// Returns the opcodes of all transactions in the given block.
    ///
    /// This is the same as [`Self::trace_transaction_opcode_gas`] but for all transactions in a
    /// block.
    pub async fn trace_block_opcode_gas(
        &self,
        block_id: BlockId,
    ) -> EthResult<Option<BlockOpcodeGas>> {
        let res = self
            .inner
            .eth_api
            .trace_block_inspector(
                block_id,
                OpcodeGasInspector::default,
                move |tx_info, inspector, _res, _, _| {
                    let trace = TransactionOpcodeGas {
                        transaction_hash: tx_info.hash.expect("tx hash is set"),
                        opcode_gas: inspector.opcode_gas_iter().collect(),
                    };
                    Ok(trace)
                },
            )
            .await?;

        let Some(transactions) = res else { return Ok(None) };

        let Some(block) = self.inner.eth_api.block(block_id).await? else { return Ok(None) };

        Ok(Some(BlockOpcodeGas {
            block_hash: block.hash(),
            block_number: block.header.number,
            transactions,
        }))
    }

    /// Calculates the base block reward for the given block:
    ///
    /// - if Paris hardfork is activated, no block rewards are given
    /// - if Paris hardfork is not activated, calculate block rewards with block number only
    /// - if Paris hardfork is unknown, calculate block rewards with block number and ttd
    fn calculate_base_block_reward(&self, header: &Header) -> EthResult<Option<u128>> {
        let chain_spec = self.provider().chain_spec();
        let is_paris_activated = chain_spec.is_paris_active_at_block(header.number);

        Ok(match is_paris_activated {
            Some(true) => None,
            Some(false) => Some(base_block_reward_pre_merge(&chain_spec, header.number)),
            None => {
                // if Paris hardfork is unknown, we need to fetch the total difficulty at the
                // block's height and check if it is pre-merge to calculate the base block reward
                if let Some(header_td) = self.provider().header_td_by_number(header.number)? {
                    base_block_reward(
                        chain_spec.as_ref(),
                        header.number,
                        header.difficulty,
                        header_td,
                    )
                } else {
                    None
                }
            }
        })
    }

    /// Extracts the reward traces for the given block:
    ///  - block reward
    ///  - uncle rewards
    fn extract_reward_traces(
        &self,
        header: &Header,
        ommers: &[Header],
        base_block_reward: u128,
    ) -> Vec<LocalizedTransactionTrace> {
        let mut traces = Vec::with_capacity(ommers.len() + 1);

        let block_reward = block_reward(base_block_reward, ommers.len());
        traces.push(reward_trace(
            header,
            RewardAction {
                author: header.beneficiary,
                reward_type: RewardType::Block,
                value: U256::from(block_reward),
            },
        ));

        for uncle in ommers {
            let uncle_reward = ommer_reward(base_block_reward, header.number, uncle.number);
            traces.push(reward_trace(
                header,
                RewardAction {
                    author: uncle.beneficiary,
                    reward_type: RewardType::Uncle,
                    value: U256::from(uncle_reward),
                },
            ));
        }
        traces
    }
}

#[async_trait]
impl<Provider, Eth> TraceApiServer for TraceApi<Provider, Eth>
where
    Provider: BlockReader + StateProviderFactory + EvmEnvProvider + ChainSpecProvider + 'static,
    Eth: TraceExt + 'static,
{
    /// Executes the given call and returns a number of possible traces for it.
    ///
    /// Handler for `trace_call`
    async fn trace_call(
        &self,
        call: TransactionRequest,
        trace_types: HashSet<TraceType>,
        block_id: Option<BlockId>,
        state_overrides: Option<StateOverride>,
        block_overrides: Option<Box<BlockOverrides>>,
    ) -> Result<TraceResults> {
        let _permit = self.acquire_trace_permit().await;
        let request =
            TraceCallRequest { call, trace_types, block_id, state_overrides, block_overrides };
        Ok(Self::trace_call(self, request).await?)
    }

    /// Handler for `trace_callMany`
    async fn trace_call_many(
        &self,
        calls: Vec<(TransactionRequest, HashSet<TraceType>)>,
        block_id: Option<BlockId>,
    ) -> Result<Vec<TraceResults>> {
        let _permit = self.acquire_trace_permit().await;
        Ok(Self::trace_call_many(self, calls, block_id).await?)
    }

    /// Handler for `trace_rawTransaction`
    async fn trace_raw_transaction(
        &self,
        data: Bytes,
        trace_types: HashSet<TraceType>,
        block_id: Option<BlockId>,
    ) -> Result<TraceResults> {
        let _permit = self.acquire_trace_permit().await;
        Ok(Self::trace_raw_transaction(self, data, trace_types, block_id).await?)
    }

    /// Handler for `trace_replayBlockTransactions`
    async fn replay_block_transactions(
        &self,
        block_id: BlockId,
        trace_types: HashSet<TraceType>,
    ) -> Result<Option<Vec<TraceResultsWithTransactionHash>>> {
        let _permit = self.acquire_trace_permit().await;
        Ok(Self::replay_block_transactions(self, block_id, trace_types).await?)
    }

    /// Handler for `trace_replayTransaction`
    async fn replay_transaction(
        &self,
        transaction: B256,
        trace_types: HashSet<TraceType>,
    ) -> Result<TraceResults> {
        let _permit = self.acquire_trace_permit().await;
        Ok(Self::replay_transaction(self, transaction, trace_types).await?)
    }

    /// Handler for `trace_block`
    async fn trace_block(
        &self,
        block_id: BlockId,
    ) -> Result<Option<Vec<LocalizedTransactionTrace>>> {
        let _permit = self.acquire_trace_permit().await;
        Ok(Self::trace_block(self, block_id).await?)
    }

    /// Handler for `trace_filter`
    ///
    /// This is similar to `eth_getLogs` but for traces.
    ///
    /// # Limitations
    /// This currently requires block filter fields, since reth does not have address indices yet.
    async fn trace_filter(&self, filter: TraceFilter) -> Result<Vec<LocalizedTransactionTrace>> {
        Ok(Self::trace_filter(self, filter).await?)
    }

    /// Returns transaction trace at given index.
    /// Handler for `trace_get`
    async fn trace_get(
        &self,
        hash: B256,
        indices: Vec<Index>,
    ) -> Result<Option<LocalizedTransactionTrace>> {
        let _permit = self.acquire_trace_permit().await;
        Ok(Self::trace_get(self, hash, indices.into_iter().map(Into::into).collect()).await?)
    }

    /// Handler for `trace_transaction`
    async fn trace_transaction(
        &self,
        hash: B256,
    ) -> Result<Option<Vec<LocalizedTransactionTrace>>> {
        let _permit = self.acquire_trace_permit().await;
        Ok(Self::trace_transaction(self, hash).await?)
    }

    /// Handler for `trace_transactionOpcodeGas`
    async fn trace_transaction_opcode_gas(
        &self,
        tx_hash: B256,
    ) -> Result<Option<TransactionOpcodeGas>> {
        let _permit = self.acquire_trace_permit().await;
        Ok(Self::trace_transaction_opcode_gas(self, tx_hash).await?)
    }

    /// Handler for `trace_blockOpcodeGas`
    async fn trace_block_opcode_gas(&self, block_id: BlockId) -> Result<Option<BlockOpcodeGas>> {
        let _permit = self.acquire_trace_permit().await;
        Ok(Self::trace_block_opcode_gas(self, block_id).await?)
    }
}

impl<Provider, Eth> std::fmt::Debug for TraceApi<Provider, Eth> {
    fn fmt(&self, f: &mut std::fmt::Formatter<'_>) -> std::fmt::Result {
        f.debug_struct("TraceApi").finish_non_exhaustive()
    }
}
impl<Provider, Eth> Clone for TraceApi<Provider, Eth> {
    fn clone(&self) -> Self {
        Self { inner: Arc::clone(&self.inner) }
    }
}

struct TraceApiInner<Provider, Eth> {
    /// The provider that can interact with the chain.
    provider: Provider,
    /// Access to commonly used code of the `eth` namespace
    eth_api: Eth,
    // restrict the number of concurrent calls to `trace_*`
    blocking_task_guard: BlockingTaskGuard,
}

/// Helper to construct a [`LocalizedTransactionTrace`] that describes a reward to the block
/// beneficiary.
fn reward_trace(header: &Header, reward: RewardAction) -> LocalizedTransactionTrace {
    LocalizedTransactionTrace {
        block_hash: Some(header.hash_slow()),
        block_number: Some(header.number),
        transaction_hash: None,
        transaction_position: None,
        trace: TransactionTrace {
            trace_address: vec![],
            subtraces: 0,
            action: Action::Reward(reward),
            error: None,
            result: None,
        },
    }
}<|MERGE_RESOLUTION|>--- conflicted
+++ resolved
@@ -390,45 +390,12 @@
             maybe_traces.map(|traces| traces.into_iter().flatten().collect::<Vec<_>>());
 
         if let (Some(block), Some(traces)) = (maybe_block, maybe_traces.as_mut()) {
-<<<<<<< HEAD
-            if let Some(header_td) = self.provider().header_td(&block.header.hash())? {
-                if let Some(base_block_reward) = base_block_reward(
-                    self.provider().chain_spec().as_ref(),
-                    block.header.number,
-                    block.header.difficulty,
-                    header_td,
-                ) {
-                    traces.push(reward_trace(
-                        &block.header,
-                        RewardAction {
-                            author: block.header.beneficiary,
-                            reward_type: RewardType::Block,
-                            value: U256::from(base_block_reward),
-                        },
-                    ));
-
-                    if !block.ommers.is_empty() {
-                        traces.push(reward_trace(
-                            &block.header,
-                            RewardAction {
-                                author: block.header.beneficiary,
-                                reward_type: RewardType::Uncle,
-                                value: U256::from(
-                                    block_reward(base_block_reward, block.ommers.len())
-                                        - base_block_reward,
-                                ),
-                            },
-                        ));
-                    }
-                }
-=======
             if let Some(base_block_reward) = self.calculate_base_block_reward(&block.header)? {
                 traces.extend(self.extract_reward_traces(
                     &block.header,
                     &block.ommers,
                     base_block_reward,
                 ));
->>>>>>> d5993937
             }
         }
 
