--- conflicted
+++ resolved
@@ -90,12 +90,8 @@
             noop_network_provider,
             cache.clone(),
             GasPriceOracle::new(noop_provider, Default::default(), cache.clone()),
-<<<<<<< HEAD
             *ETHEREUM_BLOCK_GAS_LIMIT,
-=======
-            ETHEREUM_BLOCK_GAS_LIMIT,
             DEFAULT_MAX_SIMULATE_BLOCKS,
->>>>>>> d72e438c
             DEFAULT_ETH_PROOF_WINDOW,
             BlockingTaskPool::build().expect("failed to build tracing pool"),
             fee_history_cache,
