//! Contains RPC handler implementations specific to state.

use reth_chainspec::EthereumHardforks;
use reth_provider::{ChainSpecProvider, StateProviderFactory};
use reth_transaction_pool::TransactionPool;

use reth_rpc_eth_api::helpers::{EthState, LoadState, SpawnBlocking};
use reth_rpc_eth_types::EthStateCache;

use crate::EthApi;

impl<Provider, Pool, Network, EvmConfig> EthState for EthApi<Provider, Pool, Network, EvmConfig>
where
    Self: LoadState + SpawnBlocking,
{
    fn max_proof_window(&self) -> u64 {
        self.inner.eth_proof_window()
    }
}

impl<Provider, Pool, Network, EvmConfig> LoadState for EthApi<Provider, Pool, Network, EvmConfig>
where
    Self: Send + Sync,
    Provider: StateProviderFactory + ChainSpecProvider<ChainSpec: EthereumHardforks>,
    Pool: TransactionPool,
{
    #[inline]
    fn provider(
        &self,
    ) -> impl StateProviderFactory + ChainSpecProvider<ChainSpec: EthereumHardforks> {
        self.inner.provider()
    }

    #[inline]
    fn cache(&self) -> &EthStateCache {
        self.inner.cache()
    }

    #[inline]
    fn pool(&self) -> impl TransactionPool {
        self.inner.pool()
    }
}

#[cfg(test)]
mod tests {
    use super::*;
    use alloy_primitives::{Address, StorageKey, StorageValue, U256};
    use reth_chainspec::MAINNET;
    use reth_evm_ethereum::EthEvmConfig;
    use reth_primitives::{constants::ETHEREUM_BLOCK_GAS_LIMIT, KECCAK_EMPTY};
    use reth_provider::test_utils::{ExtendedAccount, MockEthProvider, NoopProvider};
    use reth_rpc_eth_api::helpers::EthState;
    use reth_rpc_eth_types::{
        EthStateCache, FeeHistoryCache, FeeHistoryCacheConfig, GasPriceOracle,
    };
    use reth_rpc_server_types::constants::{
        DEFAULT_ETH_PROOF_WINDOW, DEFAULT_MAX_SIMULATE_BLOCKS, DEFAULT_PROOF_PERMITS,
    };
    use reth_tasks::pool::BlockingTaskPool;
    use reth_transaction_pool::test_utils::{testing_pool, TestPool};
    use std::collections::HashMap;

    fn noop_eth_api() -> EthApi<NoopProvider, TestPool, (), EthEvmConfig> {
        let pool = testing_pool();
        let evm_config = EthEvmConfig::new(MAINNET.clone());

        let cache =
            EthStateCache::spawn(NoopProvider::default(), Default::default(), evm_config.clone());
        EthApi::new(
            NoopProvider::default(),
            pool,
            (),
            cache.clone(),
            GasPriceOracle::new(NoopProvider::default(), Default::default(), cache.clone()),
<<<<<<< HEAD
            *ETHEREUM_BLOCK_GAS_LIMIT,
=======
            ETHEREUM_BLOCK_GAS_LIMIT,
            DEFAULT_MAX_SIMULATE_BLOCKS,
>>>>>>> d72e438c
            DEFAULT_ETH_PROOF_WINDOW,
            BlockingTaskPool::build().expect("failed to build tracing pool"),
            FeeHistoryCache::new(cache, FeeHistoryCacheConfig::default()),
            evm_config,
            DEFAULT_PROOF_PERMITS,
        )
    }

    fn mock_eth_api(
        accounts: HashMap<Address, ExtendedAccount>,
    ) -> EthApi<MockEthProvider, TestPool, (), EthEvmConfig> {
        let pool = testing_pool();
        let mock_provider = MockEthProvider::default();

        let evm_config = EthEvmConfig::new(mock_provider.chain_spec());
        mock_provider.extend_accounts(accounts);

        let cache =
            EthStateCache::spawn(mock_provider.clone(), Default::default(), evm_config.clone());
        EthApi::new(
            mock_provider.clone(),
            pool,
            (),
            cache.clone(),
            GasPriceOracle::new(mock_provider, Default::default(), cache.clone()),
<<<<<<< HEAD
            *ETHEREUM_BLOCK_GAS_LIMIT,
=======
            ETHEREUM_BLOCK_GAS_LIMIT,
            DEFAULT_MAX_SIMULATE_BLOCKS,
>>>>>>> d72e438c
            DEFAULT_ETH_PROOF_WINDOW,
            BlockingTaskPool::build().expect("failed to build tracing pool"),
            FeeHistoryCache::new(cache, FeeHistoryCacheConfig::default()),
            evm_config,
            DEFAULT_PROOF_PERMITS,
        )
    }

    #[tokio::test]
    async fn test_storage() {
        // === Noop ===
        let eth_api = noop_eth_api();
        let address = Address::random();
        let storage = eth_api.storage_at(address, U256::ZERO.into(), None).await.unwrap();
        assert_eq!(storage, U256::ZERO.to_be_bytes());

        // === Mock ===
        let storage_value = StorageValue::from(1337);
        let storage_key = StorageKey::random();
        let storage = HashMap::from([(storage_key, storage_value)]);

        let accounts =
            HashMap::from([(address, ExtendedAccount::new(0, U256::ZERO).extend_storage(storage))]);
        let eth_api = mock_eth_api(accounts);

        let storage_key: U256 = storage_key.into();
        let storage = eth_api.storage_at(address, storage_key.into(), None).await.unwrap();
        assert_eq!(storage, storage_value.to_be_bytes());
    }

    #[tokio::test]
    async fn test_get_account_missing() {
        let eth_api = noop_eth_api();
        let address = Address::random();
        let account = eth_api.get_account(address, Default::default()).await.unwrap();
        assert!(account.is_none());
    }

    #[tokio::test]
    async fn test_get_account_empty() {
        let address = Address::random();
        let accounts = HashMap::from([(address, ExtendedAccount::new(0, U256::ZERO))]);
        let eth_api = mock_eth_api(accounts);

        let account = eth_api.get_account(address, Default::default()).await.unwrap();
        let expected_account =
            alloy_rpc_types::Account { code_hash: KECCAK_EMPTY, ..Default::default() };
        assert_eq!(Some(expected_account), account);
    }
}<|MERGE_RESOLUTION|>--- conflicted
+++ resolved
@@ -73,12 +73,8 @@
             (),
             cache.clone(),
             GasPriceOracle::new(NoopProvider::default(), Default::default(), cache.clone()),
-<<<<<<< HEAD
             *ETHEREUM_BLOCK_GAS_LIMIT,
-=======
-            ETHEREUM_BLOCK_GAS_LIMIT,
             DEFAULT_MAX_SIMULATE_BLOCKS,
->>>>>>> d72e438c
             DEFAULT_ETH_PROOF_WINDOW,
             BlockingTaskPool::build().expect("failed to build tracing pool"),
             FeeHistoryCache::new(cache, FeeHistoryCacheConfig::default()),
@@ -104,12 +100,8 @@
             (),
             cache.clone(),
             GasPriceOracle::new(mock_provider, Default::default(), cache.clone()),
-<<<<<<< HEAD
             *ETHEREUM_BLOCK_GAS_LIMIT,
-=======
-            ETHEREUM_BLOCK_GAS_LIMIT,
             DEFAULT_MAX_SIMULATE_BLOCKS,
->>>>>>> d72e438c
             DEFAULT_ETH_PROOF_WINDOW,
             BlockingTaskPool::build().expect("failed to build tracing pool"),
             FeeHistoryCache::new(cache, FeeHistoryCacheConfig::default()),
