//! Contains RPC handler implementations specific to state.

use reth_chainspec::EthereumHardforks;
use reth_provider::{BlockReader, ChainSpecProvider, StateProviderFactory};
use reth_transaction_pool::TransactionPool;

use reth_rpc_eth_api::{
    helpers::{EthState, LoadState, SpawnBlocking},
    RpcNodeCoreExt,
};

use crate::EthApi;

impl<Provider, Pool, Network, EvmConfig> EthState for EthApi<Provider, Pool, Network, EvmConfig>
where
    Self: LoadState + SpawnBlocking,
    Provider: BlockReader,
{
    fn max_proof_window(&self) -> u64 {
        self.inner.eth_proof_window()
    }
}

impl<Provider, Pool, Network, EvmConfig> LoadState for EthApi<Provider, Pool, Network, EvmConfig>
where
    Self: RpcNodeCoreExt<
        Provider: BlockReader
                      + StateProviderFactory
                      + ChainSpecProvider<ChainSpec: EthereumHardforks>,
        Pool: TransactionPool,
    >,
    Provider: BlockReader,
{
}

#[cfg(test)]
mod tests {
    use super::*;
    use alloy_eips::eip1559::ETHEREUM_BLOCK_GAS_LIMIT_30M;
    use alloy_primitives::{Address, StorageKey, StorageValue, U256};
    use reth_chainspec::MAINNET;
    use reth_evm_ethereum::EthEvmConfig;
    use reth_network_api::noop::NoopNetwork;
    use reth_primitives::constants::ETHEREUM_BLOCK_GAS_LIMIT;
    use reth_provider::test_utils::{ExtendedAccount, MockEthProvider, NoopProvider};
    use reth_rpc_eth_api::helpers::EthState;
    use reth_rpc_eth_types::{
        EthStateCache, FeeHistoryCache, FeeHistoryCacheConfig, GasPriceOracle,
    };
    use reth_rpc_server_types::constants::{
        DEFAULT_ETH_PROOF_WINDOW, DEFAULT_MAX_SIMULATE_BLOCKS, DEFAULT_PROOF_PERMITS,
    };
    use reth_tasks::pool::BlockingTaskPool;
    use reth_transaction_pool::test_utils::{testing_pool, TestPool};
    use std::collections::HashMap;

    fn noop_eth_api() -> EthApi<NoopProvider, TestPool, NoopNetwork, EthEvmConfig> {
        let pool = testing_pool();
        let evm_config = EthEvmConfig::new(MAINNET.clone());

        let cache = EthStateCache::spawn(NoopProvider::default(), Default::default());
        EthApi::new(
            NoopProvider::default(),
            pool,
            NoopNetwork::default(),
            cache.clone(),
            GasPriceOracle::new(NoopProvider::default(), Default::default(), cache),
<<<<<<< HEAD
            *ETHEREUM_BLOCK_GAS_LIMIT,
=======
            ETHEREUM_BLOCK_GAS_LIMIT_30M,
>>>>>>> 2f4c509b
            DEFAULT_MAX_SIMULATE_BLOCKS,
            DEFAULT_ETH_PROOF_WINDOW,
            BlockingTaskPool::build().expect("failed to build tracing pool"),
            FeeHistoryCache::new(FeeHistoryCacheConfig::default()),
            evm_config,
            DEFAULT_PROOF_PERMITS,
        )
    }

    fn mock_eth_api(
        accounts: HashMap<Address, ExtendedAccount>,
    ) -> EthApi<MockEthProvider, TestPool, (), EthEvmConfig> {
        let pool = testing_pool();
        let mock_provider = MockEthProvider::default();

        let evm_config = EthEvmConfig::new(mock_provider.chain_spec());
        mock_provider.extend_accounts(accounts);

        let cache = EthStateCache::spawn(mock_provider.clone(), Default::default());
        EthApi::new(
            mock_provider.clone(),
            pool,
            (),
            cache.clone(),
            GasPriceOracle::new(mock_provider, Default::default(), cache),
<<<<<<< HEAD
            *ETHEREUM_BLOCK_GAS_LIMIT,
=======
            ETHEREUM_BLOCK_GAS_LIMIT_30M,
>>>>>>> 2f4c509b
            DEFAULT_MAX_SIMULATE_BLOCKS,
            DEFAULT_ETH_PROOF_WINDOW + 1,
            BlockingTaskPool::build().expect("failed to build tracing pool"),
            FeeHistoryCache::new(FeeHistoryCacheConfig::default()),
            evm_config,
            DEFAULT_PROOF_PERMITS,
        )
    }

    #[tokio::test]
    async fn test_storage() {
        // === Noop ===
        let eth_api = noop_eth_api();
        let address = Address::random();
        let storage = eth_api.storage_at(address, U256::ZERO.into(), None).await.unwrap();
        assert_eq!(storage, U256::ZERO.to_be_bytes());

        // === Mock ===
        let storage_value = StorageValue::from(1337);
        let storage_key = StorageKey::random();
        let storage = HashMap::from([(storage_key, storage_value)]);

        let accounts =
            HashMap::from([(address, ExtendedAccount::new(0, U256::ZERO).extend_storage(storage))]);
        let eth_api = mock_eth_api(accounts);

        let storage_key: U256 = storage_key.into();
        let storage = eth_api.storage_at(address, storage_key.into(), None).await.unwrap();
        assert_eq!(storage, storage_value.to_be_bytes());
    }

    #[tokio::test]
    async fn test_get_account_missing() {
        let eth_api = noop_eth_api();
        let address = Address::random();
        let account = eth_api.get_account(address, Default::default()).await.unwrap();
        assert!(account.is_none());
    }
}<|MERGE_RESOLUTION|>--- conflicted
+++ resolved
@@ -65,11 +65,7 @@
             NoopNetwork::default(),
             cache.clone(),
             GasPriceOracle::new(NoopProvider::default(), Default::default(), cache),
-<<<<<<< HEAD
             *ETHEREUM_BLOCK_GAS_LIMIT,
-=======
-            ETHEREUM_BLOCK_GAS_LIMIT_30M,
->>>>>>> 2f4c509b
             DEFAULT_MAX_SIMULATE_BLOCKS,
             DEFAULT_ETH_PROOF_WINDOW,
             BlockingTaskPool::build().expect("failed to build tracing pool"),
@@ -95,11 +91,7 @@
             (),
             cache.clone(),
             GasPriceOracle::new(mock_provider, Default::default(), cache),
-<<<<<<< HEAD
             *ETHEREUM_BLOCK_GAS_LIMIT,
-=======
-            ETHEREUM_BLOCK_GAS_LIMIT_30M,
->>>>>>> 2f4c509b
             DEFAULT_MAX_SIMULATE_BLOCKS,
             DEFAULT_ETH_PROOF_WINDOW + 1,
             BlockingTaskPool::build().expect("failed to build tracing pool"),
