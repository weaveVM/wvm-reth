--- conflicted
+++ resolved
@@ -105,11 +105,8 @@
         if let Some(timestamp) = timestamp {
             evm_env.block_env.timestamp = timestamp;
         } else {
-<<<<<<< HEAD
+            // WVM
             evm_env.block_env.timestamp += U256::from(1); // WVM #356: 1s per block
-=======
-            evm_env.block_env.timestamp += 12;
->>>>>>> a38c991c
         }
 
         if let Some(difficulty) = difficulty {
