//! `eth_` `Filter` RPC handler implementation

use std::{
    collections::HashMap,
    fmt,
    iter::StepBy,
    ops::RangeInclusive,
    sync::Arc,
    time::{Duration, Instant},
};

use async_trait::async_trait;
use jsonrpsee::{core::RpcResult, server::IdProvider};
use reth_chainspec::ChainInfo;
use reth_primitives::{IntoRecoveredTransaction, TxHash};
use reth_provider::{BlockIdReader, BlockReader, EvmEnvProvider, ProviderError};
use reth_rpc_eth_api::EthFilterApiServer;
use reth_rpc_eth_types::{
    logs_utils::{self, append_matching_block_logs},
    EthApiError, EthFilterError, EthStateCache, EthSubscriptionIdProvider,
};
use reth_rpc_server_types::ToRpcResult;
use reth_rpc_types::{
    BlockNumHash, Filter, FilterBlockOption, FilterChanges, FilterId, FilteredParams, Log,
    PendingTransactionFilterKind,
};
use reth_tasks::TaskSpawner;
use reth_transaction_pool::{NewSubpoolTransactionStream, PoolTransaction, TransactionPool};
use tokio::{
    sync::{mpsc::Receiver, Mutex},
    time::MissedTickBehavior,
};
use tracing::trace;

/// The maximum number of headers we read at once when handling a range filter.
const MAX_HEADERS_RANGE: u64 = 1_000; // with ~530bytes per header this is ~500kb

/// `Eth` filter RPC implementation.
pub struct EthFilter<Provider, Pool> {
    /// All nested fields bundled together
    inner: Arc<EthFilterInner<Provider, Pool>>,
}

impl<Provider, Pool> EthFilter<Provider, Pool>
where
    Provider: Send + Sync + 'static,
    Pool: Send + Sync + 'static,
{
    /// Creates a new, shareable instance.
    ///
    /// This uses the given pool to get notified about new transactions, the provider to interact
    /// with the blockchain, the cache to fetch cacheable data, like the logs.
    ///
    /// See also [`EthFilterConfig`].
    ///
    /// This also spawns a task that periodically clears stale filters.
    pub fn new(
        provider: Provider,
        pool: Pool,
        eth_cache: EthStateCache,
        config: EthFilterConfig,
        task_spawner: Box<dyn TaskSpawner>,
    ) -> Self {
        let EthFilterConfig { max_blocks_per_filter, max_logs_per_response, stale_filter_ttl } =
            config;
        let inner = EthFilterInner {
            provider,
            active_filters: Default::default(),
            pool,
            id_provider: Arc::new(EthSubscriptionIdProvider::default()),
            eth_cache,
            max_headers_range: MAX_HEADERS_RANGE,
            task_spawner,
            stale_filter_ttl,
            // if not set, use the max value, which is effectively no limit
            max_blocks_per_filter: max_blocks_per_filter.unwrap_or(u64::MAX),
            max_logs_per_response: max_logs_per_response.unwrap_or(usize::MAX),
        };

        let eth_filter = Self { inner: Arc::new(inner) };

        let this = eth_filter.clone();
        eth_filter.inner.task_spawner.spawn_critical(
            "eth-filters_stale-filters-clean",
            Box::pin(async move {
                this.watch_and_clear_stale_filters().await;
            }),
        );

        eth_filter
    }

    /// Returns all currently active filters
    pub fn active_filters(&self) -> &ActiveFilters {
        &self.inner.active_filters
    }

    /// Endless future that [`Self::clear_stale_filters`] every `stale_filter_ttl` interval.
    /// Nonetheless, this endless future frees the thread at every await point.
    async fn watch_and_clear_stale_filters(&self) {
        let mut interval = tokio::time::interval(self.inner.stale_filter_ttl);
        interval.set_missed_tick_behavior(MissedTickBehavior::Delay);
        loop {
            interval.tick().await;
            self.clear_stale_filters(Instant::now()).await;
        }
    }

    /// Clears all filters that have not been polled for longer than the configured
    /// `stale_filter_ttl` at the given instant.
    pub async fn clear_stale_filters(&self, now: Instant) {
        trace!(target: "rpc::eth", "clear stale filters");
        self.active_filters().inner.lock().await.retain(|id, filter| {
            let is_valid = (now - filter.last_poll_timestamp) < self.inner.stale_filter_ttl;

            if !is_valid {
                trace!(target: "rpc::eth", "evict filter with id: {:?}", id);
            }

            is_valid
        })
    }
}

impl<Provider, Pool> EthFilter<Provider, Pool>
where
    Provider: BlockReader + BlockIdReader + EvmEnvProvider + 'static,
    Pool: TransactionPool + 'static,
    <Pool as TransactionPool>::Transaction: 'static,
{
    /// Returns all the filter changes for the given id, if any
    pub async fn filter_changes(&self, id: FilterId) -> Result<FilterChanges, EthFilterError> {
        let info = self.inner.provider.chain_info()?;
        let best_number = info.best_number;

        // start_block is the block from which we should start fetching changes, the next block from
        // the last time changes were polled, in other words the best block at last poll + 1
        let (start_block, kind) = {
            let mut filters = self.inner.active_filters.inner.lock().await;
            let filter = filters.get_mut(&id).ok_or(EthFilterError::FilterNotFound(id))?;

            if filter.block > best_number {
                // no new blocks since the last poll
                return Ok(FilterChanges::Empty);
            }

            // update filter
            // we fetch all changes from [filter.block..best_block], so we advance the filter's
            // block to `best_block +1`, the next from which we should start fetching changes again
            let mut block = best_number + 1;
            std::mem::swap(&mut filter.block, &mut block);
            filter.last_poll_timestamp = Instant::now();

            (block, filter.kind.clone())
        };

        match kind {
            FilterKind::PendingTransaction(filter) => Ok(filter.drain().await),
            FilterKind::Block => {
                // Note: we need to fetch the block hashes from inclusive range
                // [start_block..best_block]
                let end_block = best_number + 1;
                let block_hashes = self
                    .inner
                    .provider
                    .canonical_hashes_range(start_block, end_block)
                    .map_err(|_| EthApiError::UnknownBlockNumber)?;
                Ok(FilterChanges::Hashes(block_hashes))
            }
            FilterKind::Log(filter) => {
                let (from_block_number, to_block_number) = match filter.block_option {
                    FilterBlockOption::Range { from_block, to_block } => {
                        let from = from_block
                            .map(|num| self.inner.provider.convert_block_number(num))
                            .transpose()?
                            .flatten();
                        let to = to_block
                            .map(|num| self.inner.provider.convert_block_number(num))
                            .transpose()?
                            .flatten();
                        logs_utils::get_filter_block_range(from, to, start_block, info)
                    }
                    FilterBlockOption::AtBlockHash(_) => {
                        // blockHash is equivalent to fromBlock = toBlock = the block number with
                        // hash blockHash
                        // get_logs_in_block_range is inclusive
                        (start_block, best_number)
                    }
                };
                let logs = self
                    .inner
                    .get_logs_in_block_range(&filter, from_block_number, to_block_number, info)
                    .await?;
                Ok(FilterChanges::Logs(logs))
            }
        }
    }

    /// Returns an array of all logs matching filter with given id.
    ///
    /// Returns an error if no matching log filter exists.
    ///
    /// Handler for `eth_getFilterLogs`
    pub async fn filter_logs(&self, id: FilterId) -> Result<Vec<Log>, EthFilterError> {
        let filter = {
            let filters = self.inner.active_filters.inner.lock().await;
            if let FilterKind::Log(ref filter) =
                filters.get(&id).ok_or_else(|| EthFilterError::FilterNotFound(id.clone()))?.kind
            {
                *filter.clone()
            } else {
                // Not a log filter
<<<<<<< HEAD
                return Err(FilterError::FilterNotFound(id));
=======
                return Err(EthFilterError::FilterNotFound(id))
>>>>>>> d5993937
            }
        };

        self.inner.logs_for_filter(filter).await
    }
}

#[async_trait]
impl<Provider, Pool> EthFilterApiServer for EthFilter<Provider, Pool>
where
    Provider: BlockReader + BlockIdReader + EvmEnvProvider + 'static,
    Pool: TransactionPool + 'static,
{
    /// Handler for `eth_newFilter`
    async fn new_filter(&self, filter: Filter) -> RpcResult<FilterId> {
        trace!(target: "rpc::eth", "Serving eth_newFilter");
        self.inner.install_filter(FilterKind::Log(Box::new(filter))).await
    }

    /// Handler for `eth_newBlockFilter`
    async fn new_block_filter(&self) -> RpcResult<FilterId> {
        trace!(target: "rpc::eth", "Serving eth_newBlockFilter");
        self.inner.install_filter(FilterKind::Block).await
    }

    /// Handler for `eth_newPendingTransactionFilter`
    async fn new_pending_transaction_filter(
        &self,
        kind: Option<PendingTransactionFilterKind>,
    ) -> RpcResult<FilterId> {
        trace!(target: "rpc::eth", "Serving eth_newPendingTransactionFilter");

        let transaction_kind = match kind.unwrap_or_default() {
            PendingTransactionFilterKind::Hashes => {
                let receiver = self.inner.pool.pending_transactions_listener();
                let pending_txs_receiver = PendingTransactionsReceiver::new(receiver);
                FilterKind::PendingTransaction(PendingTransactionKind::Hashes(pending_txs_receiver))
            }
            PendingTransactionFilterKind::Full => {
                let stream = self.inner.pool.new_pending_pool_transactions_listener();
                let full_txs_receiver = FullTransactionsReceiver::new(stream);
                FilterKind::PendingTransaction(PendingTransactionKind::FullTransaction(Arc::new(
                    full_txs_receiver,
                )))
            }
        };

        //let filter = FilterKind::PendingTransaction(transaction_kind);

        // Install the filter and propagate any errors
        self.inner.install_filter(transaction_kind).await
    }

    /// Handler for `eth_getFilterChanges`
    async fn filter_changes(&self, id: FilterId) -> RpcResult<FilterChanges> {
        trace!(target: "rpc::eth", "Serving eth_getFilterChanges");
        Ok(Self::filter_changes(self, id).await?)
    }

    /// Returns an array of all logs matching filter with given id.
    ///
    /// Returns an error if no matching log filter exists.
    ///
    /// Handler for `eth_getFilterLogs`
    async fn filter_logs(&self, id: FilterId) -> RpcResult<Vec<Log>> {
        trace!(target: "rpc::eth", "Serving eth_getFilterLogs");
        Ok(Self::filter_logs(self, id).await?)
    }

    /// Handler for `eth_uninstallFilter`
    async fn uninstall_filter(&self, id: FilterId) -> RpcResult<bool> {
        trace!(target: "rpc::eth", "Serving eth_uninstallFilter");
        let mut filters = self.inner.active_filters.inner.lock().await;
        if filters.remove(&id).is_some() {
            trace!(target: "rpc::eth::filter", ?id, "uninstalled filter");
            Ok(true)
        } else {
            Ok(false)
        }
    }

    /// Returns logs matching given filter object.
    ///
    /// Handler for `eth_getLogs`
    async fn logs(&self, filter: Filter) -> RpcResult<Vec<Log>> {
        trace!(target: "rpc::eth", "Serving eth_getLogs");
        Ok(self.inner.logs_for_filter(filter).await?)
    }
}

impl<Provider, Pool> std::fmt::Debug for EthFilter<Provider, Pool> {
    fn fmt(&self, f: &mut std::fmt::Formatter<'_>) -> std::fmt::Result {
        f.debug_struct("EthFilter").finish_non_exhaustive()
    }
}

impl<Provider, Pool> Clone for EthFilter<Provider, Pool> {
    fn clone(&self) -> Self {
        Self { inner: Arc::clone(&self.inner) }
    }
}

/// Container type `EthFilter`
#[derive(Debug)]
struct EthFilterInner<Provider, Pool> {
    /// The transaction pool.
    pool: Pool,
    /// The provider that can interact with the chain.
    provider: Provider,
    /// All currently installed filters.
    active_filters: ActiveFilters,
    /// Provides ids to identify filters
    id_provider: Arc<dyn IdProvider>,
    /// Maximum number of blocks that could be scanned per filter
    max_blocks_per_filter: u64,
    /// Maximum number of logs that can be returned in a response
    max_logs_per_response: usize,
    /// The async cache frontend for eth related data
    eth_cache: EthStateCache,
    /// maximum number of headers to read at once for range filter
    max_headers_range: u64,
    /// The type that can spawn tasks.
    task_spawner: Box<dyn TaskSpawner>,
    /// Duration since the last filter poll, after which the filter is considered stale
    stale_filter_ttl: Duration,
}

impl<Provider, Pool> EthFilterInner<Provider, Pool>
where
    Provider: BlockReader + BlockIdReader + EvmEnvProvider + 'static,
    Pool: TransactionPool + 'static,
{
    /// Returns logs matching given filter object.
    async fn logs_for_filter(&self, filter: Filter) -> Result<Vec<Log>, EthFilterError> {
        match filter.block_option {
            FilterBlockOption::AtBlockHash(block_hash) => {
                // for all matching logs in the block
                // get the block header with the hash
                let block = self
                    .provider
                    .header_by_hash_or_number(block_hash.into())?
                    .ok_or(ProviderError::HeaderNotFound(block_hash.into()))?;

                // we also need to ensure that the receipts are available and return an error if
                // not, in case the block hash been reorged
                let receipts = self
                    .eth_cache
                    .get_receipts(block_hash)
                    .await?
                    .ok_or_else(|| EthApiError::UnknownBlockNumber)?;

                let mut all_logs = Vec::new();
                let filter = FilteredParams::new(Some(filter));
                logs_utils::append_matching_block_logs(
                    &mut all_logs,
                    &self.provider,
                    &filter,
                    (block_hash, block.number).into(),
                    &receipts,
                    false,
                    block.timestamp,
                )?;

                Ok(all_logs)
            }
            FilterBlockOption::Range { from_block, to_block } => {
                // compute the range
                let info = self.provider.chain_info()?;

                // we start at the most recent block if unset in filter
                let start_block = info.best_number;
                let from = from_block
                    .map(|num| self.provider.convert_block_number(num))
                    .transpose()?
                    .flatten();
                let to = to_block
                    .map(|num| self.provider.convert_block_number(num))
                    .transpose()?
                    .flatten();
                let (from_block_number, to_block_number) =
                    logs_utils::get_filter_block_range(from, to, start_block, info);
                self.get_logs_in_block_range(&filter, from_block_number, to_block_number, info)
                    .await
            }
        }
    }

    /// Installs a new filter and returns the new identifier.
    async fn install_filter(&self, kind: FilterKind) -> RpcResult<FilterId> {
        let last_poll_block_number = self.provider.best_block_number().to_rpc_result()?;
        let id = FilterId::from(self.id_provider.next_id());
        let mut filters = self.active_filters.inner.lock().await;
        filters.insert(
            id.clone(),
            ActiveFilter {
                block: last_poll_block_number,
                last_poll_timestamp: Instant::now(),
                kind,
            },
        );
        Ok(id)
    }

    /// Returns all logs in the given _inclusive_ range that match the filter
    ///
    /// Returns an error if:
    ///  - underlying database error
    ///  - amount of matches exceeds configured limit
    async fn get_logs_in_block_range(
        &self,
        filter: &Filter,
        from_block: u64,
        to_block: u64,
        chain_info: ChainInfo,
    ) -> Result<Vec<Log>, EthFilterError> {
        trace!(target: "rpc::eth::filter", from=from_block, to=to_block, ?filter, "finding logs in range");
        let best_number = chain_info.best_number;

        if to_block < from_block {
<<<<<<< HEAD
            return Err(FilterError::InvalidBlockRangeParams);
        }

        if to_block - from_block > self.max_blocks_per_filter {
            return Err(FilterError::QueryExceedsMaxBlocks(self.max_blocks_per_filter));
=======
            return Err(EthFilterError::InvalidBlockRangeParams)
        }

        if to_block - from_block > self.max_blocks_per_filter {
            return Err(EthFilterError::QueryExceedsMaxBlocks(self.max_blocks_per_filter))
>>>>>>> d5993937
        }

        let mut all_logs = Vec::new();
        let filter_params = FilteredParams::new(Some(filter.clone()));

        if (to_block == best_number) && (from_block == best_number) {
            // only one block to check and it's the current best block which we can fetch directly
            // Note: In case of a reorg, the best block's hash might have changed, hence we only
            // return early of we were able to fetch the best block's receipts
            // perf: we're fetching the best block here which is expected to be cached
            if let Some((block, receipts)) =
                self.eth_cache.get_block_and_receipts(chain_info.best_hash).await?
            {
                logs_utils::append_matching_block_logs(
                    &mut all_logs,
                    &self.provider,
                    &filter_params,
                    chain_info.into(),
                    &receipts,
                    false,
                    block.header.timestamp,
                )?;
            }
            return Ok(all_logs);
        }

        // derive bloom filters from filter input, so we can check headers for matching logs
        let address_filter = FilteredParams::address_filter(&filter.address);
        let topics_filter = FilteredParams::topics_filter(&filter.topics);

        // loop over the range of new blocks and check logs if the filter matches the log's bloom
        // filter
        for (from, to) in
            BlockRangeInclusiveIter::new(from_block..=to_block, self.max_headers_range)
        {
            let headers = self.provider.headers_range(from..=to)?;

            for (idx, header) in headers.iter().enumerate() {
                // only if filter matches
                if FilteredParams::matches_address(header.logs_bloom, &address_filter)
                    && FilteredParams::matches_topics(header.logs_bloom, &topics_filter)
                {
                    // these are consecutive headers, so we can use the parent hash of the next
                    // block to get the current header's hash
                    let block_hash = match headers.get(idx + 1) {
                        Some(parent) => parent.parent_hash,
                        None => self
                            .provider
                            .block_hash(header.number)?
                            .ok_or(ProviderError::HeaderNotFound(header.number.into()))?,
                    };

                    if let Some(receipts) = self.eth_cache.get_receipts(block_hash).await? {
                        append_matching_block_logs(
                            &mut all_logs,
                            &self.provider,
                            &filter_params,
                            BlockNumHash::new(header.number, block_hash),
                            &receipts,
                            false,
                            header.timestamp,
                        )?;

                        // size check but only if range is multiple blocks, so we always return all
                        // logs of a single block
                        let is_multi_block_range = from_block != to_block;
                        if is_multi_block_range && all_logs.len() > self.max_logs_per_response {
                            return Err(EthFilterError::QueryExceedsMaxResults(
                                self.max_logs_per_response,
                            ));
                        }
                    }
                }
            }
        }

        Ok(all_logs)
    }
}

/// Config for the filter
#[derive(Debug, Clone, PartialEq, Eq)]
pub struct EthFilterConfig {
    /// Maximum number of blocks that a filter can scan for logs.
    ///
    /// If `None` then no limit is enforced.
    pub max_blocks_per_filter: Option<u64>,
    /// Maximum number of logs that can be returned in a single response in `eth_getLogs` calls.
    ///
    /// If `None` then no limit is enforced.
    pub max_logs_per_response: Option<usize>,
    /// How long a filter remains valid after the last poll.
    ///
    /// A filter is considered stale if it has not been polled for longer than this duration and
    /// will be removed.
    pub stale_filter_ttl: Duration,
}

impl EthFilterConfig {
    /// Sets the maximum number of blocks that a filter can scan for logs.
    pub const fn max_blocks_per_filter(mut self, num: u64) -> Self {
        self.max_blocks_per_filter = Some(num);
        self
    }

    /// Sets the maximum number of logs that can be returned in a single response in `eth_getLogs`
    /// calls.
    pub const fn max_logs_per_response(mut self, num: usize) -> Self {
        self.max_logs_per_response = Some(num);
        self
    }

    /// Sets how long a filter remains valid after the last poll before it will be removed.
    pub const fn stale_filter_ttl(mut self, duration: Duration) -> Self {
        self.stale_filter_ttl = duration;
        self
    }
}

impl Default for EthFilterConfig {
    fn default() -> Self {
        Self {
            max_blocks_per_filter: None,
            max_logs_per_response: None,
            // 5min
            stale_filter_ttl: Duration::from_secs(5 * 60),
        }
    }
}

/// All active filters
#[derive(Debug, Clone, Default)]
pub struct ActiveFilters {
    inner: Arc<Mutex<HashMap<FilterId, ActiveFilter>>>,
}

/// An installed filter
#[derive(Debug)]
struct ActiveFilter {
    /// At which block the filter was polled last.
    block: u64,
    /// Last time this filter was polled.
    last_poll_timestamp: Instant,
    /// What kind of filter it is.
    kind: FilterKind,
}

/// A receiver for pending transactions that returns all new transactions since the last poll.
#[derive(Debug, Clone)]
struct PendingTransactionsReceiver {
    txs_receiver: Arc<Mutex<Receiver<TxHash>>>,
}

impl PendingTransactionsReceiver {
    fn new(receiver: Receiver<TxHash>) -> Self {
        Self { txs_receiver: Arc::new(Mutex::new(receiver)) }
    }

    /// Returns all new pending transactions received since the last poll.
    async fn drain(&self) -> FilterChanges {
        let mut pending_txs = Vec::new();
        let mut prepared_stream = self.txs_receiver.lock().await;

        while let Ok(tx_hash) = prepared_stream.try_recv() {
            pending_txs.push(tx_hash);
        }

        // Convert the vector of hashes into FilterChanges::Hashes
        FilterChanges::Hashes(pending_txs)
    }
}

/// A structure to manage and provide access to a stream of full transaction details.
#[derive(Debug, Clone)]
struct FullTransactionsReceiver<T: PoolTransaction> {
    txs_stream: Arc<Mutex<NewSubpoolTransactionStream<T>>>,
}

impl<T> FullTransactionsReceiver<T>
where
    T: PoolTransaction + 'static,
{
    /// Creates a new `FullTransactionsReceiver` encapsulating the provided transaction stream.
    fn new(stream: NewSubpoolTransactionStream<T>) -> Self {
        Self { txs_stream: Arc::new(Mutex::new(stream)) }
    }

    /// Returns all new pending transactions received since the last poll.
    async fn drain(&self) -> FilterChanges {
        let mut pending_txs = Vec::new();
        let mut prepared_stream = self.txs_stream.lock().await;

        while let Ok(tx) = prepared_stream.try_recv() {
            pending_txs.push(reth_rpc_types_compat::transaction::from_recovered(
                tx.transaction.to_recovered_transaction(),
            ))
        }
        FilterChanges::Transactions(pending_txs)
    }
}

/// Helper trait for [FullTransactionsReceiver] to erase the `Transaction` type.
#[async_trait]
trait FullTransactionsFilter: fmt::Debug + Send + Sync + Unpin + 'static {
    async fn drain(&self) -> FilterChanges;
}

#[async_trait]
impl<T> FullTransactionsFilter for FullTransactionsReceiver<T>
where
    T: PoolTransaction + 'static,
{
    async fn drain(&self) -> FilterChanges {
        Self::drain(self).await
    }
}

/// Represents the kind of pending transaction data that can be retrieved.
///
/// This enum differentiates between two kinds of pending transaction data:
/// - Just the transaction hashes.
/// - Full transaction details.
#[derive(Debug, Clone)]
enum PendingTransactionKind {
    Hashes(PendingTransactionsReceiver),
    FullTransaction(Arc<dyn FullTransactionsFilter>),
}

impl PendingTransactionKind {
    async fn drain(&self) -> FilterChanges {
        match self {
            Self::Hashes(receiver) => receiver.drain().await,
            Self::FullTransaction(receiver) => receiver.drain().await,
        }
    }
}

#[derive(Clone, Debug)]
enum FilterKind {
    Log(Box<Filter>),
    Block,
    PendingTransaction(PendingTransactionKind),
}

<<<<<<< HEAD
/// Errors that can occur in the handler implementation
#[derive(Debug, thiserror::Error)]
pub enum FilterError {
    #[error("filter not found")]
    FilterNotFound(FilterId),
    #[error("invalid block range params")]
    InvalidBlockRangeParams,
    #[error("query exceeds max block range {0}")]
    QueryExceedsMaxBlocks(u64),
    #[error("query exceeds max results {0}")]
    QueryExceedsMaxResults(usize),
    #[error(transparent)]
    EthAPIError(#[from] EthApiError),
    /// Error thrown when a spawned task failed to deliver a response.
    #[error("internal filter error")]
    InternalError,
}

// convert the error
impl From<FilterError> for jsonrpsee::types::error::ErrorObject<'static> {
    fn from(err: FilterError) -> Self {
        match err {
            FilterError::FilterNotFound(_) => rpc_error_with_code(
                jsonrpsee::types::error::INVALID_PARAMS_CODE,
                "filter not found",
            ),
            err @ FilterError::InternalError => {
                rpc_error_with_code(jsonrpsee::types::error::INTERNAL_ERROR_CODE, err.to_string())
            }
            FilterError::EthAPIError(err) => err.into(),
            err @ FilterError::InvalidBlockRangeParams
            | err @ FilterError::QueryExceedsMaxBlocks(_)
            | err @ FilterError::QueryExceedsMaxResults(_) => {
                rpc_error_with_code(jsonrpsee::types::error::INVALID_PARAMS_CODE, err.to_string())
            }
        }
    }
}

impl From<ProviderError> for FilterError {
    fn from(err: ProviderError) -> Self {
        Self::EthAPIError(err.into())
    }
}

=======
>>>>>>> d5993937
/// An iterator that yields _inclusive_ block ranges of a given step size
#[derive(Debug)]
struct BlockRangeInclusiveIter {
    iter: StepBy<RangeInclusive<u64>>,
    step: u64,
    end: u64,
}

impl BlockRangeInclusiveIter {
    fn new(range: RangeInclusive<u64>, step: u64) -> Self {
        Self { end: *range.end(), iter: range.step_by(step as usize + 1), step }
    }
}

impl Iterator for BlockRangeInclusiveIter {
    type Item = (u64, u64);

    fn next(&mut self) -> Option<Self::Item> {
        let start = self.iter.next()?;
        let end = (start + self.step).min(self.end);
        if start > end {
            return None;
        }
        Some((start, end))
    }
}

#[cfg(test)]
mod tests {
    use super::*;
    use rand::{thread_rng, Rng};

    #[test]
    fn test_block_range_iter() {
        for _ in 0..100 {
            let mut rng = thread_rng();
            let start = rng.gen::<u32>() as u64;
            let end = start.saturating_add(rng.gen::<u32>() as u64);
            let step = rng.gen::<u16>() as u64;
            let range = start..=end;
            let mut iter = BlockRangeInclusiveIter::new(range.clone(), step);
            let (from, mut end) = iter.next().unwrap();
            assert_eq!(from, start);
            assert_eq!(end, (from + step).min(*range.end()));

            for (next_from, next_end) in iter {
                // ensure range starts with previous end + 1
                assert_eq!(next_from, end + 1);
                end = next_end;
            }

            assert_eq!(end, *range.end());
        }
    }
}<|MERGE_RESOLUTION|>--- conflicted
+++ resolved
@@ -210,11 +210,7 @@
                 *filter.clone()
             } else {
                 // Not a log filter
-<<<<<<< HEAD
-                return Err(FilterError::FilterNotFound(id));
-=======
                 return Err(EthFilterError::FilterNotFound(id))
->>>>>>> d5993937
             }
         };
 
@@ -434,19 +430,11 @@
         let best_number = chain_info.best_number;
 
         if to_block < from_block {
-<<<<<<< HEAD
-            return Err(FilterError::InvalidBlockRangeParams);
-        }
-
-        if to_block - from_block > self.max_blocks_per_filter {
-            return Err(FilterError::QueryExceedsMaxBlocks(self.max_blocks_per_filter));
-=======
             return Err(EthFilterError::InvalidBlockRangeParams)
         }
 
         if to_block - from_block > self.max_blocks_per_filter {
             return Err(EthFilterError::QueryExceedsMaxBlocks(self.max_blocks_per_filter))
->>>>>>> d5993937
         }
 
         let mut all_logs = Vec::new();
@@ -691,54 +679,6 @@
     PendingTransaction(PendingTransactionKind),
 }
 
-<<<<<<< HEAD
-/// Errors that can occur in the handler implementation
-#[derive(Debug, thiserror::Error)]
-pub enum FilterError {
-    #[error("filter not found")]
-    FilterNotFound(FilterId),
-    #[error("invalid block range params")]
-    InvalidBlockRangeParams,
-    #[error("query exceeds max block range {0}")]
-    QueryExceedsMaxBlocks(u64),
-    #[error("query exceeds max results {0}")]
-    QueryExceedsMaxResults(usize),
-    #[error(transparent)]
-    EthAPIError(#[from] EthApiError),
-    /// Error thrown when a spawned task failed to deliver a response.
-    #[error("internal filter error")]
-    InternalError,
-}
-
-// convert the error
-impl From<FilterError> for jsonrpsee::types::error::ErrorObject<'static> {
-    fn from(err: FilterError) -> Self {
-        match err {
-            FilterError::FilterNotFound(_) => rpc_error_with_code(
-                jsonrpsee::types::error::INVALID_PARAMS_CODE,
-                "filter not found",
-            ),
-            err @ FilterError::InternalError => {
-                rpc_error_with_code(jsonrpsee::types::error::INTERNAL_ERROR_CODE, err.to_string())
-            }
-            FilterError::EthAPIError(err) => err.into(),
-            err @ FilterError::InvalidBlockRangeParams
-            | err @ FilterError::QueryExceedsMaxBlocks(_)
-            | err @ FilterError::QueryExceedsMaxResults(_) => {
-                rpc_error_with_code(jsonrpsee::types::error::INVALID_PARAMS_CODE, err.to_string())
-            }
-        }
-    }
-}
-
-impl From<ProviderError> for FilterError {
-    fn from(err: ProviderError) -> Self {
-        Self::EthAPIError(err.into())
-    }
-}
-
-=======
->>>>>>> d5993937
 /// An iterator that yields _inclusive_ block ranges of a given step size
 #[derive(Debug)]
 struct BlockRangeInclusiveIter {
