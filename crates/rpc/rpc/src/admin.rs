use std::sync::Arc;

use alloy_genesis::ChainConfig;
<<<<<<< HEAD
use alloy_primitives::B256;
use async_trait::async_trait;
use jsonrpsee::core::RpcResult;
use reth_chainspec::ChainSpec;
use reth_network_api::{NetworkInfo, PeerKind, Peers};
use reth_network_peers::{id2pk, AnyNode, NodeRecord};
=======
use async_trait::async_trait;
use jsonrpsee::core::RpcResult;
use reth_chainspec::ChainSpec;
use reth_network_api::{NetworkInfo, Peers};
use reth_network_peers::{id2pk, AnyNode, NodeRecord};
use reth_network_types::PeerKind;
use reth_primitives::EthereumHardfork;
>>>>>>> 74ba71f7
use reth_rpc_api::AdminApiServer;
use reth_rpc_server_types::ToRpcResult;
use reth_rpc_types::admin::{
    EthInfo, EthPeerInfo, EthProtocolInfo, NodeInfo, PeerInfo, PeerNetworkInfo, PeerProtocolInfo,
    Ports, ProtocolInfo,
};

/// `admin` API implementation.
///
/// This type provides the functionality for handling `admin` related requests.
pub struct AdminApi<N> {
    /// An interface to interact with the network
    network: N,
    /// The specification of the blockchain's configuration.
    chain_spec: Arc<ChainSpec>,
}

impl<N> AdminApi<N> {
    /// Creates a new instance of `AdminApi`.
    pub const fn new(network: N, chain_spec: Arc<ChainSpec>) -> Self {
        Self { network, chain_spec }
    }
}

#[async_trait]
impl<N> AdminApiServer for AdminApi<N>
where
    N: NetworkInfo + Peers + 'static,
{
    /// Handler for `admin_addPeer`
    fn add_peer(&self, record: NodeRecord) -> RpcResult<bool> {
        self.network.add_peer_with_udp(record.id, record.tcp_addr(), record.udp_addr());
        Ok(true)
    }

    /// Handler for `admin_removePeer`
    fn remove_peer(&self, record: AnyNode) -> RpcResult<bool> {
        self.network.remove_peer(record.peer_id(), PeerKind::Basic);
        Ok(true)
    }

    /// Handler for `admin_addTrustedPeer`
    fn add_trusted_peer(&self, record: AnyNode) -> RpcResult<bool> {
        if let Some(record) = record.node_record() {
            self.network.add_trusted_peer_with_udp(record.id, record.tcp_addr(), record.udp_addr())
        }
        self.network.add_trusted_peer_id(record.peer_id());
        Ok(true)
    }

    /// Handler for `admin_removeTrustedPeer`
    fn remove_trusted_peer(&self, record: AnyNode) -> RpcResult<bool> {
        self.network.remove_peer(record.peer_id(), PeerKind::Trusted);
        Ok(true)
    }

    /// Handler for `admin_peers`
    async fn peers(&self) -> RpcResult<Vec<PeerInfo>> {
        let peers = self.network.get_all_peers().await.to_rpc_result()?;
        let mut infos = Vec::with_capacity(peers.len());

        for peer in peers {
            if let Ok(pk) = id2pk(peer.remote_id) {
                infos.push(PeerInfo {
                    id: pk.to_string(),
                    name: peer.client_version.to_string(),
                    enode: peer.enode,
                    enr: peer.enr,
                    caps: peer
                        .capabilities
                        .capabilities()
                        .iter()
                        .map(|cap| cap.to_string())
                        .collect(),
                    network: PeerNetworkInfo {
                        remote_address: peer.remote_addr,
                        local_address: peer.local_addr.unwrap_or_else(|| self.network.local_addr()),
                        inbound: peer.direction.is_incoming(),
                        trusted: peer.kind.is_trusted(),
                        static_node: peer.kind.is_static(),
                    },
                    protocols: PeerProtocolInfo {
                        eth: Some(EthPeerInfo::Info(EthInfo {
                            version: peer.status.version as u64,
                        })),
                        snap: None,
                        other: Default::default(),
                    },
                })
            }
        }

        Ok(infos)
    }

    /// Handler for `admin_nodeInfo`
    async fn node_info(&self) -> RpcResult<NodeInfo> {
        let enode = self.network.local_node_record();
        let status = self.network.network_status().await.to_rpc_result()?;
<<<<<<< HEAD
        let config = ChainConfig {
=======
        let mut config = ChainConfig {
>>>>>>> 74ba71f7
            chain_id: self.chain_spec.chain.id(),
            terminal_total_difficulty_passed: self
                .chain_spec
                .get_final_paris_total_difficulty()
                .is_some(),
<<<<<<< HEAD
            ..self.chain_spec.genesis().config.clone()
        };
=======
            terminal_total_difficulty: self
                .chain_spec
                .hardforks
                .fork(EthereumHardfork::Paris)
                .ttd(),
            ..self.chain_spec.genesis().config.clone()
        };

        // helper macro to set the block or time for a hardfork if known
        macro_rules! set_block_or_time {
            ($config:expr, [$( $field:ident => $fork:ident,)*]) => {
                $(
                    // don't overwrite if already set
                    if $config.$field.is_none() {
                        $config.$field = self.chain_spec.hardforks.fork_block(EthereumHardfork::$fork);
                    }
                )*
            };
        }
>>>>>>> 74ba71f7

        set_block_or_time!(config, [
            homestead_block => Homestead,
            dao_fork_block => Dao,
            eip150_block => Tangerine,
            eip155_block => SpuriousDragon,
            eip158_block => SpuriousDragon,
            byzantium_block => Byzantium,
            constantinople_block => Constantinople,
            petersburg_block => Petersburg,
            istanbul_block => Istanbul,
            muir_glacier_block => MuirGlacier,
            berlin_block => Berlin,
            london_block => London,
            arrow_glacier_block => ArrowGlacier,
            gray_glacier_block => GrayGlacier,
            shanghai_time => Shanghai,
            cancun_time => Cancun,
            prague_time => Prague,
        ]);

        Ok(NodeInfo {
            id: id2pk(enode.id)
                .map(|pk| pk.to_string())
                .unwrap_or_else(|_| alloy_primitives::hex::encode(enode.id.as_slice())),
            name: status.client_version,
            enode: enode.to_string(),
            enr: self.network.local_enr().to_string(),
            ip: enode.address,
            ports: Ports { discovery: enode.udp_port, listener: enode.tcp_port },
            listen_addr: enode.tcp_addr(),
            protocols: ProtocolInfo {
                eth: Some(EthProtocolInfo {
                    network: status.eth_protocol_info.network,
                    difficulty: status.eth_protocol_info.difficulty,
                    genesis: status.eth_protocol_info.genesis,
                    config,
                    head: status.eth_protocol_info.head,
                }),
                snap: None,
            },
        })
    }

    /// Handler for `admin_peerEvents`
    async fn subscribe_peer_events(
        &self,
        _pending: jsonrpsee::PendingSubscriptionSink,
    ) -> jsonrpsee::core::SubscriptionResult {
        Err("admin_peerEvents is not implemented yet".into())
    }
}

impl<N> std::fmt::Debug for AdminApi<N> {
    fn fmt(&self, f: &mut std::fmt::Formatter<'_>) -> std::fmt::Result {
        f.debug_struct("AdminApi").finish_non_exhaustive()
    }
}<|MERGE_RESOLUTION|>--- conflicted
+++ resolved
@@ -1,14 +1,6 @@
 use std::sync::Arc;
 
 use alloy_genesis::ChainConfig;
-<<<<<<< HEAD
-use alloy_primitives::B256;
-use async_trait::async_trait;
-use jsonrpsee::core::RpcResult;
-use reth_chainspec::ChainSpec;
-use reth_network_api::{NetworkInfo, PeerKind, Peers};
-use reth_network_peers::{id2pk, AnyNode, NodeRecord};
-=======
 use async_trait::async_trait;
 use jsonrpsee::core::RpcResult;
 use reth_chainspec::ChainSpec;
@@ -16,7 +8,6 @@
 use reth_network_peers::{id2pk, AnyNode, NodeRecord};
 use reth_network_types::PeerKind;
 use reth_primitives::EthereumHardfork;
->>>>>>> 74ba71f7
 use reth_rpc_api::AdminApiServer;
 use reth_rpc_server_types::ToRpcResult;
 use reth_rpc_types::admin::{
@@ -116,20 +107,12 @@
     async fn node_info(&self) -> RpcResult<NodeInfo> {
         let enode = self.network.local_node_record();
         let status = self.network.network_status().await.to_rpc_result()?;
-<<<<<<< HEAD
-        let config = ChainConfig {
-=======
         let mut config = ChainConfig {
->>>>>>> 74ba71f7
             chain_id: self.chain_spec.chain.id(),
             terminal_total_difficulty_passed: self
                 .chain_spec
                 .get_final_paris_total_difficulty()
                 .is_some(),
-<<<<<<< HEAD
-            ..self.chain_spec.genesis().config.clone()
-        };
-=======
             terminal_total_difficulty: self
                 .chain_spec
                 .hardforks
@@ -149,7 +132,6 @@
                 )*
             };
         }
->>>>>>> 74ba71f7
 
         set_block_or_time!(config, [
             homestead_block => Homestead,
