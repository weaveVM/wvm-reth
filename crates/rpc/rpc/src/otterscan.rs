--- conflicted
+++ resolved
@@ -2,11 +2,7 @@
 use async_trait::async_trait;
 use futures::future::BoxFuture;
 use jsonrpsee::core::RpcResult;
-<<<<<<< HEAD
-use reth_primitives::{Address, BlockId, BlockNumberOrTag, TxHash, B256};
-=======
 use reth_primitives::{Address, BlockNumberOrTag, TxHash, B256, U256};
->>>>>>> 74ba71f7
 use reth_rpc_api::{EthApiServer, OtterscanServer};
 use reth_rpc_eth_api::helpers::TraceExt;
 use reth_rpc_eth_types::EthApiError;
@@ -19,21 +15,14 @@
         },
         parity::{Action, CreateAction, CreateOutput, TraceOutput},
     },
-<<<<<<< HEAD
-    BlockTransactions, Header,
-=======
     AnyTransactionReceipt, BlockTransactions, Header, RichBlock,
->>>>>>> 74ba71f7
 };
 use revm_inspectors::{
     tracing::{types::CallTraceNode, TracingInspectorConfig},
     transfer::{TransferInspector, TransferKind},
 };
 use revm_primitives::ExecutionResult;
-<<<<<<< HEAD
-=======
 use std::future::Future;
->>>>>>> 74ba71f7
 
 const API_LEVEL: u64 = 8;
 
@@ -177,12 +166,8 @@
                 TracingInspectorConfig::default_parity(),
                 move |_tx_info, inspector, _, _| Ok(inspector.into_traces().into_nodes()),
             )
-<<<<<<< HEAD
-            .await?
-=======
             .await
             .map_err(Into::into)?
->>>>>>> 74ba71f7
             .map(|traces| {
                 traces
                     .into_iter()
@@ -205,17 +190,11 @@
     }
 
     /// Handler for `ots_getBlockDetails`
-<<<<<<< HEAD
-    async fn get_block_details(&self, block_number: u64) -> RpcResult<Option<BlockDetails>> {
-        let block = self.eth.block_by_number(BlockNumberOrTag::Number(block_number), true).await?;
-        Ok(block.map(Into::into))
-=======
     async fn get_block_details(&self, block_number: u64) -> RpcResult<BlockDetails> {
         let block = self.eth.block_by_number(block_number.into(), true);
         let receipts = self.eth.block_receipts(block_number.into());
         let (block, receipts) = futures::try_join!(block, receipts)?;
         self.block_details(block, receipts)
->>>>>>> 74ba71f7
     }
 
     /// Handler for `getBlockDetailsByHash`
@@ -234,14 +213,8 @@
         page_size: usize,
     ) -> RpcResult<OtsBlockTransactions> {
         // retrieve full block and its receipts
-<<<<<<< HEAD
-        let block_number = BlockNumberOrTag::Number(block_number);
-        let block = self.eth.block_by_number(block_number, true);
-        let receipts = self.eth.block_receipts(BlockId::Number(block_number));
-=======
         let block = self.eth.block_by_number(block_number.into(), true);
         let receipts = self.eth.block_receipts(block_number.into());
->>>>>>> 74ba71f7
         let (block, receipts) = futures::try_join!(block, receipts)?;
 
         let mut block = block.ok_or_else(|| EthApiError::UnknownBlockNumber)?;
@@ -327,11 +300,7 @@
     ) -> RpcResult<Option<TxHash>> {
         // Check if the sender is a contract
         if self.has_code(sender, None).await? {
-<<<<<<< HEAD
-            return Ok(None);
-=======
             return Ok(None)
->>>>>>> 74ba71f7
         }
 
         let highest =
@@ -340,21 +309,13 @@
         // If the nonce is higher or equal to the highest nonce, the transaction is pending or not
         // exists.
         if nonce >= highest {
-<<<<<<< HEAD
-            return Ok(None);
-=======
             return Ok(None)
->>>>>>> 74ba71f7
         }
 
         // perform a binary search over the block range to find the block in which the sender's
         // nonce reached the requested nonce.
         let num = binary_search(1, self.eth.block_number()?.saturating_to(), |mid| {
-<<<<<<< HEAD
-            Box::pin(async move {
-=======
             async move {
->>>>>>> 74ba71f7
                 let mid_nonce =
                     EthApiServer::transaction_count(&self.eth, sender, Some(mid.into()))
                         .await?
@@ -365,11 +326,7 @@
                 // the transaction whose nonce is the pre-state, so need to compare with `nonce`(no
                 // equal).
                 Ok(mid_nonce > nonce)
-<<<<<<< HEAD
-            })
-=======
             }
->>>>>>> 74ba71f7
         })
         .await?;
 
@@ -407,12 +364,8 @@
                     Ok(inspector.into_parity_builder().into_localized_transaction_traces(tx_info))
                 },
             )
-<<<<<<< HEAD
-            .await?
-=======
             .await
             .map_err(Into::into)?
->>>>>>> 74ba71f7
             .map(|traces| {
                 traces
                     .into_iter()
@@ -447,8 +400,6 @@
     }
 }
 
-<<<<<<< HEAD
-=======
 /// Performs a binary search within a given block range to find the desired block number.
 ///
 /// The binary search is performed by calling the provided asynchronous `check` closure on the
@@ -485,7 +436,6 @@
     Ok(num)
 }
 
->>>>>>> 74ba71f7
 #[cfg(test)]
 mod tests {
     use super::*;
