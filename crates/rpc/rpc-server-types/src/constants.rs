use std::cmp::max;

/// The default port for the http server
pub const DEFAULT_HTTP_RPC_PORT: u16 = 8545;

/// The default port for the ws server
pub const DEFAULT_WS_RPC_PORT: u16 = 8546;

/// The default port for the auth server.
pub const DEFAULT_AUTH_PORT: u16 = 8551;

/// The default maximum block range allowed to filter
pub const DEFAULT_MAX_BLOCKS_PER_FILTER: u64 = 100_000;

/// The default maximum of logs in a single response.
pub const DEFAULT_MAX_LOGS_PER_RESPONSE: usize = 20_000;

/// The default maximum number tracing requests we're allowing concurrently.
/// Tracing is mostly CPU bound so we're limiting the number of concurrent requests to something
/// lower that the number of cores, in order to minimize the impact on the rest of the system.
pub fn default_max_tracing_requests() -> usize {
    // We reserve 2 cores for the rest of the system
    const RESERVED: usize = 2;

    std::thread::available_parallelism()
        .map_or(25, |cpus| max(cpus.get().saturating_sub(RESERVED), RESERVED))
}

/// The default number of getproof calls we are allowing to run concurrently.
pub const DEFAULT_PROOF_PERMITS: usize = 25;

/// The default IPC endpoint
#[cfg(windows)]
pub const DEFAULT_IPC_ENDPOINT: &str = r"\\.\pipe\reth.ipc";

/// The default IPC endpoint
#[cfg(not(windows))]
pub const DEFAULT_IPC_ENDPOINT: &str = "/tmp/reth.ipc";

/// The engine_api IPC endpoint
#[cfg(windows)]
pub const DEFAULT_ENGINE_API_IPC_ENDPOINT: &str = r"\\.\pipe\reth_engine_api.ipc";

/// The `engine_api` IPC endpoint
#[cfg(not(windows))]
pub const DEFAULT_ENGINE_API_IPC_ENDPOINT: &str = "/tmp/reth_engine_api.ipc";

/// The default eth historical proof window.
pub const DEFAULT_ETH_PROOF_WINDOW: u64 = 0;

/// Maximum eth historical proof window. Equivalent to roughly one month of data.
pub const MAX_ETH_PROOF_WINDOW: u64 = 216_000;

/// GPO specific constants
pub mod gas_oracle {
    use alloy_primitives::U256;

    /// The number of transactions sampled in a block
    pub const SAMPLE_NUMBER: usize = 3_usize;

    /// The default maximum number of blocks to use for the gas price oracle.
    pub const MAX_HEADER_HISTORY: u64 = 1024;

    /// Number of recent blocks to check for gas price
    pub const DEFAULT_GAS_PRICE_BLOCKS: u32 = 20;

    /// The percentile of gas prices to use for the estimate
    pub const DEFAULT_GAS_PRICE_PERCENTILE: u32 = 60;

    /// Maximum transaction priority fee (or gas price before London Fork) to be recommended by the
    /// gas price oracle
    pub const DEFAULT_MAX_GAS_PRICE: U256 = U256::from_limbs([500_000_000_000u64, 0, 0, 0]);

    /// The default minimum gas price, under which the sample will be ignored
    pub const DEFAULT_IGNORE_GAS_PRICE: U256 = U256::from_limbs([2u64, 0, 0, 0]);

    /// The default gas limit for `eth_call` and adjacent calls.
    ///
    /// This is different from the default to regular 30M block gas limit
    /// [`ETHEREUM_BLOCK_GAS_LIMIT`](reth_primitives::constants::ETHEREUM_BLOCK_GAS_LIMIT) to allow
    /// for more complex calls.
    pub const RPC_DEFAULT_GAS_CAP: u64 = 50_000_000;

    /// Gas per transaction not creating a contract.
    pub const MIN_TRANSACTION_GAS: u64 = 21_000u64;
    /// Allowed error ratio for gas estimation
    /// Taken from Geth's implementation in order to pass the hive tests
    /// <https://github.com/ethereum/go-ethereum/blob/a5a4fa7032bb248f5a7c40f4e8df2b131c4186a4/internal/ethapi/api.go#L56>
    pub const ESTIMATE_GAS_ERROR_RATIO: f64 = 0.015;
<<<<<<< HEAD
=======

    /// Gas required at the beginning of a call.
    pub const CALL_STIPEND_GAS: u64 = 2_300;
>>>>>>> c4b5f5e9
}

/// Cache specific constants
pub mod cache {
    // TODO: memory based limiter is currently disabled pending <https://github.com/paradigmxyz/reth/issues/3503>
    /// Default cache size for the block cache: 500MB
    ///
    /// With an average block size of ~100kb this should be able to cache ~5000 blocks.
    pub const DEFAULT_BLOCK_CACHE_SIZE_BYTES_MB: usize = 500;

    /// Default cache size for the receipts cache: 500MB
    pub const DEFAULT_RECEIPT_CACHE_SIZE_BYTES_MB: usize = 500;

    /// Default cache size for the env cache: 1MB
    pub const DEFAULT_ENV_CACHE_SIZE_BYTES_MB: usize = 1;

    /// Default cache size for the block cache: 5000 blocks.
    pub const DEFAULT_BLOCK_CACHE_MAX_LEN: u32 = 5000;

    /// Default cache size for the receipts cache: 2000 receipts.
    pub const DEFAULT_RECEIPT_CACHE_MAX_LEN: u32 = 2000;

    /// Default cache size for the env cache: 1000 envs.
    pub const DEFAULT_ENV_CACHE_MAX_LEN: u32 = 1000;

    /// Default number of concurrent database requests.
    pub const DEFAULT_CONCURRENT_DB_REQUESTS: usize = 512;
}<|MERGE_RESOLUTION|>--- conflicted
+++ resolved
@@ -87,12 +87,9 @@
     /// Taken from Geth's implementation in order to pass the hive tests
     /// <https://github.com/ethereum/go-ethereum/blob/a5a4fa7032bb248f5a7c40f4e8df2b131c4186a4/internal/ethapi/api.go#L56>
     pub const ESTIMATE_GAS_ERROR_RATIO: f64 = 0.015;
-<<<<<<< HEAD
-=======
 
     /// Gas required at the beginning of a call.
     pub const CALL_STIPEND_GAS: u64 = 2_300;
->>>>>>> c4b5f5e9
 }
 
 /// Cache specific constants
