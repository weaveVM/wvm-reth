--- conflicted
+++ resolved
@@ -11,11 +11,6 @@
 #![cfg_attr(not(test), warn(unused_crate_dependencies))]
 #[allow(hidden_glob_reexports)]
 mod eth;
-<<<<<<< HEAD
-mod peer;
-mod rpc;
-=======
->>>>>>> c4b5f5e9
 
 /// Alias for a peer identifier
 pub type PeerId = B512;
@@ -58,11 +53,4 @@
     },
     error::ToRpcError,
     transaction::{self, TransactionRequest, TypedTransactionRequest},
-<<<<<<< HEAD
-};
-
-pub use peer::*;
-pub use rpc::*;
-=======
-};
->>>>>>> c4b5f5e9
+};