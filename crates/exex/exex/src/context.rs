<<<<<<< HEAD
use crate::{ExExEvent, ExExNotification};
=======
use std::fmt::Debug;

>>>>>>> c4b5f5e9
use reth_node_api::FullNodeComponents;
use reth_node_core::node_config::NodeConfig;
use reth_primitives::Head;
use reth_tasks::TaskExecutor;
use std::fmt::Debug;
use tokio::sync::mpsc::{Receiver, UnboundedSender};

/// Captures the context that an `ExEx` has access to.
pub struct ExExContext<Node: FullNodeComponents> {
    /// The current head of the blockchain at launch.
    pub head: Head,
    /// The config of the node
    pub config: NodeConfig,
    /// The loaded node config
    pub reth_config: reth_config::Config,
    /// Channel used to send [`ExExEvent`]s to the rest of the node.
    ///
    /// # Important
    ///
    /// The exex should emit a `FinishedHeight` whenever a processed block is safe to prune.
    /// Additionally, the exex can pre-emptively emit a `FinishedHeight` event to specify what
    /// blocks to receive notifications for.
    pub events: UnboundedSender<ExExEvent>,
    /// Channel to receive [`ExExNotification`]s.
    ///
    /// # Important
    ///
    /// Once a an [`ExExNotification`] is sent over the channel, it is considered delivered by the
    /// node.
    pub notifications: Receiver<ExExNotification>,

    /// node components
    pub components: Node,
}

impl<Node: FullNodeComponents> Debug for ExExContext<Node> {
    fn fmt(&self, f: &mut std::fmt::Formatter<'_>) -> std::fmt::Result {
        f.debug_struct("ExExContext")
            .field("head", &self.head)
            .field("config", &self.config)
            .field("reth_config", &self.reth_config)
            .field("events", &self.events)
            .field("notifications", &self.notifications)
            .field("components", &"...")
            .finish()
    }
}

impl<Node: FullNodeComponents> ExExContext<Node> {
    /// Returns the transaction pool of the node.
    pub fn pool(&self) -> &Node::Pool {
        self.components.pool()
    }

    /// Returns the node's evm config.
    pub fn evm_config(&self) -> &Node::Evm {
        self.components.evm_config()
    }

    /// Returns the node's executor type.
    pub fn block_executor(&self) -> &Node::Executor {
        self.components.block_executor()
    }

    /// Returns the provider of the node.
    pub fn provider(&self) -> &Node::Provider {
        self.components.provider()
    }

    /// Returns the handle to the network
<<<<<<< HEAD
    pub fn network(&self) -> &reth_network::NetworkHandle {
=======
    pub fn network(&self) -> &Node::Network {
>>>>>>> c4b5f5e9
        self.components.network()
    }

    /// Returns the handle to the payload builder service.
    pub fn payload_builder(&self) -> &reth_payload_builder::PayloadBuilderHandle<Node::Engine> {
        self.components.payload_builder()
    }

    /// Returns the task executor.
    pub fn task_executor(&self) -> &TaskExecutor {
        self.components.task_executor()
    }
}<|MERGE_RESOLUTION|>--- conflicted
+++ resolved
@@ -1,9 +1,5 @@
-<<<<<<< HEAD
-use crate::{ExExEvent, ExExNotification};
-=======
 use std::fmt::Debug;
 
->>>>>>> c4b5f5e9
 use reth_node_api::FullNodeComponents;
 use reth_node_core::node_config::NodeConfig;
 use reth_primitives::Head;
@@ -74,11 +70,7 @@
     }
 
     /// Returns the handle to the network
-<<<<<<< HEAD
-    pub fn network(&self) -> &reth_network::NetworkHandle {
-=======
     pub fn network(&self) -> &Node::Network {
->>>>>>> c4b5f5e9
         self.components.network()
     }
 
