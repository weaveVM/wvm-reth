//! Commonly used error types used when doing block execution.

#![doc(
    html_logo_url = "https://raw.githubusercontent.com/paradigmxyz/reth/main/assets/reth-docs.png",
    html_favicon_url = "https://avatars0.githubusercontent.com/u/97369466?s=256",
    issue_tracker_base_url = "https://github.com/paradigmxyz/reth/issues/"
)]
#![cfg_attr(not(test), warn(unused_crate_dependencies))]
#![cfg_attr(docsrs, feature(doc_cfg, doc_auto_cfg))]
#![cfg_attr(not(feature = "std"), no_std)]

#[cfg(not(feature = "std"))]
extern crate alloc;

use alloy_eips::BlockNumHash;
use alloy_primitives::B256;
use reth_consensus::ConsensusError;
use reth_prune_types::PruneSegmentError;
use reth_storage_errors::provider::ProviderError;
use revm_primitives::EVMError;

#[cfg(not(feature = "std"))]
use alloc::{boxed::Box, string::String};

pub mod trie;
pub use trie::*;

/// Transaction validation errors
#[derive(thiserror_no_std::Error, Debug, Clone, PartialEq, Eq)]
pub enum BlockValidationError {
    /// EVM error with transaction hash and message
    #[error("EVM reported invalid transaction ({hash}): {error}")]
    EVM {
        /// The hash of the transaction
        hash: B256,
        /// The EVM error.
        #[source]
        error: Box<EVMError<ProviderError>>,
    },
    /// Error when recovering the sender for a transaction
    #[error("failed to recover sender for transaction")]
    SenderRecoveryError,
    /// Error when incrementing balance in post execution
    #[error("incrementing balance in post execution failed")]
    IncrementBalanceFailed,
    /// Error when the state root does not match the expected value.
    #[error(transparent)]
    StateRoot(#[from] StateRootError),
    /// Error when transaction gas limit exceeds available block gas
    #[error("transaction gas limit {transaction_gas_limit} is more than blocks available gas {block_available_gas}")]
    TransactionGasLimitMoreThanAvailableBlockGas {
        /// The transaction's gas limit
        transaction_gas_limit: u64,
        /// The available block gas
        block_available_gas: u64,
    },
    /// Error for pre-merge block
    #[error("block {hash} is pre merge")]
    BlockPreMerge {
        /// The hash of the block
        hash: B256,
    },
    /// Error for missing total difficulty
    #[error("missing total difficulty for block {hash}")]
    MissingTotalDifficulty {
        /// The hash of the block
        hash: B256,
    },
    /// Error for EIP-4788 when parent beacon block root is missing
    #[error("EIP-4788 parent beacon block root missing for active Cancun block")]
    MissingParentBeaconBlockRoot,
    /// Error for Cancun genesis block when parent beacon block root is not zero
    #[error("the parent beacon block root is not zero for Cancun genesis block: {parent_beacon_block_root}")]
    CancunGenesisParentBeaconBlockRootNotZero {
        /// The beacon block root
        parent_beacon_block_root: B256,
    },
    /// EVM error during [EIP-4788] beacon root contract call.
    ///
    /// [EIP-4788]: https://eips.ethereum.org/EIPS/eip-4788
    #[error("failed to apply beacon root contract call at {parent_beacon_block_root}: {message}")]
    BeaconRootContractCall {
        /// The beacon block root
        parent_beacon_block_root: Box<B256>,
        /// The error message.
        message: String,
    },
    /// Provider error during the [EIP-2935] block hash account loading.
    ///
    /// [EIP-2935]: https://eips.ethereum.org/EIPS/eip-2935
    #[error(transparent)]
    BlockHashAccountLoadingFailed(#[from] ProviderError),
    /// EVM error during withdrawal requests contract call [EIP-7002]
    ///
    /// [EIP-7002]: https://eips.ethereum.org/EIPS/eip-7002
    #[error("failed to apply withdrawal requests contract call: {message}")]
    WithdrawalRequestsContractCall {
        /// The error message.
        message: String,
    },
    /// EVM error during consolidation requests contract call [EIP-7251]
    ///
    /// [EIP-7251]: https://eips.ethereum.org/EIPS/eip-7251
    #[error("failed to apply consolidation requests contract call: {message}")]
    ConsolidationRequestsContractCall {
        /// The error message.
        message: String,
    },
    /// Error when decoding deposit requests from receipts [EIP-6110]
    ///
    /// [EIP-6110]: https://eips.ethereum.org/EIPS/eip-6110
    #[error("failed to decode deposit requests from receipts: {0}")]
    DepositRequestDecode(String),
}

/// `BlockExecutor` Errors
#[derive(thiserror_no_std::Error, Debug)]
pub enum BlockExecutionError {
    /// Validation error, transparently wrapping [`BlockValidationError`]
    #[error(transparent)]
    Validation(#[from] BlockValidationError),
    /// Consensus error, transparently wrapping [`ConsensusError`]
    #[error(transparent)]
    Consensus(#[from] ConsensusError),
<<<<<<< HEAD
    /// Transaction error on revert with inner details
    #[error("transaction error on revert: {inner}")]
    CanonicalRevert {
        /// The inner error message
        inner: String,
    },
    /// Transaction error on commit with inner details
    #[error("transaction error on commit: {inner}")]
    CanonicalCommit {
        /// The inner error message.
        inner: String,
    },
=======
    /// Internal, i.e. non consensus or validation related Block Executor Errors
    #[error(transparent)]
    Internal(#[from] InternalBlockExecutionError),
}

impl From<ProviderError> for BlockExecutionError {
    fn from(value: ProviderError) -> Self {
        InternalBlockExecutionError::from(value).into()
    }
}

impl From<PruneSegmentError> for BlockExecutionError {
    fn from(value: PruneSegmentError) -> Self {
        InternalBlockExecutionError::from(value).into()
    }
}

impl BlockExecutionError {
    /// Create a new [`BlockExecutionError::Internal`] variant, containing a
    /// [`InternalBlockExecutionError::Other`] error.
    #[cfg(feature = "std")]
    pub fn other<E>(error: E) -> Self
    where
        E: std::error::Error + Send + Sync + 'static,
    {
        Self::Internal(InternalBlockExecutionError::other(error))
    }

    /// Create a new [`BlockExecutionError::Internal`] variant, containing a
    /// [`InternalBlockExecutionError::Other`] error with the given message.
    #[cfg(feature = "std")]
    pub fn msg(msg: impl std::fmt::Display) -> Self {
        Self::Internal(InternalBlockExecutionError::msg(msg))
    }

    /// Returns the inner `BlockValidationError` if the error is a validation error.
    pub const fn as_validation(&self) -> Option<&BlockValidationError> {
        match self {
            Self::Validation(err) => Some(err),
            _ => None,
        }
    }

    /// Returns `true` if the error is a state root error.
    pub const fn is_state_root_error(&self) -> bool {
        matches!(self, Self::Validation(BlockValidationError::StateRoot(_)))
    }
}

/// Internal (i.e., not validation or consensus related) `BlockExecutor` Errors
#[derive(thiserror_no_std::Error, Debug)]
pub enum InternalBlockExecutionError {
    /// Pruning error, transparently wrapping [`PruneSegmentError`]
    #[error(transparent)]
    Pruning(#[from] PruneSegmentError),
>>>>>>> c4b5f5e9
    /// Error when appending chain on fork is not possible
    #[error(
        "appending chain on fork (other_chain_fork:?) is not possible as the tip is {chain_tip:?}"
    )]
    AppendChainDoesntConnect {
        /// The tip of the current chain
        chain_tip: Box<BlockNumHash>,
        /// The fork on the other chain
        other_chain_fork: Box<BlockNumHash>,
    },
    /// Error when fetching latest block state.
    #[error(transparent)]
    LatestBlock(#[from] ProviderError),
    /// Arbitrary Block Executor Errors
    #[cfg(feature = "std")]
    #[error(transparent)]
    Other(Box<dyn std::error::Error + Send + Sync>),
}

<<<<<<< HEAD
impl BlockExecutionError {
    /// Create a new `BlockExecutionError::Other` variant.
=======
impl InternalBlockExecutionError {
    /// Create a new [`InternalBlockExecutionError::Other`] variant.
>>>>>>> c4b5f5e9
    #[cfg(feature = "std")]
    pub fn other<E>(error: E) -> Self
    where
        E: std::error::Error + Send + Sync + 'static,
    {
        Self::Other(Box::new(error))
    }

<<<<<<< HEAD
    /// Create a new [`BlockExecutionError::Other`] from a given message.
=======
    /// Create a new [`InternalBlockExecutionError::Other`] from a given message.
>>>>>>> c4b5f5e9
    #[cfg(feature = "std")]
    pub fn msg(msg: impl std::fmt::Display) -> Self {
        Self::Other(msg.to_string().into())
    }
}<|MERGE_RESOLUTION|>--- conflicted
+++ resolved
@@ -122,20 +122,6 @@
     /// Consensus error, transparently wrapping [`ConsensusError`]
     #[error(transparent)]
     Consensus(#[from] ConsensusError),
-<<<<<<< HEAD
-    /// Transaction error on revert with inner details
-    #[error("transaction error on revert: {inner}")]
-    CanonicalRevert {
-        /// The inner error message
-        inner: String,
-    },
-    /// Transaction error on commit with inner details
-    #[error("transaction error on commit: {inner}")]
-    CanonicalCommit {
-        /// The inner error message.
-        inner: String,
-    },
-=======
     /// Internal, i.e. non consensus or validation related Block Executor Errors
     #[error(transparent)]
     Internal(#[from] InternalBlockExecutionError),
@@ -191,7 +177,6 @@
     /// Pruning error, transparently wrapping [`PruneSegmentError`]
     #[error(transparent)]
     Pruning(#[from] PruneSegmentError),
->>>>>>> c4b5f5e9
     /// Error when appending chain on fork is not possible
     #[error(
         "appending chain on fork (other_chain_fork:?) is not possible as the tip is {chain_tip:?}"
@@ -211,13 +196,8 @@
     Other(Box<dyn std::error::Error + Send + Sync>),
 }
 
-<<<<<<< HEAD
-impl BlockExecutionError {
-    /// Create a new `BlockExecutionError::Other` variant.
-=======
 impl InternalBlockExecutionError {
     /// Create a new [`InternalBlockExecutionError::Other`] variant.
->>>>>>> c4b5f5e9
     #[cfg(feature = "std")]
     pub fn other<E>(error: E) -> Self
     where
@@ -226,11 +206,7 @@
         Self::Other(Box::new(error))
     }
 
-<<<<<<< HEAD
-    /// Create a new [`BlockExecutionError::Other`] from a given message.
-=======
     /// Create a new [`InternalBlockExecutionError::Other`] from a given message.
->>>>>>> c4b5f5e9
     #[cfg(feature = "std")]
     pub fn msg(msg: impl std::fmt::Display) -> Self {
         Self::Other(msg.to_string().into())
