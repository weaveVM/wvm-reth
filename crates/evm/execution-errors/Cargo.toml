--- conflicted
+++ resolved
@@ -17,15 +17,10 @@
 reth-prune-types.workspace = true
 
 alloy-primitives.workspace = true
-<<<<<<< HEAD
-alloy-eips.workspace = true
-revm-primitives.workspace = true
-=======
 alloy-rlp.workspace = true
 alloy-eips.workspace = true
 revm-primitives.workspace = true
 nybbles.workspace = true
->>>>>>> c4b5f5e9
 
 thiserror-no-std = { workspace = true, default-features = false }
 
