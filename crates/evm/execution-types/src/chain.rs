//! Contains [Chain], a chain of blocks and their final state.

#[cfg(not(feature = "std"))]
use alloc::{borrow::Cow, collections::BTreeMap};
use core::{fmt, ops::RangeInclusive};
#[cfg(feature = "std")]
use std::{borrow::Cow, collections::BTreeMap};

use crate::ExecutionOutcome;
use reth_execution_errors::{BlockExecutionError, InternalBlockExecutionError};
use reth_primitives::{
    Address, BlockHash, BlockNumHash, BlockNumber, ForkBlock, Receipt, SealedBlock,
    SealedBlockWithSenders, SealedHeader, TransactionSigned, TransactionSignedEcRecovered, TxHash,
};
use reth_trie::updates::TrieUpdates;
use revm::db::BundleState;

/// A chain of blocks and their final state.
///
/// The chain contains the state of accounts after execution of its blocks,
/// changesets for those blocks (and their transactions), as well as the blocks themselves.
///
/// Used inside the `BlockchainTree`.
///
/// # Warning
///
/// A chain of blocks should not be empty.
#[derive(Clone, Debug, Default, PartialEq, Eq)]
#[cfg_attr(feature = "serde", derive(serde::Serialize, serde::Deserialize))]
pub struct Chain {
    /// All blocks in this chain.
    blocks: BTreeMap<BlockNumber, SealedBlockWithSenders>,
    /// The outcome of block execution for this chain.
    ///
    /// This field contains the state of all accounts after the execution of all blocks in this
    /// chain, ranging from the [`Chain::first`] block to the [`Chain::tip`] block, inclusive.
    ///
    /// Additionally, it includes the individual state changes that led to the current state.
    execution_outcome: ExecutionOutcome,
    /// State trie updates after block is added to the chain.
    /// NOTE: Currently, trie updates are present only for
    /// single-block chains that extend the canonical chain.
    trie_updates: Option<TrieUpdates>,
}

impl Chain {
    /// Create new Chain from blocks and state.
    ///
    /// # Warning
    ///
    /// A chain of blocks should not be empty.
    pub fn new(
        blocks: impl IntoIterator<Item = SealedBlockWithSenders>,
        execution_outcome: ExecutionOutcome,
        trie_updates: Option<TrieUpdates>,
    ) -> Self {
        let blocks = BTreeMap::from_iter(blocks.into_iter().map(|b| (b.number, b)));
        debug_assert!(!blocks.is_empty(), "Chain should have at least one block");

        Self { blocks, execution_outcome, trie_updates }
    }

    /// Create new Chain from a single block and its state.
    pub fn from_block(
        block: SealedBlockWithSenders,
        execution_outcome: ExecutionOutcome,
        trie_updates: Option<TrieUpdates>,
    ) -> Self {
        Self::new([block], execution_outcome, trie_updates)
    }

    /// Get the blocks in this chain.
    pub const fn blocks(&self) -> &BTreeMap<BlockNumber, SealedBlockWithSenders> {
        &self.blocks
    }

    /// Consumes the type and only returns the blocks in this chain.
    pub fn into_blocks(self) -> BTreeMap<BlockNumber, SealedBlockWithSenders> {
        self.blocks
    }

    /// Returns an iterator over all headers in the block with increasing block numbers.
    pub fn headers(&self) -> impl Iterator<Item = SealedHeader> + '_ {
        self.blocks.values().map(|block| block.header.clone())
    }

    /// Get cached trie updates for this chain.
    pub const fn trie_updates(&self) -> Option<&TrieUpdates> {
        self.trie_updates.as_ref()
    }

    /// Remove cached trie updates for this chain.
    pub fn clear_trie_updates(&mut self) {
        self.trie_updates.take();
    }

    /// Get execution outcome of this chain
    pub const fn execution_outcome(&self) -> &ExecutionOutcome {
        &self.execution_outcome
    }

    /// Get mutable execution outcome of this chain
    pub fn execution_outcome_mut(&mut self) -> &mut ExecutionOutcome {
        &mut self.execution_outcome
    }

    /// Prepends the given state to the current state.
    pub fn prepend_state(&mut self, state: BundleState) {
        self.execution_outcome.prepend_state(state);
        self.trie_updates.take(); // invalidate cached trie updates
    }

    /// Return true if chain is empty and has no blocks.
    pub fn is_empty(&self) -> bool {
        self.blocks.is_empty()
    }

    /// Return block number of the block hash.
    pub fn block_number(&self, block_hash: BlockHash) -> Option<BlockNumber> {
        self.blocks.iter().find_map(|(num, block)| (block.hash() == block_hash).then_some(*num))
    }

    /// Returns the block with matching hash.
    pub fn block(&self, block_hash: BlockHash) -> Option<&SealedBlock> {
        self.block_with_senders(block_hash).map(|block| &block.block)
    }

    /// Returns the block with matching hash.
    pub fn block_with_senders(&self, block_hash: BlockHash) -> Option<&SealedBlockWithSenders> {
        self.blocks.iter().find_map(|(_num, block)| (block.hash() == block_hash).then_some(block))
    }

    /// Return execution outcome at the `block_number` or None if block is not known
    pub fn execution_outcome_at_block(
        &self,
        block_number: BlockNumber,
    ) -> Option<ExecutionOutcome> {
        if self.tip().number == block_number {
            return Some(self.execution_outcome.clone());
        }

        if self.blocks.contains_key(&block_number) {
            let mut execution_outcome = self.execution_outcome.clone();
            execution_outcome.revert_to(block_number);
            return Some(execution_outcome);
        }
        None
    }

    /// Destructure the chain into its inner components:
    /// 1. The blocks contained in the chain.
    /// 2. The execution outcome representing the final state.
    /// 3. The optional trie updates.
    pub fn into_inner(self) -> (ChainBlocks<'static>, ExecutionOutcome, Option<TrieUpdates>) {
        (ChainBlocks { blocks: Cow::Owned(self.blocks) }, self.execution_outcome, self.trie_updates)
    }

    /// Destructure the chain into its inner components:
    /// 1. A reference to the blocks contained in the chain.
    /// 2. A reference to the execution outcome representing the final state.
    pub const fn inner(&self) -> (ChainBlocks<'_>, &ExecutionOutcome) {
        (ChainBlocks { blocks: Cow::Borrowed(&self.blocks) }, &self.execution_outcome)
    }

    /// Returns an iterator over all the receipts of the blocks in the chain.
    pub fn block_receipts_iter(&self) -> impl Iterator<Item = &Vec<Option<Receipt>>> + '_ {
        self.execution_outcome.receipts().iter()
    }

    /// Returns an iterator over all blocks in the chain with increasing block number.
    pub fn blocks_iter(&self) -> impl Iterator<Item = &SealedBlockWithSenders> + '_ {
        self.blocks().iter().map(|block| block.1)
    }

    /// Returns an iterator over all blocks and their receipts in the chain.
    pub fn blocks_and_receipts(
        &self,
    ) -> impl Iterator<Item = (&SealedBlockWithSenders, &Vec<Option<Receipt>>)> + '_ {
        self.blocks_iter().zip(self.block_receipts_iter())
    }

    /// Get the block at which this chain forked.
    #[track_caller]
    pub fn fork_block(&self) -> ForkBlock {
        let first = self.first();
        ForkBlock { number: first.number.saturating_sub(1), hash: first.parent_hash }
    }

    /// Get the first block in this chain.
    ///
    /// # Panics
    ///
    /// If chain doesn't have any blocks.
    #[track_caller]
    pub fn first(&self) -> &SealedBlockWithSenders {
        self.blocks.first_key_value().expect("Chain should have at least one block").1
    }

    /// Get the tip of the chain.
    ///
    /// # Panics
    ///
    /// If chain doesn't have any blocks.
    #[track_caller]
    pub fn tip(&self) -> &SealedBlockWithSenders {
        self.blocks.last_key_value().expect("Chain should have at least one block").1
    }

    /// Returns length of the chain.
    pub fn len(&self) -> usize {
        self.blocks.len()
    }

    /// Returns the range of block numbers in the chain.
    ///
    /// # Panics
    ///
    /// If chain doesn't have any blocks.
    pub fn range(&self) -> RangeInclusive<BlockNumber> {
        self.first().number..=self.tip().number
    }

    /// Get all receipts for the given block.
    pub fn receipts_by_block_hash(&self, block_hash: BlockHash) -> Option<Vec<&Receipt>> {
        let num = self.block_number(block_hash)?;
        self.execution_outcome.receipts_by_block(num).iter().map(Option::as_ref).collect()
    }

    /// Get all receipts with attachment.
    ///
    /// Attachment includes block number, block hash, transaction hash and transaction index.
    pub fn receipts_with_attachment(&self) -> Vec<BlockReceipts> {
        let mut receipt_attach = Vec::new();
        for ((block_num, block), receipts) in
            self.blocks().iter().zip(self.execution_outcome.receipts().iter())
        {
            let mut tx_receipts = Vec::new();
            for (tx, receipt) in block.body.iter().zip(receipts.iter()) {
                tx_receipts.push((
                    tx.hash(),
                    receipt.as_ref().expect("receipts have not been pruned").clone(),
                ));
            }
            let block_num_hash = BlockNumHash::new(*block_num, block.hash());
            receipt_attach.push(BlockReceipts { block: block_num_hash, tx_receipts });
        }
        receipt_attach
    }

    /// Append a single block with state to the chain.
    /// This method assumes that blocks attachment to the chain has already been validated.
    pub fn append_block(
        &mut self,
        block: SealedBlockWithSenders,
        execution_outcome: ExecutionOutcome,
    ) {
        self.blocks.insert(block.number, block);
        self.execution_outcome.extend(execution_outcome);
        self.trie_updates.take(); // reset
    }

    /// Merge two chains by appending the given chain into the current one.
    ///
    /// The state of accounts for this chain is set to the state of the newest chain.
    pub fn append_chain(&mut self, other: Self) -> Result<(), BlockExecutionError> {
        let chain_tip = self.tip();
        let other_fork_block = other.fork_block();
        if chain_tip.hash() != other_fork_block.hash {
            return Err(InternalBlockExecutionError::AppendChainDoesntConnect {
                chain_tip: Box::new(chain_tip.num_hash()),
                other_chain_fork: Box::new(other_fork_block),
<<<<<<< HEAD
            });
=======
            }
            .into())
>>>>>>> 74ba71f7
        }

        // Insert blocks from other chain
        self.blocks.extend(other.blocks);
        self.execution_outcome.extend(other.execution_outcome);
        self.trie_updates.take(); // reset

        Ok(())
    }

    /// Split this chain at the given block.
    ///
    /// The given block will be the last block in the first returned chain.
    ///
    /// If the given block is not found, [`ChainSplit::NoSplitPending`] is returned.
    /// Split chain at the number or hash, block with given number will be included at first chain.
    /// If any chain is empty (Does not have blocks) None will be returned.
    ///
    /// # Note
    ///
    /// The plain state is only found in the second chain, making it
    /// impossible to perform any state reverts on the first chain.
    ///
    /// The second chain only contains the changes that were reverted on the first chain; however,
    /// it retains the up to date state as if the chains were one, i.e. the second chain is an
    /// extension of the first.
    ///
    /// # Panics
    ///
    /// If chain doesn't have any blocks.
    #[track_caller]
    pub fn split(mut self, split_at: ChainSplitTarget) -> ChainSplit {
        let chain_tip = *self.blocks.last_entry().expect("chain is never empty").key();
        let block_number = match split_at {
            ChainSplitTarget::Hash(block_hash) => {
                let Some(block_number) = self.block_number(block_hash) else {
                    return ChainSplit::NoSplitPending(self);
                };
                // If block number is same as tip whole chain is becoming canonical.
                if block_number == chain_tip {
                    return ChainSplit::NoSplitCanonical(self);
                }
                block_number
            }
            ChainSplitTarget::Number(block_number) => {
                if block_number > chain_tip {
                    return ChainSplit::NoSplitPending(self);
                }
                if block_number == chain_tip {
                    return ChainSplit::NoSplitCanonical(self);
                }
                if block_number < *self.blocks.first_entry().expect("chain is never empty").key() {
                    return ChainSplit::NoSplitPending(self);
                }
                block_number
            }
        };

        let split_at = block_number + 1;
        let higher_number_blocks = self.blocks.split_off(&split_at);

        let execution_outcome = std::mem::take(&mut self.execution_outcome);
        let (canonical_block_exec_outcome, pending_block_exec_outcome) =
            execution_outcome.split_at(split_at);

        // TODO: Currently, trie updates are reset on chain split.
        // Add tests ensuring that it is valid to leave updates in the pending chain.
        ChainSplit::Split {
            canonical: Self {
                execution_outcome: canonical_block_exec_outcome.expect("split in range"),
                blocks: self.blocks,
                trie_updates: None,
            },
            pending: Self {
                execution_outcome: pending_block_exec_outcome,
                blocks: higher_number_blocks,
                trie_updates: None,
            },
        }
    }
}

/// Wrapper type for `blocks` display in `Chain`
#[derive(Debug)]
pub struct DisplayBlocksChain<'a>(pub &'a BTreeMap<BlockNumber, SealedBlockWithSenders>);

impl<'a> fmt::Display for DisplayBlocksChain<'a> {
    fn fmt(&self, f: &mut fmt::Formatter<'_>) -> fmt::Result {
        let mut list = f.debug_list();
        let mut values = self.0.values().map(|block| block.num_hash());
        if values.len() <= 3 {
            list.entries(values);
        } else {
            list.entry(&values.next().unwrap());
            list.entry(&format_args!("..."));
            list.entry(&values.next_back().unwrap());
        }
        list.finish()
    }
}

/// All blocks in the chain
#[derive(Clone, Debug, Default, PartialEq, Eq)]
pub struct ChainBlocks<'a> {
    blocks: Cow<'a, BTreeMap<BlockNumber, SealedBlockWithSenders>>,
}

impl<'a> ChainBlocks<'a> {
    /// Creates a consuming iterator over all blocks in the chain with increasing block number.
    ///
    /// Note: this always yields at least one block.
    #[inline]
    pub fn into_blocks(self) -> impl Iterator<Item = SealedBlockWithSenders> {
        self.blocks.into_owned().into_values()
    }

    /// Creates an iterator over all blocks in the chain with increasing block number.
    #[inline]
    pub fn iter(&self) -> impl Iterator<Item = (&BlockNumber, &SealedBlockWithSenders)> {
        self.blocks.iter()
    }

    /// Get the tip of the chain.
    ///
    /// # Note
    ///
    /// Chains always have at least one block.
    #[inline]
    pub fn tip(&self) -> &SealedBlockWithSenders {
        self.blocks.last_key_value().expect("Chain should have at least one block").1
    }

    /// Get the _first_ block of the chain.
    ///
    /// # Note
    ///
    /// Chains always have at least one block.
    #[inline]
    pub fn first(&self) -> &SealedBlockWithSenders {
        self.blocks.first_key_value().expect("Chain should have at least one block").1
    }

    /// Returns an iterator over all transactions in the chain.
    #[inline]
    pub fn transactions(&self) -> impl Iterator<Item = &TransactionSigned> + '_ {
        self.blocks.values().flat_map(|block| block.body.iter())
    }

    /// Returns an iterator over all transactions and their senders.
    #[inline]
    pub fn transactions_with_sender(
        &self,
    ) -> impl Iterator<Item = (&Address, &TransactionSigned)> + '_ {
        self.blocks.values().flat_map(|block| block.transactions_with_sender())
    }

    /// Returns an iterator over all [`TransactionSignedEcRecovered`] in the blocks
    ///
    /// Note: This clones the transactions since it is assumed this is part of a shared [Chain].
    #[inline]
    pub fn transactions_ecrecovered(
        &self,
    ) -> impl Iterator<Item = TransactionSignedEcRecovered> + '_ {
        self.transactions_with_sender().map(|(signer, tx)| tx.clone().with_signer(*signer))
    }

    /// Returns an iterator over all transaction hashes in the block
    #[inline]
    pub fn transaction_hashes(&self) -> impl Iterator<Item = TxHash> + '_ {
        self.blocks.values().flat_map(|block| block.transactions().map(|tx| tx.hash))
    }
}

impl<'a> IntoIterator for ChainBlocks<'a> {
    type Item = (BlockNumber, SealedBlockWithSenders);
    type IntoIter = std::collections::btree_map::IntoIter<BlockNumber, SealedBlockWithSenders>;

    fn into_iter(self) -> Self::IntoIter {
        #[allow(clippy::unnecessary_to_owned)]
        self.blocks.into_owned().into_iter()
    }
}

/// Used to hold receipts and their attachment.
#[derive(Default, Clone, Debug)]
pub struct BlockReceipts {
    /// Block identifier
    pub block: BlockNumHash,
    /// Transaction identifier and receipt.
    pub tx_receipts: Vec<(TxHash, Receipt)>,
}

/// The target block where the chain should be split.
#[derive(Clone, Copy, Debug, PartialEq, Eq)]
pub enum ChainSplitTarget {
    /// Split at block number.
    Number(BlockNumber),
    /// Split at block hash.
    Hash(BlockHash),
}

impl From<BlockNumber> for ChainSplitTarget {
    fn from(number: BlockNumber) -> Self {
        Self::Number(number)
    }
}

impl From<BlockHash> for ChainSplitTarget {
    fn from(hash: BlockHash) -> Self {
        Self::Hash(hash)
    }
}

/// Result of a split chain.
#[derive(Clone, Debug, PartialEq, Eq)]
pub enum ChainSplit {
    /// Chain is not split. Pending chain is returned.
    /// Given block split is higher than last block.
    /// Or in case of split by hash when hash is unknown.
    NoSplitPending(Chain),
    /// Chain is not split. Canonical chain is returned.
    /// Given block split is lower than first block.
    NoSplitCanonical(Chain),
    /// Chain is split into two: `[canonical]` and `[pending]`
    /// The target of this chain split [`ChainSplitTarget`] belongs to the `canonical` chain.
    Split {
        /// Contains lower block numbers that are considered canonicalized. It ends with
        /// the [`ChainSplitTarget`] block. The state of this chain is now empty and no longer
        /// usable.
        canonical: Chain,
        /// Right contains all subsequent blocks __after__ the [`ChainSplitTarget`] that are still
        /// pending.
        ///
        /// The state of the original chain is moved here.
        pending: Chain,
    },
}

#[cfg(test)]
mod tests {
    use super::*;
    use reth_primitives::{Receipt, Receipts, TxType, B256};
    use revm::primitives::{AccountInfo, HashMap};

    #[test]
    fn chain_append() {
        let block: SealedBlockWithSenders = SealedBlockWithSenders::default();
        let block1_hash = B256::new([0x01; 32]);
        let block2_hash = B256::new([0x02; 32]);
        let block3_hash = B256::new([0x03; 32]);
        let block4_hash = B256::new([0x04; 32]);

        let mut block1 = block.clone();
        let mut block2 = block.clone();
        let mut block3 = block.clone();
        let mut block4 = block;

        block1.block.header.set_hash(block1_hash);
        block2.block.header.set_hash(block2_hash);
        block3.block.header.set_hash(block3_hash);
        block4.block.header.set_hash(block4_hash);

        block3.set_parent_hash(block2_hash);

        let mut chain1 =
            Chain { blocks: BTreeMap::from([(1, block1), (2, block2)]), ..Default::default() };

        let chain2 =
            Chain { blocks: BTreeMap::from([(3, block3), (4, block4)]), ..Default::default() };

        assert!(chain1.append_chain(chain2.clone()).is_ok());

        // chain1 got changed so this will fail
        assert!(chain1.append_chain(chain2).is_err());
    }

    #[test]
    fn test_number_split() {
        let execution_outcome1 = ExecutionOutcome::new(
            BundleState::new(
                vec![(
                    Address::new([2; 20]),
                    None,
                    Some(AccountInfo::default()),
                    HashMap::default(),
                )],
                vec![vec![(Address::new([2; 20]), None, vec![])]],
                vec![],
            ),
            vec![vec![]].into(),
            1,
            vec![],
        );

        let execution_outcome2 = ExecutionOutcome::new(
            BundleState::new(
                vec![(
                    Address::new([3; 20]),
                    None,
                    Some(AccountInfo::default()),
                    HashMap::default(),
                )],
                vec![vec![(Address::new([3; 20]), None, vec![])]],
                vec![],
            ),
            vec![vec![]].into(),
            2,
            vec![],
        );

        let mut block1 = SealedBlockWithSenders::default();
        let block1_hash = B256::new([15; 32]);
        block1.set_block_number(1);
        block1.set_hash(block1_hash);
        block1.senders.push(Address::new([4; 20]));

        let mut block2 = SealedBlockWithSenders::default();
        let block2_hash = B256::new([16; 32]);
        block2.set_block_number(2);
        block2.set_hash(block2_hash);
        block2.senders.push(Address::new([4; 20]));

        let mut block_state_extended = execution_outcome1;
        block_state_extended.extend(execution_outcome2);

        let chain = Chain::new(vec![block1.clone(), block2.clone()], block_state_extended, None);

        let (split1_execution_outcome, split2_execution_outcome) =
            chain.execution_outcome.clone().split_at(2);

        let chain_split1 = Chain {
            execution_outcome: split1_execution_outcome.unwrap(),
            blocks: BTreeMap::from([(1, block1.clone())]),
            trie_updates: None,
        };

        let chain_split2 = Chain {
            execution_outcome: split2_execution_outcome,
            blocks: BTreeMap::from([(2, block2.clone())]),
            trie_updates: None,
        };

        // return tip state
        assert_eq!(
            chain.execution_outcome_at_block(block2.number),
            Some(chain.execution_outcome.clone())
        );
        assert_eq!(
            chain.execution_outcome_at_block(block1.number),
            Some(chain_split1.execution_outcome.clone())
        );
        // state at unknown block
        assert_eq!(chain.execution_outcome_at_block(100), None);

        // split in two
        assert_eq!(
            chain.clone().split(block1_hash.into()),
            ChainSplit::Split { canonical: chain_split1, pending: chain_split2 }
        );

        // split at unknown block hash
        assert_eq!(
            chain.clone().split(B256::new([100; 32]).into()),
            ChainSplit::NoSplitPending(chain.clone())
        );

        // split at higher number
        assert_eq!(chain.clone().split(10u64.into()), ChainSplit::NoSplitPending(chain.clone()));

        // split at lower number
        assert_eq!(chain.clone().split(0u64.into()), ChainSplit::NoSplitPending(chain));
    }

    #[test]
    fn receipts_by_block_hash() {
        // Create a default SealedBlockWithSenders object
        let block: SealedBlockWithSenders = SealedBlockWithSenders::default();

        // Define block hashes for block1 and block2
        let block1_hash = B256::new([0x01; 32]);
        let block2_hash = B256::new([0x02; 32]);

        // Clone the default block into block1 and block2
        let mut block1 = block.clone();
        let mut block2 = block;

        // Set the hashes of block1 and block2
        block1.block.header.set_hash(block1_hash);
        block2.block.header.set_hash(block2_hash);

        // Create a random receipt object, receipt1
        let receipt1 = Receipt {
            tx_type: TxType::Legacy,
            cumulative_gas_used: 46913,
            logs: vec![],
            success: true,
            #[cfg(feature = "optimism")]
            deposit_nonce: Some(18),
            #[cfg(feature = "optimism")]
            deposit_receipt_version: Some(34),
        };

        // Create another random receipt object, receipt2
        let receipt2 = Receipt {
            tx_type: TxType::Legacy,
            cumulative_gas_used: 1325345,
            logs: vec![],
            success: true,
            #[cfg(feature = "optimism")]
            deposit_nonce: Some(18),
            #[cfg(feature = "optimism")]
            deposit_receipt_version: Some(34),
        };

        // Create a Receipts object with a vector of receipt vectors
        let receipts =
            Receipts { receipt_vec: vec![vec![Some(receipt1.clone())], vec![Some(receipt2)]] };

        // Create an ExecutionOutcome object with the created bundle, receipts, an empty requests
        // vector, and first_block set to 10
        let execution_outcome = ExecutionOutcome {
            bundle: Default::default(),
            receipts,
            requests: vec![],
            first_block: 10,
        };

        // Create a Chain object with a BTreeMap of blocks mapped to their block numbers,
        // including block1_hash and block2_hash, and the execution_outcome
        let chain = Chain {
            blocks: BTreeMap::from([(10, block1), (11, block2)]),
            execution_outcome: execution_outcome.clone(),
            ..Default::default()
        };

        // Assert that the proper receipt vector is returned for block1_hash
        assert_eq!(chain.receipts_by_block_hash(block1_hash), Some(vec![&receipt1]));

        // Create an ExecutionOutcome object with a single receipt vector containing receipt1
        let execution_outcome1 = ExecutionOutcome {
            bundle: Default::default(),
            receipts: Receipts { receipt_vec: vec![vec![Some(receipt1)]] },
            requests: vec![],
            first_block: 10,
        };

        // Assert that the execution outcome at the first block contains only the first receipt
        assert_eq!(chain.execution_outcome_at_block(10), Some(execution_outcome1));

        // Assert that the execution outcome at the tip block contains the whole execution outcome
        assert_eq!(chain.execution_outcome_at_block(11), Some(execution_outcome));
    }
}<|MERGE_RESOLUTION|>--- conflicted
+++ resolved
@@ -269,12 +269,8 @@
             return Err(InternalBlockExecutionError::AppendChainDoesntConnect {
                 chain_tip: Box::new(chain_tip.num_hash()),
                 other_chain_fork: Box::new(other_fork_block),
-<<<<<<< HEAD
-            });
-=======
             }
             .into())
->>>>>>> 74ba71f7
         }
 
         // Insert blocks from other chain
