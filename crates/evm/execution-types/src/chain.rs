//! Contains [Chain], a chain of blocks and their final state.

#[cfg(not(feature = "std"))]
use alloc::{borrow::Cow, collections::BTreeMap};
use core::{fmt, ops::RangeInclusive};
#[cfg(feature = "std")]
use std::{borrow::Cow, collections::BTreeMap};

use crate::ExecutionOutcome;
use reth_execution_errors::{BlockExecutionError, InternalBlockExecutionError};
use reth_primitives::{
    Address, BlockHash, BlockNumHash, BlockNumber, ForkBlock, Receipt, SealedBlock,
    SealedBlockWithSenders, SealedHeader, TransactionSigned, TransactionSignedEcRecovered, TxHash,
};
use reth_trie::updates::TrieUpdates;
use revm::db::BundleState;

/// A chain of blocks and their final state.
///
/// The chain contains the state of accounts after execution of its blocks,
/// changesets for those blocks (and their transactions), as well as the blocks themselves.
///
/// Used inside the `BlockchainTree`.
///
/// # Warning
///
/// A chain of blocks should not be empty.
#[derive(Clone, Debug, Default, PartialEq, Eq)]
#[cfg_attr(feature = "serde", derive(serde::Serialize, serde::Deserialize))]
pub struct Chain {
    /// All blocks in this chain.
    blocks: BTreeMap<BlockNumber, SealedBlockWithSenders>,
    /// The outcome of block execution for this chain.
    ///
    /// This field contains the state of all accounts after the execution of all blocks in this
    /// chain, ranging from the [`Chain::first`] block to the [`Chain::tip`] block, inclusive.
    ///
    /// Additionally, it includes the individual state changes that led to the current state.
    execution_outcome: ExecutionOutcome,
    /// State trie updates after block is added to the chain.
    /// NOTE: Currently, trie updates are present only for
    /// single-block chains that extend the canonical chain.
    trie_updates: Option<TrieUpdates>,
}

impl Chain {
    /// Create new Chain from blocks and state.
    ///
    /// # Warning
    ///
    /// A chain of blocks should not be empty.
    pub fn new(
        blocks: impl IntoIterator<Item = SealedBlockWithSenders>,
        execution_outcome: ExecutionOutcome,
        trie_updates: Option<TrieUpdates>,
    ) -> Self {
        let blocks = BTreeMap::from_iter(blocks.into_iter().map(|b| (b.number, b)));
        debug_assert!(!blocks.is_empty(), "Chain should have at least one block");

        Self { blocks, execution_outcome, trie_updates }
    }

    /// Create new Chain from a single block and its state.
    pub fn from_block(
        block: SealedBlockWithSenders,
        execution_outcome: ExecutionOutcome,
        trie_updates: Option<TrieUpdates>,
    ) -> Self {
        Self::new([block], execution_outcome, trie_updates)
    }

    /// Get the blocks in this chain.
    pub const fn blocks(&self) -> &BTreeMap<BlockNumber, SealedBlockWithSenders> {
        &self.blocks
    }

    /// Consumes the type and only returns the blocks in this chain.
    pub fn into_blocks(self) -> BTreeMap<BlockNumber, SealedBlockWithSenders> {
        self.blocks
    }

    /// Returns an iterator over all headers in the block with increasing block numbers.
    pub fn headers(&self) -> impl Iterator<Item = SealedHeader> + '_ {
        self.blocks.values().map(|block| block.header.clone())
    }

    /// Get cached trie updates for this chain.
    pub const fn trie_updates(&self) -> Option<&TrieUpdates> {
        self.trie_updates.as_ref()
    }

    /// Remove cached trie updates for this chain.
    pub fn clear_trie_updates(&mut self) {
        self.trie_updates.take();
    }

    /// Get execution outcome of this chain
    pub const fn execution_outcome(&self) -> &ExecutionOutcome {
        &self.execution_outcome
    }

    /// Get mutable execution outcome of this chain
    pub fn execution_outcome_mut(&mut self) -> &mut ExecutionOutcome {
        &mut self.execution_outcome
    }

    /// Prepends the given state to the current state.
    pub fn prepend_state(&mut self, state: BundleState) {
        self.execution_outcome.prepend_state(state);
        self.trie_updates.take(); // invalidate cached trie updates
    }

    /// Return true if chain is empty and has no blocks.
    pub fn is_empty(&self) -> bool {
        self.blocks.is_empty()
    }

    /// Return block number of the block hash.
    pub fn block_number(&self, block_hash: BlockHash) -> Option<BlockNumber> {
        self.blocks.iter().find_map(|(num, block)| (block.hash() == block_hash).then_some(*num))
    }

    /// Returns the block with matching hash.
    pub fn block(&self, block_hash: BlockHash) -> Option<&SealedBlock> {
        self.block_with_senders(block_hash).map(|block| &block.block)
    }

    /// Returns the block with matching hash.
    pub fn block_with_senders(&self, block_hash: BlockHash) -> Option<&SealedBlockWithSenders> {
        self.blocks.iter().find_map(|(_num, block)| (block.hash() == block_hash).then_some(block))
    }

    /// Return execution outcome at the `block_number` or None if block is not known
    pub fn execution_outcome_at_block(
        &self,
        block_number: BlockNumber,
    ) -> Option<ExecutionOutcome> {
        if self.tip().number == block_number {
            return Some(self.execution_outcome.clone());
        }

        if self.blocks.contains_key(&block_number) {
            let mut execution_outcome = self.execution_outcome.clone();
            execution_outcome.revert_to(block_number);
            return Some(execution_outcome);
        }
        None
    }

    /// Destructure the chain into its inner components:
    /// 1. The blocks contained in the chain.
    /// 2. The execution outcome representing the final state.
    /// 3. The optional trie updates.
    pub fn into_inner(self) -> (ChainBlocks<'static>, ExecutionOutcome, Option<TrieUpdates>) {
        (ChainBlocks { blocks: Cow::Owned(self.blocks) }, self.execution_outcome, self.trie_updates)
    }

    /// Destructure the chain into its inner components:
    /// 1. A reference to the blocks contained in the chain.
    /// 2. A reference to the execution outcome representing the final state.
    pub const fn inner(&self) -> (ChainBlocks<'_>, &ExecutionOutcome) {
        (ChainBlocks { blocks: Cow::Borrowed(&self.blocks) }, &self.execution_outcome)
    }

    /// Returns an iterator over all the receipts of the blocks in the chain.
    pub fn block_receipts_iter(&self) -> impl Iterator<Item = &Vec<Option<Receipt>>> + '_ {
        self.execution_outcome.receipts().iter()
    }

    /// Returns an iterator over all blocks in the chain with increasing block number.
    pub fn blocks_iter(&self) -> impl Iterator<Item = &SealedBlockWithSenders> + '_ {
        self.blocks().iter().map(|block| block.1)
    }

    /// Returns an iterator over all blocks and their receipts in the chain.
    pub fn blocks_and_receipts(
        &self,
    ) -> impl Iterator<Item = (&SealedBlockWithSenders, &Vec<Option<Receipt>>)> + '_ {
        self.blocks_iter().zip(self.block_receipts_iter())
    }

    /// Get the block at which this chain forked.
    #[track_caller]
    pub fn fork_block(&self) -> ForkBlock {
        let first = self.first();
        ForkBlock { number: first.number.saturating_sub(1), hash: first.parent_hash }
    }

    /// Get the first block in this chain.
    ///
    /// # Panics
    ///
    /// If chain doesn't have any blocks.
    #[track_caller]
    pub fn first(&self) -> &SealedBlockWithSenders {
        self.blocks.first_key_value().expect("Chain should have at least one block").1
    }

    /// Get the tip of the chain.
    ///
    /// # Panics
    ///
    /// If chain doesn't have any blocks.
    #[track_caller]
    pub fn tip(&self) -> &SealedBlockWithSenders {
        self.blocks.last_key_value().expect("Chain should have at least one block").1
    }

    /// Returns length of the chain.
    pub fn len(&self) -> usize {
        self.blocks.len()
    }

    /// Returns the range of block numbers in the chain.
    ///
    /// # Panics
    ///
    /// If chain doesn't have any blocks.
    pub fn range(&self) -> RangeInclusive<BlockNumber> {
        self.first().number..=self.tip().number
    }

    /// Get all receipts for the given block.
    pub fn receipts_by_block_hash(&self, block_hash: BlockHash) -> Option<Vec<&Receipt>> {
        let num = self.block_number(block_hash)?;
        self.execution_outcome.receipts_by_block(num).iter().map(Option::as_ref).collect()
    }

    /// Get all receipts with attachment.
    ///
    /// Attachment includes block number, block hash, transaction hash and transaction index.
    pub fn receipts_with_attachment(&self) -> Vec<BlockReceipts> {
        let mut receipt_attach = Vec::new();
        for ((block_num, block), receipts) in
            self.blocks().iter().zip(self.execution_outcome.receipts().iter())
        {
            let mut tx_receipts = Vec::new();
            for (tx, receipt) in block.body.iter().zip(receipts.iter()) {
                tx_receipts.push((
                    tx.hash(),
                    receipt.as_ref().expect("receipts have not been pruned").clone(),
                ));
            }
            let block_num_hash = BlockNumHash::new(*block_num, block.hash());
            receipt_attach.push(BlockReceipts { block: block_num_hash, tx_receipts });
        }
        receipt_attach
    }

    /// Append a single block with state to the chain.
    /// This method assumes that blocks attachment to the chain has already been validated.
    pub fn append_block(
        &mut self,
        block: SealedBlockWithSenders,
        execution_outcome: ExecutionOutcome,
    ) {
        self.blocks.insert(block.number, block);
        self.execution_outcome.extend(execution_outcome);
        self.trie_updates.take(); // reset
    }

    /// Merge two chains by appending the given chain into the current one.
    ///
    /// The state of accounts for this chain is set to the state of the newest chain.
    pub fn append_chain(&mut self, other: Self) -> Result<(), BlockExecutionError> {
        let chain_tip = self.tip();
        let other_fork_block = other.fork_block();
        if chain_tip.hash() != other_fork_block.hash {
            return Err(InternalBlockExecutionError::AppendChainDoesntConnect {
                chain_tip: Box::new(chain_tip.num_hash()),
                other_chain_fork: Box::new(other_fork_block),
<<<<<<< HEAD
            });
=======
            }
            .into())
>>>>>>> c4b5f5e9
        }

        // Insert blocks from other chain
        self.blocks.extend(other.blocks);
        self.execution_outcome.extend(other.execution_outcome);
        self.trie_updates.take(); // reset

        Ok(())
    }

    /// Split this chain at the given block.
    ///
    /// The given block will be the last block in the first returned chain.
    ///
    /// If the given block is not found, [`ChainSplit::NoSplitPending`] is returned.
    /// Split chain at the number or hash, block with given number will be included at first chain.
    /// If any chain is empty (Does not have blocks) None will be returned.
    ///
    /// # Note
    ///
    /// The plain state is only found in the second chain, making it
    /// impossible to perform any state reverts on the first chain.
    ///
    /// The second chain only contains the changes that were reverted on the first chain; however,
    /// it retains the up to date state as if the chains were one, i.e. the second chain is an
    /// extension of the first.
    ///
    /// # Panics
    ///
    /// If chain doesn't have any blocks.
    #[track_caller]
    pub fn split(mut self, split_at: ChainSplitTarget) -> ChainSplit {
        let chain_tip = *self.blocks.last_entry().expect("chain is never empty").key();
        let block_number = match split_at {
            ChainSplitTarget::Hash(block_hash) => {
                let Some(block_number) = self.block_number(block_hash) else {
                    return ChainSplit::NoSplitPending(self);
                };
                // If block number is same as tip whole chain is becoming canonical.
                if block_number == chain_tip {
                    return ChainSplit::NoSplitCanonical(self);
                }
                block_number
            }
            ChainSplitTarget::Number(block_number) => {
                if block_number > chain_tip {
                    return ChainSplit::NoSplitPending(self);
                }
                if block_number == chain_tip {
                    return ChainSplit::NoSplitCanonical(self);
                }
                if block_number < *self.blocks.first_entry().expect("chain is never empty").key() {
                    return ChainSplit::NoSplitPending(self);
                }
                block_number
            }
        };

        let split_at = block_number + 1;
        let higher_number_blocks = self.blocks.split_off(&split_at);

        let execution_outcome = std::mem::take(&mut self.execution_outcome);
        let (canonical_block_exec_outcome, pending_block_exec_outcome) =
            execution_outcome.split_at(split_at);

        // TODO: Currently, trie updates are reset on chain split.
        // Add tests ensuring that it is valid to leave updates in the pending chain.
        ChainSplit::Split {
            canonical: Self {
                execution_outcome: canonical_block_exec_outcome.expect("split in range"),
                blocks: self.blocks,
                trie_updates: None,
            },
            pending: Self {
                execution_outcome: pending_block_exec_outcome,
                blocks: higher_number_blocks,
                trie_updates: None,
            },
        }
    }
}

/// Wrapper type for `blocks` display in `Chain`
#[derive(Debug)]
pub struct DisplayBlocksChain<'a>(pub &'a BTreeMap<BlockNumber, SealedBlockWithSenders>);

impl<'a> fmt::Display for DisplayBlocksChain<'a> {
    fn fmt(&self, f: &mut fmt::Formatter<'_>) -> fmt::Result {
        let mut list = f.debug_list();
        let mut values = self.0.values().map(|block| block.num_hash());
        if values.len() <= 3 {
            list.entries(values);
        } else {
            list.entry(&values.next().unwrap());
            list.entry(&format_args!("..."));
            list.entry(&values.next_back().unwrap());
        }
        list.finish()
    }
}

/// All blocks in the chain
#[derive(Clone, Debug, Default, PartialEq, Eq)]
pub struct ChainBlocks<'a> {
    blocks: Cow<'a, BTreeMap<BlockNumber, SealedBlockWithSenders>>,
}

impl<'a> ChainBlocks<'a> {
    /// Creates a consuming iterator over all blocks in the chain with increasing block number.
    ///
    /// Note: this always yields at least one block.
    #[inline]
    pub fn into_blocks(self) -> impl Iterator<Item = SealedBlockWithSenders> {
        self.blocks.into_owned().into_values()
    }

    /// Creates an iterator over all blocks in the chain with increasing block number.
    #[inline]
    pub fn iter(&self) -> impl Iterator<Item = (&BlockNumber, &SealedBlockWithSenders)> {
        self.blocks.iter()
    }

    /// Get the tip of the chain.
    ///
    /// # Note
    ///
    /// Chains always have at least one block.
    #[inline]
    pub fn tip(&self) -> &SealedBlockWithSenders {
        self.blocks.last_key_value().expect("Chain should have at least one block").1
    }

    /// Get the _first_ block of the chain.
    ///
    /// # Note
    ///
    /// Chains always have at least one block.
    #[inline]
    pub fn first(&self) -> &SealedBlockWithSenders {
        self.blocks.first_key_value().expect("Chain should have at least one block").1
    }

    /// Returns an iterator over all transactions in the chain.
    #[inline]
    pub fn transactions(&self) -> impl Iterator<Item = &TransactionSigned> + '_ {
        self.blocks.values().flat_map(|block| block.body.iter())
    }

    /// Returns an iterator over all transactions and their senders.
    #[inline]
    pub fn transactions_with_sender(
        &self,
    ) -> impl Iterator<Item = (&Address, &TransactionSigned)> + '_ {
        self.blocks.values().flat_map(|block| block.transactions_with_sender())
    }

    /// Returns an iterator over all [`TransactionSignedEcRecovered`] in the blocks
    ///
    /// Note: This clones the transactions since it is assumed this is part of a shared [Chain].
    #[inline]
    pub fn transactions_ecrecovered(
        &self,
    ) -> impl Iterator<Item = TransactionSignedEcRecovered> + '_ {
        self.transactions_with_sender().map(|(signer, tx)| tx.clone().with_signer(*signer))
    }

    /// Returns an iterator over all transaction hashes in the block
    #[inline]
    pub fn transaction_hashes(&self) -> impl Iterator<Item = TxHash> + '_ {
        self.blocks.values().flat_map(|block| block.transactions().map(|tx| tx.hash))
    }
}

impl<'a> IntoIterator for ChainBlocks<'a> {
    type Item = (BlockNumber, SealedBlockWithSenders);
    type IntoIter = std::collections::btree_map::IntoIter<BlockNumber, SealedBlockWithSenders>;

    fn into_iter(self) -> Self::IntoIter {
        #[allow(clippy::unnecessary_to_owned)]
        self.blocks.into_owned().into_iter()
    }
}

/// Used to hold receipts and their attachment.
#[derive(Default, Clone, Debug)]
pub struct BlockReceipts {
    /// Block identifier
    pub block: BlockNumHash,
    /// Transaction identifier and receipt.
    pub tx_receipts: Vec<(TxHash, Receipt)>,
}

/// The target block where the chain should be split.
#[derive(Clone, Copy, Debug, PartialEq, Eq)]
pub enum ChainSplitTarget {
    /// Split at block number.
    Number(BlockNumber),
    /// Split at block hash.
    Hash(BlockHash),
}

impl From<BlockNumber> for ChainSplitTarget {
    fn from(number: BlockNumber) -> Self {
        Self::Number(number)
    }
}

impl From<BlockHash> for ChainSplitTarget {
    fn from(hash: BlockHash) -> Self {
        Self::Hash(hash)
    }
}

/// Result of a split chain.
#[derive(Clone, Debug, PartialEq, Eq)]
pub enum ChainSplit {
    /// Chain is not split. Pending chain is returned.
    /// Given block split is higher than last block.
    /// Or in case of split by hash when hash is unknown.
    NoSplitPending(Chain),
    /// Chain is not split. Canonical chain is returned.
    /// Given block split is lower than first block.
    NoSplitCanonical(Chain),
    /// Chain is split into two: `[canonical]` and `[pending]`
    /// The target of this chain split [`ChainSplitTarget`] belongs to the `canonical` chain.
    Split {
        /// Contains lower block numbers that are considered canonicalized. It ends with
        /// the [`ChainSplitTarget`] block. The state of this chain is now empty and no longer
        /// usable.
        canonical: Chain,
        /// Right contains all subsequent blocks __after__ the [`ChainSplitTarget`] that are still
        /// pending.
        ///
        /// The state of the original chain is moved here.
        pending: Chain,
    },
}

#[cfg(test)]
mod tests {
    use super::*;
    use reth_primitives::{Receipt, Receipts, TxType, B256};
    use revm::primitives::{AccountInfo, HashMap};

    #[test]
    fn chain_append() {
        let block: SealedBlockWithSenders = SealedBlockWithSenders::default();
        let block1_hash = B256::new([0x01; 32]);
        let block2_hash = B256::new([0x02; 32]);
        let block3_hash = B256::new([0x03; 32]);
        let block4_hash = B256::new([0x04; 32]);

        let mut block1 = block.clone();
        let mut block2 = block.clone();
        let mut block3 = block.clone();
        let mut block4 = block;

        block1.block.header.set_hash(block1_hash);
        block2.block.header.set_hash(block2_hash);
        block3.block.header.set_hash(block3_hash);
        block4.block.header.set_hash(block4_hash);

        block3.set_parent_hash(block2_hash);

        let mut chain1 =
            Chain { blocks: BTreeMap::from([(1, block1), (2, block2)]), ..Default::default() };

        let chain2 =
            Chain { blocks: BTreeMap::from([(3, block3), (4, block4)]), ..Default::default() };

        assert!(chain1.append_chain(chain2.clone()).is_ok());

        // chain1 got changed so this will fail
        assert!(chain1.append_chain(chain2).is_err());
    }

    #[test]
    fn test_number_split() {
        let execution_outcome1 = ExecutionOutcome::new(
            BundleState::new(
                vec![(
                    Address::new([2; 20]),
                    None,
                    Some(AccountInfo::default()),
                    HashMap::default(),
                )],
                vec![vec![(Address::new([2; 20]), None, vec![])]],
                vec![],
            ),
            vec![vec![]].into(),
            1,
            vec![],
        );

        let execution_outcome2 = ExecutionOutcome::new(
            BundleState::new(
                vec![(
                    Address::new([3; 20]),
                    None,
                    Some(AccountInfo::default()),
                    HashMap::default(),
                )],
                vec![vec![(Address::new([3; 20]), None, vec![])]],
                vec![],
            ),
            vec![vec![]].into(),
            2,
            vec![],
        );

        let mut block1 = SealedBlockWithSenders::default();
        let block1_hash = B256::new([15; 32]);
        block1.set_block_number(1);
        block1.set_hash(block1_hash);
        block1.senders.push(Address::new([4; 20]));

        let mut block2 = SealedBlockWithSenders::default();
        let block2_hash = B256::new([16; 32]);
        block2.set_block_number(2);
        block2.set_hash(block2_hash);
        block2.senders.push(Address::new([4; 20]));

        let mut block_state_extended = execution_outcome1;
        block_state_extended.extend(execution_outcome2);

        let chain = Chain::new(vec![block1.clone(), block2.clone()], block_state_extended, None);

        let (split1_execution_outcome, split2_execution_outcome) =
            chain.execution_outcome.clone().split_at(2);

        let chain_split1 = Chain {
            execution_outcome: split1_execution_outcome.unwrap(),
            blocks: BTreeMap::from([(1, block1.clone())]),
            trie_updates: None,
        };

        let chain_split2 = Chain {
            execution_outcome: split2_execution_outcome,
            blocks: BTreeMap::from([(2, block2.clone())]),
            trie_updates: None,
        };

        // return tip state
        assert_eq!(
            chain.execution_outcome_at_block(block2.number),
            Some(chain.execution_outcome.clone())
        );
        assert_eq!(
            chain.execution_outcome_at_block(block1.number),
            Some(chain_split1.execution_outcome.clone())
        );
        // state at unknown block
        assert_eq!(chain.execution_outcome_at_block(100), None);

        // split in two
        assert_eq!(
            chain.clone().split(block1_hash.into()),
            ChainSplit::Split { canonical: chain_split1, pending: chain_split2 }
        );

        // split at unknown block hash
        assert_eq!(
            chain.clone().split(B256::new([100; 32]).into()),
            ChainSplit::NoSplitPending(chain.clone())
        );

        // split at higher number
        assert_eq!(chain.clone().split(10u64.into()), ChainSplit::NoSplitPending(chain.clone()));

        // split at lower number
        assert_eq!(chain.clone().split(0u64.into()), ChainSplit::NoSplitPending(chain));
    }

    #[test]
    fn receipts_by_block_hash() {
        // Create a default SealedBlockWithSenders object
        let block: SealedBlockWithSenders = SealedBlockWithSenders::default();

        // Define block hashes for block1 and block2
        let block1_hash = B256::new([0x01; 32]);
        let block2_hash = B256::new([0x02; 32]);

        // Clone the default block into block1 and block2
        let mut block1 = block.clone();
        let mut block2 = block;

        // Set the hashes of block1 and block2
        block1.block.header.set_hash(block1_hash);
        block2.block.header.set_hash(block2_hash);

        // Create a random receipt object, receipt1
        let receipt1 = Receipt {
            tx_type: TxType::Legacy,
            cumulative_gas_used: 46913,
            logs: vec![],
            success: true,
            #[cfg(feature = "optimism")]
            deposit_nonce: Some(18),
            #[cfg(feature = "optimism")]
            deposit_receipt_version: Some(34),
        };

        // Create another random receipt object, receipt2
        let receipt2 = Receipt {
            tx_type: TxType::Legacy,
            cumulative_gas_used: 1325345,
            logs: vec![],
            success: true,
            #[cfg(feature = "optimism")]
            deposit_nonce: Some(18),
            #[cfg(feature = "optimism")]
            deposit_receipt_version: Some(34),
        };

        // Create a Receipts object with a vector of receipt vectors
        let receipts =
            Receipts { receipt_vec: vec![vec![Some(receipt1.clone())], vec![Some(receipt2)]] };

        // Create an ExecutionOutcome object with the created bundle, receipts, an empty requests
        // vector, and first_block set to 10
        let execution_outcome = ExecutionOutcome {
            bundle: Default::default(),
            receipts,
            requests: vec![],
            first_block: 10,
        };

        // Create a Chain object with a BTreeMap of blocks mapped to their block numbers,
        // including block1_hash and block2_hash, and the execution_outcome
        let chain = Chain {
            blocks: BTreeMap::from([(10, block1), (11, block2)]),
            execution_outcome: execution_outcome.clone(),
            ..Default::default()
        };

        // Assert that the proper receipt vector is returned for block1_hash
        assert_eq!(chain.receipts_by_block_hash(block1_hash), Some(vec![&receipt1]));

        // Create an ExecutionOutcome object with a single receipt vector containing receipt1
        let execution_outcome1 = ExecutionOutcome {
            bundle: Default::default(),
            receipts: Receipts { receipt_vec: vec![vec![Some(receipt1)]] },
            requests: vec![],
            first_block: 10,
        };

        // Assert that the execution outcome at the first block contains only the first receipt
        assert_eq!(chain.execution_outcome_at_block(10), Some(execution_outcome1));

        // Assert that the execution outcome at the tip block contains the whole execution outcome
        assert_eq!(chain.execution_outcome_at_block(11), Some(execution_outcome));
    }
}<|MERGE_RESOLUTION|>--- conflicted
+++ resolved
@@ -269,12 +269,8 @@
             return Err(InternalBlockExecutionError::AppendChainDoesntConnect {
                 chain_tip: Box::new(chain_tip.num_hash()),
                 other_chain_fork: Box::new(other_fork_block),
-<<<<<<< HEAD
-            });
-=======
             }
             .into())
->>>>>>> c4b5f5e9
         }
 
         // Insert blocks from other chain
