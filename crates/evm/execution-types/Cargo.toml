[package]
name = "reth-execution-types"
version.workspace = true
edition.workspace = true
rust-version.workspace = true
license.workspace = true
homepage.workspace = true
repository.workspace = true

[lints]
workspace = true

[dependencies]
reth-primitives.workspace = true
reth-chainspec = { workspace = true, optional = true }
reth-execution-errors.workspace = true
reth-trie.workspace = true

revm.workspace = true

serde = { workspace = true, optional = true }

[dev-dependencies]
reth-primitives = { workspace = true, features = ["test-utils"] }
alloy-primitives.workspace = true
alloy-eips.workspace = true

[features]
<<<<<<< HEAD
optimism = ["dep:reth-chainspec"]
serde = ["dep:serde", "reth-trie/serde", "revm/serde"]
=======
default = ["std"]
optimism = ["dep:reth-chainspec"]
serde = ["dep:serde", "reth-trie/serde", "revm/serde"]
std = []
>>>>>>> c4b5f5e9
<|MERGE_RESOLUTION|>--- conflicted
+++ resolved
@@ -26,12 +26,7 @@
 alloy-eips.workspace = true
 
 [features]
-<<<<<<< HEAD
-optimism = ["dep:reth-chainspec"]
-serde = ["dep:serde", "reth-trie/serde", "revm/serde"]
-=======
 default = ["std"]
 optimism = ["dep:reth-chainspec"]
 serde = ["dep:serde", "reth-trie/serde", "revm/serde"]
-std = []
->>>>>>> c4b5f5e9
+std = []