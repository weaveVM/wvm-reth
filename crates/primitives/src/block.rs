--- conflicted
+++ resolved
@@ -593,20 +593,11 @@
     /// Calculates a heuristic for the in-memory size of the [`BlockBody`].
     #[inline]
     pub fn size(&self) -> usize {
-<<<<<<< HEAD
-        self.transactions.iter().map(TransactionSigned::size).sum::<usize>()
-            + self.transactions.capacity() * std::mem::size_of::<TransactionSigned>()
-            + self.ommers.iter().map(Header::size).sum::<usize>()
-            + self.ommers.capacity() * std::mem::size_of::<Header>()
-            + self
-                .withdrawals
-=======
         self.transactions.iter().map(TransactionSigned::size).sum::<usize>() +
             self.transactions.capacity() * core::mem::size_of::<TransactionSigned>() +
             self.ommers.iter().map(Header::size).sum::<usize>() +
             self.ommers.capacity() * core::mem::size_of::<Header>() +
             self.withdrawals
->>>>>>> d5993937
                 .as_ref()
                 .map_or(core::mem::size_of::<Option<Withdrawals>>(), Withdrawals::total_size)
     }
