use crate::{
    Address, Bytes, GotExpected, Header, SealedHeader, TransactionSigned,
    TransactionSignedEcRecovered, Withdrawals, B256,
};
pub use alloy_eips::eip1898::{
    BlockHashOrNumber, BlockId, BlockNumHash, BlockNumberOrTag, ForkBlock, RpcBlockHash,
};
use alloy_rlp::{RlpDecodable, RlpEncodable};
use derive_more::{Deref, DerefMut};
#[cfg(any(test, feature = "arbitrary"))]
use proptest::prelude::prop_compose;
<<<<<<< HEAD
use reth_codecs::{add_arbitrary_tests, derive_arbitrary};
=======
>>>>>>> c4b5f5e9
#[cfg(any(test, feature = "arbitrary"))]
pub use reth_primitives_traits::test_utils::{generate_valid_header, valid_header_strategy};
use reth_primitives_traits::Requests;
use serde::{Deserialize, Serialize};

#[cfg(not(feature = "std"))]
use alloc::vec::Vec;

// HACK(onbjerg): we need this to always set `requests` to `None` since we might otherwise generate
// a block with `None` withdrawals and `Some` requests, in which case we end up trying to decode the
// requests as withdrawals
#[cfg(any(feature = "arbitrary", test))]
prop_compose! {
    pub fn empty_requests_strategy()(_ in 0..1) -> Option<Requests> {
        None
    }
}

/// Ethereum full block.
///
/// Withdrawals can be optionally included at the end of the RLP encoded message.
<<<<<<< HEAD
#[add_arbitrary_tests(rlp, 25)]
=======
#[cfg_attr(any(test, feature = "reth-codec"), reth_codecs::add_arbitrary_tests(rlp, 25))]
>>>>>>> c4b5f5e9
#[derive(
    Debug, Clone, PartialEq, Eq, Default, Serialize, Deserialize, Deref, RlpEncodable, RlpDecodable,
)]
#[rlp(trailing)]
pub struct Block {
    /// Block header.
    #[deref]
    pub header: Header,
    /// Transactions in this block.
    pub body: Vec<TransactionSigned>,
    /// Ommers/uncles header.
    pub ommers: Vec<Header>,
    /// Block withdrawals.
    pub withdrawals: Option<Withdrawals>,
    /// Block requests.
    pub requests: Option<Requests>,
}

impl Block {
    /// Calculate the header hash and seal the block so that it can't be changed.
    pub fn seal_slow(self) -> SealedBlock {
        SealedBlock {
            header: self.header.seal_slow(),
            body: self.body,
            ommers: self.ommers,
            withdrawals: self.withdrawals,
            requests: self.requests,
        }
    }

    /// Seal the block with a known hash.
    ///
    /// WARNING: This method does not perform validation whether the hash is correct.
    pub fn seal(self, hash: B256) -> SealedBlock {
        SealedBlock {
            header: self.header.seal(hash),
            body: self.body,
            ommers: self.ommers,
            withdrawals: self.withdrawals,
            requests: self.requests,
        }
    }

    /// Expensive operation that recovers transaction signer. See [`SealedBlockWithSenders`].
    pub fn senders(&self) -> Option<Vec<Address>> {
        TransactionSigned::recover_signers(&self.body, self.body.len())
    }

    /// Transform into a [`BlockWithSenders`].
    ///
    /// # Panics
    ///
    /// If the number of senders does not match the number of transactions in the block
    /// and the signer recovery for one of the transactions fails.
    ///
    /// Note: this is expected to be called with blocks read from disk.
    #[track_caller]
    pub fn with_senders_unchecked(self, senders: Vec<Address>) -> BlockWithSenders {
        self.try_with_senders_unchecked(senders).expect("stored block is valid")
    }

    /// Transform into a [`BlockWithSenders`] using the given senders.
    ///
    /// If the number of senders does not match the number of transactions in the block, this falls
    /// back to manually recovery, but _without ensuring that the signature has a low `s` value_.
    /// See also [`TransactionSigned::recover_signer_unchecked`]
    ///
    /// Returns an error if a signature is invalid.
    #[track_caller]
    pub fn try_with_senders_unchecked(
        self,
        senders: Vec<Address>,
    ) -> Result<BlockWithSenders, Self> {
        let senders = if self.body.len() == senders.len() {
            senders
        } else {
            let Some(senders) =
                TransactionSigned::recover_signers_unchecked(&self.body, self.body.len())
            else {
                return Err(self);
            };
            senders
        };

        Ok(BlockWithSenders { block: self, senders })
    }

    /// **Expensive**. Transform into a [`BlockWithSenders`] by recovering senders in the contained
    /// transactions.
    ///
    /// Returns `None` if a transaction is invalid.
    pub fn with_recovered_senders(self) -> Option<BlockWithSenders> {
        let senders = self.senders()?;
        Some(BlockWithSenders { block: self, senders })
    }

    /// Returns whether or not the block contains any blob transactions.
    #[inline]
    pub fn has_blob_transactions(&self) -> bool {
        self.body.iter().any(|tx| tx.is_eip4844())
    }

    /// Returns whether or not the block contains any EIP-7702 transactions.
    #[inline]
    pub fn has_eip7702_transactions(&self) -> bool {
        self.body.iter().any(|tx| tx.is_eip7702())
    }

    /// Returns an iterator over all blob transactions of the block
    #[inline]
    pub fn blob_transactions_iter(&self) -> impl Iterator<Item = &TransactionSigned> + '_ {
        self.body.iter().filter(|tx| tx.is_eip4844())
    }

    /// Returns only the blob transactions, if any, from the block body.
    #[inline]
    pub fn blob_transactions(&self) -> Vec<&TransactionSigned> {
        self.blob_transactions_iter().collect()
    }

    /// Returns an iterator over all blob versioned hashes from the block body.
    #[inline]
    pub fn blob_versioned_hashes_iter(&self) -> impl Iterator<Item = &B256> + '_ {
        self.blob_transactions_iter()
            .filter_map(|tx| tx.as_eip4844().map(|blob_tx| &blob_tx.blob_versioned_hashes))
            .flatten()
    }

    /// Returns all blob versioned hashes from the block body.
    #[inline]
    pub fn blob_versioned_hashes(&self) -> Vec<&B256> {
        self.blob_versioned_hashes_iter().collect()
    }

    /// Calculates a heuristic for the in-memory size of the [Block].
    #[inline]
    pub fn size(&self) -> usize {
        self.header.size() +
            // take into account capacity
            self.body.iter().map(TransactionSigned::size).sum::<usize>() + self.body.capacity() * core::mem::size_of::<TransactionSigned>() +
            self.ommers.iter().map(Header::size).sum::<usize>() + self.ommers.capacity() * core::mem::size_of::<Header>() +
            self.withdrawals.as_ref().map_or(core::mem::size_of::<Option<Withdrawals>>(), Withdrawals::total_size)
    }
}

#[cfg(any(test, feature = "arbitrary"))]
impl<'a> arbitrary::Arbitrary<'a> for Block {
    fn arbitrary(u: &mut arbitrary::Unstructured<'a>) -> arbitrary::Result<Self> {
        // first generate up to 100 txs
        let transactions = (0..100)
            .map(|_| TransactionSigned::arbitrary(u))
            .collect::<arbitrary::Result<Vec<_>>>()?;

        // then generate up to 2 ommers
        let ommers = (0..2).map(|_| Header::arbitrary(u)).collect::<arbitrary::Result<Vec<_>>>()?;

        Ok(Self {
            header: u.arbitrary()?,
            body: transactions,
            ommers,
            // for now just generate empty requests, see HACK above
            requests: u.arbitrary()?,
            withdrawals: u.arbitrary()?,
        })
    }
}

/// Sealed block with senders recovered from transactions.
#[derive(Debug, Clone, PartialEq, Eq, Default, Deref, DerefMut)]
pub struct BlockWithSenders {
    /// Block
    #[deref]
    #[deref_mut]
    pub block: Block,
    /// List of senders that match the transactions in the block
    pub senders: Vec<Address>,
}

impl BlockWithSenders {
    /// New block with senders. Return none if len of tx and senders does not match
    pub fn new(block: Block, senders: Vec<Address>) -> Option<Self> {
        (block.body.len() == senders.len()).then_some(Self { block, senders })
    }

    /// Seal the block with a known hash.
    ///
    /// WARNING: This method does not perform validation whether the hash is correct.
    #[inline]
    pub fn seal(self, hash: B256) -> SealedBlockWithSenders {
        let Self { block, senders } = self;
        SealedBlockWithSenders { block: block.seal(hash), senders }
    }

    /// Calculate the header hash and seal the block with senders so that it can't be changed.
    #[inline]
    pub fn seal_slow(self) -> SealedBlockWithSenders {
        SealedBlockWithSenders { block: self.block.seal_slow(), senders: self.senders }
    }

    /// Split Structure to its components
    #[inline]
    pub fn into_components(self) -> (Block, Vec<Address>) {
        (self.block, self.senders)
    }

    /// Returns an iterator over all transactions in the block.
    #[inline]
    pub fn transactions(&self) -> impl Iterator<Item = &TransactionSigned> + '_ {
        self.block.body.iter()
    }

    /// Returns an iterator over all transactions and their sender.
    #[inline]
    pub fn transactions_with_sender(
        &self,
    ) -> impl Iterator<Item = (&Address, &TransactionSigned)> + '_ {
        self.senders.iter().zip(self.block.body.iter())
    }

    /// Consumes the block and returns the transactions of the block.
    #[inline]
    pub fn into_transactions(self) -> Vec<TransactionSigned> {
        self.block.body
    }

    /// Returns an iterator over all transactions in the chain.
    #[inline]
    pub fn into_transactions_ecrecovered(
        self,
    ) -> impl Iterator<Item = TransactionSignedEcRecovered> {
        self.block.body.into_iter().zip(self.senders).map(|(tx, sender)| tx.with_signer(sender))
    }
}

/// Sealed Ethereum full block.
///
/// Withdrawals can be optionally included at the end of the RLP encoded message.
<<<<<<< HEAD
#[derive_arbitrary(rlp 32)]
=======
#[cfg_attr(any(test, feature = "reth-codec"), reth_codecs::derive_arbitrary(rlp 32))]
>>>>>>> c4b5f5e9
#[derive(
    Debug,
    Clone,
    PartialEq,
    Eq,
    Default,
    Serialize,
    Deserialize,
    Deref,
    DerefMut,
    RlpEncodable,
    RlpDecodable,
)]
#[rlp(trailing)]
pub struct SealedBlock {
    /// Locked block header.
    #[deref]
    #[deref_mut]
    pub header: SealedHeader,
    /// Transactions with signatures.
    pub body: Vec<TransactionSigned>,
    /// Ommer/uncle headers
    pub ommers: Vec<Header>,
    /// Block withdrawals.
    pub withdrawals: Option<Withdrawals>,
    /// Block requests.
    pub requests: Option<Requests>,
}

impl SealedBlock {
    /// Create a new sealed block instance using the sealed header and block body.
    #[inline]
    pub fn new(header: SealedHeader, body: BlockBody) -> Self {
        let BlockBody { transactions, ommers, withdrawals, requests } = body;
        Self { header, body: transactions, ommers, withdrawals, requests }
    }

    /// Header hash.
    #[inline]
    pub const fn hash(&self) -> B256 {
        self.header.hash()
    }

    /// Splits the sealed block into underlying components
    #[inline]
    pub fn split(self) -> (SealedHeader, Vec<TransactionSigned>, Vec<Header>) {
        (self.header, self.body, self.ommers)
    }

    /// Splits the [`BlockBody`] and [`SealedHeader`] into separate components
    #[inline]
    pub fn split_header_body(self) -> (SealedHeader, BlockBody) {
        (
            self.header,
            BlockBody {
                transactions: self.body,
                ommers: self.ommers,
                withdrawals: self.withdrawals,
                requests: self.requests,
            },
        )
    }

    /// Returns an iterator over all blob transactions of the block
    #[inline]
    pub fn blob_transactions_iter(&self) -> impl Iterator<Item = &TransactionSigned> + '_ {
        self.body.iter().filter(|tx| tx.is_eip4844())
    }

    /// Returns only the blob transactions, if any, from the block body.
    #[inline]
    pub fn blob_transactions(&self) -> Vec<&TransactionSigned> {
        self.blob_transactions_iter().collect()
    }

    /// Returns an iterator over all blob versioned hashes from the block body.
    #[inline]
    pub fn blob_versioned_hashes_iter(&self) -> impl Iterator<Item = &B256> + '_ {
        self.blob_transactions_iter()
            .filter_map(|tx| tx.as_eip4844().map(|blob_tx| &blob_tx.blob_versioned_hashes))
            .flatten()
    }

    /// Returns all blob versioned hashes from the block body.
    #[inline]
    pub fn blob_versioned_hashes(&self) -> Vec<&B256> {
        self.blob_versioned_hashes_iter().collect()
    }

    /// Expensive operation that recovers transaction signer. See [`SealedBlockWithSenders`].
    pub fn senders(&self) -> Option<Vec<Address>> {
        TransactionSigned::recover_signers(&self.body, self.body.len())
    }

    /// Seal sealed block with recovered transaction senders.
    pub fn seal_with_senders(self) -> Option<SealedBlockWithSenders> {
        self.try_seal_with_senders().ok()
    }

    /// Seal sealed block with recovered transaction senders.
    pub fn try_seal_with_senders(self) -> Result<SealedBlockWithSenders, Self> {
        match self.senders() {
            Some(senders) => Ok(SealedBlockWithSenders { block: self, senders }),
            None => Err(self),
        }
    }

    /// Transform into a [`SealedBlockWithSenders`].
    ///
    /// # Panics
    ///
    /// If the number of senders does not match the number of transactions in the block
    /// and the signer recovery for one of the transactions fails.
    #[track_caller]
    pub fn with_senders_unchecked(self, senders: Vec<Address>) -> SealedBlockWithSenders {
        self.try_with_senders_unchecked(senders).expect("stored block is valid")
    }

    /// Transform into a [`SealedBlockWithSenders`] using the given senders.
    ///
    /// If the number of senders does not match the number of transactions in the block, this falls
    /// back to manually recovery, but _without ensuring that the signature has a low `s` value_.
    /// See also [`TransactionSigned::recover_signer_unchecked`]
    ///
    /// Returns an error if a signature is invalid.
    #[track_caller]
    pub fn try_with_senders_unchecked(
        self,
        senders: Vec<Address>,
    ) -> Result<SealedBlockWithSenders, Self> {
        let senders = if self.body.len() == senders.len() {
            senders
        } else {
            let Some(senders) =
                TransactionSigned::recover_signers_unchecked(&self.body, self.body.len())
            else {
<<<<<<< HEAD
                return Err(self);
=======
                return Err(self)
>>>>>>> c4b5f5e9
            };
            senders
        };

        Ok(SealedBlockWithSenders { block: self, senders })
    }

    /// Unseal the block
    pub fn unseal(self) -> Block {
        Block {
            header: self.header.unseal(),
            body: self.body,
            ommers: self.ommers,
            withdrawals: self.withdrawals,
            requests: self.requests,
        }
    }

    /// Calculates a heuristic for the in-memory size of the [`SealedBlock`].
    #[inline]
    pub fn size(&self) -> usize {
        self.header.size() +
            // take into account capacity
            self.body.iter().map(TransactionSigned::size).sum::<usize>() + self.body.capacity() * core::mem::size_of::<TransactionSigned>() +
            self.ommers.iter().map(Header::size).sum::<usize>() + self.ommers.capacity() * core::mem::size_of::<Header>() +
            self.withdrawals.as_ref().map_or(core::mem::size_of::<Option<Withdrawals>>(), Withdrawals::total_size)
    }

    /// Calculates the total gas used by blob transactions in the sealed block.
    pub fn blob_gas_used(&self) -> u64 {
        self.blob_transactions().iter().filter_map(|tx| tx.blob_gas_used()).sum()
    }

    /// Returns whether or not the block contains any blob transactions.
    #[inline]
    pub fn has_blob_transactions(&self) -> bool {
        self.body.iter().any(|tx| tx.is_eip4844())
    }

    /// Returns whether or not the block contains any eip-7702 transactions.
    #[inline]
    pub fn has_eip7702_transactions(&self) -> bool {
        self.body.iter().any(|tx| tx.is_eip7702())
    }

    /// Ensures that the transaction root in the block header is valid.
    ///
    /// The transaction root is the Keccak 256-bit hash of the root node of the trie structure
    /// populated with each transaction in the transactions list portion of the block.
    ///
    /// # Returns
    ///
    /// Returns `Ok(())` if the calculated transaction root matches the one stored in the header,
    /// indicating that the transactions in the block are correctly represented in the trie.
    ///
    /// Returns `Err(error)` if the transaction root validation fails, providing a `GotExpected`
    /// error containing the calculated and expected roots.
    pub fn ensure_transaction_root_valid(&self) -> Result<(), GotExpected<B256>> {
        let calculated_root = crate::proofs::calculate_transaction_root(&self.body);

        if self.header.transactions_root != calculated_root {
            return Err(GotExpected {
                got: calculated_root,
                expected: self.header.transactions_root,
            });
        }

        Ok(())
    }

    /// Returns a vector of transactions RLP encoded with [`TransactionSigned::encode_enveloped`].
    pub fn raw_transactions(&self) -> Vec<Bytes> {
        self.body.iter().map(|tx| tx.envelope_encoded()).collect()
    }
}

impl From<SealedBlock> for Block {
    fn from(block: SealedBlock) -> Self {
        block.unseal()
    }
}

/// Sealed block with senders recovered from transactions.
#[derive(Debug, Clone, PartialEq, Eq, Default, Serialize, Deserialize, Deref, DerefMut)]
pub struct SealedBlockWithSenders {
    /// Sealed block
    #[deref]
    #[deref_mut]
    pub block: SealedBlock,
    /// List of senders that match transactions from block.
    pub senders: Vec<Address>,
}

impl SealedBlockWithSenders {
    /// New sealed block with sender. Return none if len of tx and senders does not match
    pub fn new(block: SealedBlock, senders: Vec<Address>) -> Option<Self> {
        (block.body.len() == senders.len()).then_some(Self { block, senders })
    }

    /// Split Structure to its components
    #[inline]
    pub fn into_components(self) -> (SealedBlock, Vec<Address>) {
        (self.block, self.senders)
    }

    /// Returns the unsealed [`BlockWithSenders`]
    #[inline]
    pub fn unseal(self) -> BlockWithSenders {
        let Self { block, senders } = self;
        BlockWithSenders { block: block.unseal(), senders }
    }

    /// Returns an iterator over all transactions in the block.
    #[inline]
    pub fn transactions(&self) -> impl Iterator<Item = &TransactionSigned> + '_ {
        self.block.body.iter()
    }

    /// Returns an iterator over all transactions and their sender.
    #[inline]
    pub fn transactions_with_sender(
        &self,
    ) -> impl Iterator<Item = (&Address, &TransactionSigned)> + '_ {
        self.senders.iter().zip(self.block.body.iter())
    }

    /// Consumes the block and returns the transactions of the block.
    #[inline]
    pub fn into_transactions(self) -> Vec<TransactionSigned> {
        self.block.body
    }

    /// Returns an iterator over all transactions in the chain.
    #[inline]
    pub fn into_transactions_ecrecovered(
        self,
    ) -> impl Iterator<Item = TransactionSignedEcRecovered> {
        self.block.body.into_iter().zip(self.senders).map(|(tx, sender)| tx.with_signer(sender))
    }
}

/// A response to `GetBlockBodies`, containing bodies if any bodies were found.
///
/// Withdrawals can be optionally included at the end of the RLP encoded message.
<<<<<<< HEAD
#[add_arbitrary_tests(rlp, 10)]
=======
#[cfg_attr(any(test, feature = "reth-codec"), reth_codecs::add_arbitrary_tests(rlp, 10))]
>>>>>>> c4b5f5e9
#[derive(
    Clone, Debug, PartialEq, Eq, Default, Serialize, Deserialize, RlpEncodable, RlpDecodable,
)]
#[rlp(trailing)]
pub struct BlockBody {
    /// Transactions in the block
    pub transactions: Vec<TransactionSigned>,
    /// Uncle headers for the given block
    pub ommers: Vec<Header>,
    /// Withdrawals in the block.
    pub withdrawals: Option<Withdrawals>,
    /// Requests in the block.
    pub requests: Option<Requests>,
}

impl BlockBody {
    /// Create a [`Block`] from the body and its header.
    // todo(onbjerg): should this not just take `self`? its used in one place
    pub fn create_block(&self, header: Header) -> Block {
        Block {
            header,
            body: self.transactions.clone(),
            ommers: self.ommers.clone(),
            withdrawals: self.withdrawals.clone(),
            requests: self.requests.clone(),
        }
    }

    /// Calculate the transaction root for the block body.
    pub fn calculate_tx_root(&self) -> B256 {
        crate::proofs::calculate_transaction_root(&self.transactions)
    }

    /// Calculate the ommers root for the block body.
    pub fn calculate_ommers_root(&self) -> B256 {
        crate::proofs::calculate_ommers_root(&self.ommers)
    }

    /// Calculate the withdrawals root for the block body, if withdrawals exist. If there are no
    /// withdrawals, this will return `None`.
    pub fn calculate_withdrawals_root(&self) -> Option<B256> {
        self.withdrawals.as_ref().map(|w| crate::proofs::calculate_withdrawals_root(w))
    }

    /// Calculate the requests root for the block body, if requests exist. If there are no
    /// requests, this will return `None`.
    pub fn calculate_requests_root(&self) -> Option<B256> {
        self.requests.as_ref().map(|r| crate::proofs::calculate_requests_root(&r.0))
    }

    /// Calculates a heuristic for the in-memory size of the [`BlockBody`].
    #[inline]
    pub fn size(&self) -> usize {
        self.transactions.iter().map(TransactionSigned::size).sum::<usize>() +
            self.transactions.capacity() * core::mem::size_of::<TransactionSigned>() +
            self.ommers.iter().map(Header::size).sum::<usize>() +
            self.ommers.capacity() * core::mem::size_of::<Header>() +
            self.withdrawals
                .as_ref()
                .map_or(core::mem::size_of::<Option<Withdrawals>>(), Withdrawals::total_size)
    }
}

impl From<Block> for BlockBody {
    fn from(block: Block) -> Self {
        Self {
            transactions: block.body,
            ommers: block.ommers,
            withdrawals: block.withdrawals,
            requests: block.requests,
        }
    }
}

#[cfg(any(test, feature = "arbitrary"))]
impl<'a> arbitrary::Arbitrary<'a> for BlockBody {
    fn arbitrary(u: &mut arbitrary::Unstructured<'a>) -> arbitrary::Result<Self> {
        // first generate up to 100 txs
        let transactions = (0..100)
            .map(|_| TransactionSigned::arbitrary(u))
            .collect::<arbitrary::Result<Vec<_>>>()?;

        // then generate up to 2 ommers
        let ommers = (0..2).map(|_| Header::arbitrary(u)).collect::<arbitrary::Result<Vec<_>>>()?;

        // for now just generate empty requests, see HACK above
        Ok(Self { transactions, ommers, requests: None, withdrawals: u.arbitrary()? })
    }
}

#[cfg(test)]
mod tests {
    use super::{BlockNumberOrTag::*, *};
    use crate::hex_literal::hex;
    use alloy_eips::eip1898::HexStringMissingPrefixError;
    use alloy_rlp::{Decodable, Encodable};
    use std::str::FromStr;

    /// Check parsing according to EIP-1898.
    #[test]
    fn can_parse_blockid_u64() {
        let num = serde_json::json!(
            {"blockNumber": "0xaf"}
        );

        let id = serde_json::from_value::<BlockId>(num);
        assert_eq!(id.unwrap(), BlockId::from(175));
    }
    #[test]
    fn can_parse_block_hash() {
        let block_hash =
            B256::from_str("0xd4e56740f876aef8c010b86a40d5f56745a118d0906a34e69aec8c0db1cb8fa3")
                .unwrap();
        let block_hash_json = serde_json::json!(
            { "blockHash": "0xd4e56740f876aef8c010b86a40d5f56745a118d0906a34e69aec8c0db1cb8fa3"}
        );
        let id = serde_json::from_value::<BlockId>(block_hash_json).unwrap();
        assert_eq!(id, BlockId::from(block_hash,));
    }
    #[test]
    fn can_parse_block_hash_with_canonical() {
        let block_hash =
            B256::from_str("0xd4e56740f876aef8c010b86a40d5f56745a118d0906a34e69aec8c0db1cb8fa3")
                .unwrap();
        let block_id = BlockId::Hash(RpcBlockHash::from_hash(block_hash, Some(true)));
        let block_hash_json = serde_json::json!(
            { "blockHash": "0xd4e56740f876aef8c010b86a40d5f56745a118d0906a34e69aec8c0db1cb8fa3", "requireCanonical": true }
        );
        let id = serde_json::from_value::<BlockId>(block_hash_json).unwrap();
        assert_eq!(id, block_id)
    }
    #[test]
    fn can_parse_blockid_tags() {
        let tags =
            [("latest", Latest), ("finalized", Finalized), ("safe", Safe), ("pending", Pending)];
        for (value, tag) in tags {
            let num = serde_json::json!({ "blockNumber": value });
            let id = serde_json::from_value::<BlockId>(num);
            assert_eq!(id.unwrap(), BlockId::from(tag))
        }
    }
    #[test]
    fn repeated_keys_is_err() {
        let num = serde_json::json!({"blockNumber": 1, "requireCanonical": true, "requireCanonical": false});
        assert!(serde_json::from_value::<BlockId>(num).is_err());
        let num =
            serde_json::json!({"blockNumber": 1, "requireCanonical": true, "blockNumber": 23});
        assert!(serde_json::from_value::<BlockId>(num).is_err());
    }
    /// Serde tests
    #[test]
    fn serde_blockid_tags() {
        let block_ids = [Latest, Finalized, Safe, Pending].map(BlockId::from);
        for block_id in &block_ids {
            let serialized = serde_json::to_string(&block_id).unwrap();
            let deserialized: BlockId = serde_json::from_str(&serialized).unwrap();
            assert_eq!(deserialized, *block_id)
        }
    }

    #[test]
    fn serde_blockid_number() {
        let block_id = BlockId::from(100u64);
        let serialized = serde_json::to_string(&block_id).unwrap();
        let deserialized: BlockId = serde_json::from_str(&serialized).unwrap();
        assert_eq!(deserialized, block_id)
    }

    #[test]
    fn serde_blockid_hash() {
        let block_id = BlockId::from(B256::default());
        let serialized = serde_json::to_string(&block_id).unwrap();
        let deserialized: BlockId = serde_json::from_str(&serialized).unwrap();
        assert_eq!(deserialized, block_id)
    }

    #[test]
    fn serde_blockid_hash_from_str() {
        let val = "\"0x898753d8fdd8d92c1907ca21e68c7970abd290c647a202091181deec3f30a0b2\"";
        let block_hash: B256 = serde_json::from_str(val).unwrap();
        let block_id: BlockId = serde_json::from_str(val).unwrap();
        assert_eq!(block_id, BlockId::Hash(block_hash.into()));
    }

    #[test]
    fn serde_rpc_payload_block_tag() {
        let payload = r#"{"method":"eth_call","params":[{"to":"0xebe8efa441b9302a0d7eaecc277c09d20d684540","data":"0x45848dfc"},"latest"],"id":1,"jsonrpc":"2.0"}"#;
        let value: serde_json::Value = serde_json::from_str(payload).unwrap();
        let block_id_param = value.pointer("/params/1").unwrap();
        let block_id: BlockId = serde_json::from_value::<BlockId>(block_id_param.clone()).unwrap();
        assert_eq!(BlockId::Number(BlockNumberOrTag::Latest), block_id);
    }
    #[test]
    fn serde_rpc_payload_block_object() {
        let example_payload = r#"{"method":"eth_call","params":[{"to":"0xebe8efa441b9302a0d7eaecc277c09d20d684540","data":"0x45848dfc"},{"blockHash": "0xd4e56740f876aef8c010b86a40d5f56745a118d0906a34e69aec8c0db1cb8fa3"}],"id":1,"jsonrpc":"2.0"}"#;
        let value: serde_json::Value = serde_json::from_str(example_payload).unwrap();
        let block_id_param = value.pointer("/params/1").unwrap().to_string();
        let block_id: BlockId = serde_json::from_str::<BlockId>(&block_id_param).unwrap();
        let hash =
            B256::from_str("0xd4e56740f876aef8c010b86a40d5f56745a118d0906a34e69aec8c0db1cb8fa3")
                .unwrap();
        assert_eq!(BlockId::from(hash), block_id);
        let serialized = serde_json::to_string(&BlockId::from(hash)).unwrap();
        assert_eq!("{\"blockHash\":\"0xd4e56740f876aef8c010b86a40d5f56745a118d0906a34e69aec8c0db1cb8fa3\"}", serialized)
    }
    #[test]
    fn serde_rpc_payload_block_number() {
        let example_payload = r#"{"method":"eth_call","params":[{"to":"0xebe8efa441b9302a0d7eaecc277c09d20d684540","data":"0x45848dfc"},{"blockNumber": "0x0"}],"id":1,"jsonrpc":"2.0"}"#;
        let value: serde_json::Value = serde_json::from_str(example_payload).unwrap();
        let block_id_param = value.pointer("/params/1").unwrap().to_string();
        let block_id: BlockId = serde_json::from_str::<BlockId>(&block_id_param).unwrap();
        assert_eq!(BlockId::from(0u64), block_id);
        let serialized = serde_json::to_string(&BlockId::from(0u64)).unwrap();
        assert_eq!("\"0x0\"", serialized)
    }
    #[test]
    #[should_panic]
    fn serde_rpc_payload_block_number_duplicate_key() {
        let payload = r#"{"blockNumber": "0x132", "blockNumber": "0x133"}"#;
        let parsed_block_id = serde_json::from_str::<BlockId>(payload);
        parsed_block_id.unwrap();
    }
    #[test]
    fn serde_rpc_payload_block_hash() {
        let payload = r#"{"blockHash": "0xd4e56740f876aef8c010b86a40d5f56745a118d0906a34e69aec8c0db1cb8fa3"}"#;
        let parsed = serde_json::from_str::<BlockId>(payload).unwrap();
        let expected = BlockId::from(
            B256::from_str("0xd4e56740f876aef8c010b86a40d5f56745a118d0906a34e69aec8c0db1cb8fa3")
                .unwrap(),
        );
        assert_eq!(parsed, expected);
    }

    #[test]
    fn encode_decode_raw_block() {
        let bytes = hex!("f90288f90218a0fe21bb173f43067a9f90cfc59bbb6830a7a2929b5de4a61f372a9db28e87f9aea01dcc4de8dec75d7aab85b567b6ccd41ad312451b948a7413f0a142fd40d49347940000000000000000000000000000000000000000a061effbbcca94f0d3e02e5bd22e986ad57142acabf0cb3d129a6ad8d0f8752e94a0d911c25e97e27898680d242b7780b6faef30995c355a2d5de92e6b9a7212ad3aa0056b23fbba480696b65fe5a59b8f2148a1299103c4f57df839233af2cf4ca2d2b90100000000000000000000000000000000000000000000000000000000000000000000000000000000000000000000000000000000000000000000000000000000000000000000000000000000000000000000000000000000000000000000000000000000000000000000000000000000000000000000000000000000000000000000000000000000000000000000000000000000000000000000000000000000000000000000000000000000000000000000000000000000000000000000000000000000000000000000000000000000000000000000000000000000000000000000000000000000000000000000000000000000000000000000000000000000008003834c4b408252081e80a00000000000000000000000000000000000000000000000000000000000000000880000000000000000842806be9da056e81f171bcc55a6ff8345e692c0f86e5b48e01b996cadc001622fb5e363b421f869f86702842806be9e82520894658bdf435d810c91414ec09147daa6db624063798203e880820a95a040ce7918eeb045ebf8c8b1887ca139d076bda00fa828a07881d442a72626c42da0156576a68e456e295e4c9cf67cf9f53151f329438916e0f24fc69d6bbb7fbacfc0c0");
        let bytes_buf = &mut bytes.as_ref();
        let block = Block::decode(bytes_buf).unwrap();
        let mut encoded_buf = Vec::new();
        block.encode(&mut encoded_buf);
        assert_eq!(bytes[..], encoded_buf);
    }

    #[test]
    fn serde_blocknumber_non_0xprefix() {
        let s = "\"2\"";
        let err = serde_json::from_str::<BlockNumberOrTag>(s).unwrap_err();
        assert_eq!(err.to_string(), HexStringMissingPrefixError::default().to_string());
    }

    #[test]
    fn block_with_senders() {
        let mut block = Block::default();
        let sender = Address::random();
        block.body.push(TransactionSigned::default());
        assert_eq!(BlockWithSenders::new(block.clone(), vec![]), None);
        assert_eq!(
            BlockWithSenders::new(block.clone(), vec![sender]),
            Some(BlockWithSenders { block: block.clone(), senders: vec![sender] })
        );
        let sealed = block.seal_slow();
        assert_eq!(SealedBlockWithSenders::new(sealed.clone(), vec![]), None);
        assert_eq!(
            SealedBlockWithSenders::new(sealed.clone(), vec![sender]),
            Some(SealedBlockWithSenders { block: sealed, senders: vec![sender] })
        );
    }
}<|MERGE_RESOLUTION|>--- conflicted
+++ resolved
@@ -9,10 +9,6 @@
 use derive_more::{Deref, DerefMut};
 #[cfg(any(test, feature = "arbitrary"))]
 use proptest::prelude::prop_compose;
-<<<<<<< HEAD
-use reth_codecs::{add_arbitrary_tests, derive_arbitrary};
-=======
->>>>>>> c4b5f5e9
 #[cfg(any(test, feature = "arbitrary"))]
 pub use reth_primitives_traits::test_utils::{generate_valid_header, valid_header_strategy};
 use reth_primitives_traits::Requests;
@@ -34,11 +30,7 @@
 /// Ethereum full block.
 ///
 /// Withdrawals can be optionally included at the end of the RLP encoded message.
-<<<<<<< HEAD
-#[add_arbitrary_tests(rlp, 25)]
-=======
 #[cfg_attr(any(test, feature = "reth-codec"), reth_codecs::add_arbitrary_tests(rlp, 25))]
->>>>>>> c4b5f5e9
 #[derive(
     Debug, Clone, PartialEq, Eq, Default, Serialize, Deserialize, Deref, RlpEncodable, RlpDecodable,
 )]
@@ -276,11 +268,7 @@
 /// Sealed Ethereum full block.
 ///
 /// Withdrawals can be optionally included at the end of the RLP encoded message.
-<<<<<<< HEAD
-#[derive_arbitrary(rlp 32)]
-=======
 #[cfg_attr(any(test, feature = "reth-codec"), reth_codecs::derive_arbitrary(rlp 32))]
->>>>>>> c4b5f5e9
 #[derive(
     Debug,
     Clone,
@@ -417,11 +405,7 @@
             let Some(senders) =
                 TransactionSigned::recover_signers_unchecked(&self.body, self.body.len())
             else {
-<<<<<<< HEAD
-                return Err(self);
-=======
                 return Err(self)
->>>>>>> c4b5f5e9
             };
             senders
         };
@@ -566,11 +550,7 @@
 /// A response to `GetBlockBodies`, containing bodies if any bodies were found.
 ///
 /// Withdrawals can be optionally included at the end of the RLP encoded message.
-<<<<<<< HEAD
-#[add_arbitrary_tests(rlp, 10)]
-=======
 #[cfg_attr(any(test, feature = "reth-codec"), reth_codecs::add_arbitrary_tests(rlp, 10))]
->>>>>>> c4b5f5e9
 #[derive(
     Clone, Debug, PartialEq, Eq, Default, Serialize, Deserialize, RlpEncodable, RlpDecodable,
 )]
