--- conflicted
+++ resolved
@@ -11,12 +11,8 @@
     use alloy_rlp::{RlpDecodable, RlpDecodableWrapper, RlpEncodable, RlpEncodableWrapper};
     use proptest::proptest;
     use proptest_arbitrary_interop::arb;
-<<<<<<< HEAD
-    use reth_codecs::{main_codec, Compact};
-=======
     use reth_codecs::{reth_codec, Compact};
     use serde::{Deserialize, Serialize};
->>>>>>> c4b5f5e9
 
     /// This type is kept for compatibility tests after the codec support was added to alloy-eips
     /// AccessList type natively
