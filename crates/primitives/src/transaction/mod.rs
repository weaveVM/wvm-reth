//! Transaction types.

use crate::{
    eip7702::SignedAuthorization, keccak256, Address, BlockHashOrNumber, Bytes, TxHash, TxKind,
    B256, U256,
};

use alloy_rlp::{
    Decodable, Encodable, Error as RlpError, Header, EMPTY_LIST_CODE, EMPTY_STRING_CODE,
};
use bytes::Buf;
use core::mem;
use derive_more::{AsRef, Deref};
use once_cell::sync::Lazy;
use rayon::prelude::{IntoParallelIterator, ParallelIterator};
use serde::{Deserialize, Serialize};

pub use access_list::{AccessList, AccessListItem, AccessListResult};
pub use eip1559::TxEip1559;
pub use eip2930::TxEip2930;
pub use eip4844::TxEip4844;
pub use eip7702::TxEip7702;

pub use error::{
    InvalidTransactionError, TransactionConversionError, TryFromRecoveredTransactionError,
};
pub use legacy::TxLegacy;
pub use meta::TransactionMeta;
pub use pooled::{PooledTransactionsElement, PooledTransactionsElementEcRecovered};
#[cfg(all(feature = "c-kzg", any(test, feature = "arbitrary")))]
pub use sidecar::generate_blob_sidecar;
#[cfg(feature = "c-kzg")]
pub use sidecar::BlobTransactionValidationError;
pub use sidecar::{BlobTransaction, BlobTransactionSidecar};

pub use compat::FillTxEnv;
pub use signature::{extract_chain_id, Signature};
pub use tx_type::{
    TxType, EIP1559_TX_TYPE_ID, EIP2930_TX_TYPE_ID, EIP4844_TX_TYPE_ID, EIP7702_TX_TYPE_ID,
    LEGACY_TX_TYPE_ID,
};
pub use variant::TransactionSignedVariant;

<<<<<<< HEAD
mod access_list;
=======
pub(crate) mod access_list;
>>>>>>> c4b5f5e9
mod compat;
mod eip1559;
mod eip2930;
mod eip4844;
mod eip7702;
mod error;
mod legacy;
mod meta;
mod pooled;
mod sidecar;
mod signature;
mod tx_type;
pub(crate) mod util;
mod variant;

#[cfg(feature = "optimism")]
mod optimism;

#[cfg(feature = "optimism")]
pub use optimism::TxDeposit;
#[cfg(feature = "optimism")]
pub use tx_type::DEPOSIT_TX_TYPE_ID;

<<<<<<< HEAD
=======
#[cfg(test)]
use reth_codecs::Compact;

>>>>>>> c4b5f5e9
#[cfg(not(feature = "std"))]
use alloc::vec::Vec;

/// Either a transaction hash or number.
pub type TxHashOrNumber = BlockHashOrNumber;

// Expected number of transactions where we can expect a speed-up by recovering the senders in
// parallel.
pub(crate) static PARALLEL_SENDER_RECOVERY_THRESHOLD: Lazy<usize> =
    Lazy::new(|| match rayon::current_num_threads() {
        0..=1 => usize::MAX,
        2..=8 => 10,
        _ => 5,
    });

/// A raw transaction.
///
/// Transaction types were introduced in [EIP-2718](https://eips.ethereum.org/EIPS/eip-2718).
#[cfg_attr(any(test, feature = "reth-codec"), reth_codecs::derive_arbitrary(compact))]
#[derive(Debug, Clone, PartialEq, Eq, Hash, Serialize, Deserialize)]
pub enum Transaction {
    /// Legacy transaction (type `0x0`).
    ///
    /// Traditional Ethereum transactions, containing parameters `nonce`, `gasPrice`, `gasLimit`,
    /// `to`, `value`, `data`, `v`, `r`, and `s`.
    ///
    /// These transactions do not utilize access lists nor do they incorporate EIP-1559 fee market
    /// changes.
    Legacy(TxLegacy),
    /// Transaction with an [`AccessList`] ([EIP-2930](https://eips.ethereum.org/EIPS/eip-2930)), type `0x1`.
    ///
    /// The `accessList` specifies an array of addresses and storage keys that the transaction
    /// plans to access, enabling gas savings on cross-contract calls by pre-declaring the accessed
    /// contract and storage slots.
    Eip2930(TxEip2930),
    /// A transaction with a priority fee ([EIP-1559](https://eips.ethereum.org/EIPS/eip-1559)), type `0x2`.
    ///
    /// Unlike traditional transactions, EIP-1559 transactions use an in-protocol, dynamically
    /// changing base fee per gas, adjusted at each block to manage network congestion.
    ///
    /// - `maxPriorityFeePerGas`, specifying the maximum fee above the base fee the sender is
    ///   willing to pay
    /// - `maxFeePerGas`, setting the maximum total fee the sender is willing to pay.
    ///
    /// The base fee is burned, while the priority fee is paid to the miner who includes the
    /// transaction, incentivizing miners to include transactions with higher priority fees per
    /// gas.
    Eip1559(TxEip1559),
    /// Shard Blob Transactions ([EIP-4844](https://eips.ethereum.org/EIPS/eip-4844)), type `0x3`.
    ///
    /// Shard Blob Transactions introduce a new transaction type called a blob-carrying transaction
    /// to reduce gas costs. These transactions are similar to regular Ethereum transactions but
    /// include additional data called a blob.
    ///
    /// Blobs are larger (~125 kB) and cheaper than the current calldata, providing an immutable
    /// and read-only memory for storing transaction data.
    ///
    /// EIP-4844, also known as proto-danksharding, implements the framework and logic of
    /// danksharding, introducing new transaction formats and verification rules.
    Eip4844(TxEip4844),
    /// EOA Set Code Transactions ([EIP-7702](https://eips.ethereum.org/EIPS/eip-7702)), type `0x4`.
    ///
    /// EOA Set Code Transactions give the ability to temporarily set contract code for an
    /// EOA for a single transaction. This allows for temporarily adding smart contract
    /// functionality to the EOA.
    Eip7702(TxEip7702),
    /// Optimism deposit transaction.
    #[cfg(feature = "optimism")]
    Deposit(TxDeposit),
}

// === impl Transaction ===

impl Transaction {
    /// Heavy operation that return signature hash over rlp encoded transaction.
    /// It is only for signature signing or signer recovery.
    pub fn signature_hash(&self) -> B256 {
        match self {
            Self::Legacy(tx) => tx.signature_hash(),
            Self::Eip2930(tx) => tx.signature_hash(),
            Self::Eip1559(tx) => tx.signature_hash(),
            Self::Eip4844(tx) => tx.signature_hash(),
            Self::Eip7702(tx) => tx.signature_hash(),
            #[cfg(feature = "optimism")]
            Self::Deposit(_) => B256::ZERO,
        }
    }

    /// Get `chain_id`.
    pub const fn chain_id(&self) -> Option<u64> {
        match self {
            Self::Legacy(TxLegacy { chain_id, .. }) => *chain_id,
            Self::Eip2930(TxEip2930 { chain_id, .. }) |
            Self::Eip1559(TxEip1559 { chain_id, .. }) |
            Self::Eip4844(TxEip4844 { chain_id, .. }) |
            Self::Eip7702(TxEip7702 { chain_id, .. }) => Some(*chain_id),
            #[cfg(feature = "optimism")]
            Self::Deposit(_) => None,
        }
    }

    /// Sets the transaction's chain id to the provided value.
    pub fn set_chain_id(&mut self, chain_id: u64) {
        match self {
            Self::Legacy(TxLegacy { chain_id: ref mut c, .. }) => *c = Some(chain_id),
            Self::Eip2930(TxEip2930 { chain_id: ref mut c, .. }) |
            Self::Eip1559(TxEip1559 { chain_id: ref mut c, .. }) |
            Self::Eip4844(TxEip4844 { chain_id: ref mut c, .. }) |
            Self::Eip7702(TxEip7702 { chain_id: ref mut c, .. }) => *c = chain_id,
            #[cfg(feature = "optimism")]
            Self::Deposit(_) => { /* noop */ }
        }
    }

    /// Gets the transaction's [`TxKind`], which is the address of the recipient or
    /// [`TxKind::Create`] if the transaction is a contract creation.
    pub const fn kind(&self) -> TxKind {
        match self {
            Self::Legacy(TxLegacy { to, .. }) |
            Self::Eip2930(TxEip2930 { to, .. }) |
            Self::Eip1559(TxEip1559 { to, .. }) |
            Self::Eip7702(TxEip7702 { to, .. }) => *to,
            Self::Eip4844(TxEip4844 { to, .. }) => TxKind::Call(*to),
            #[cfg(feature = "optimism")]
            Self::Deposit(TxDeposit { to, .. }) => *to,
        }
    }

    /// Get the transaction's address of the contract that will be called, or the address that will
    /// receive the transfer.
    ///
    /// Returns `None` if this is a `CREATE` transaction.
    pub fn to(&self) -> Option<Address> {
        self.kind().to().copied()
    }

    /// Get the transaction's type
    pub const fn tx_type(&self) -> TxType {
        match self {
            Self::Legacy(legacy_tx) => legacy_tx.tx_type(),
            Self::Eip2930(access_list_tx) => access_list_tx.tx_type(),
            Self::Eip1559(dynamic_fee_tx) => dynamic_fee_tx.tx_type(),
            Self::Eip4844(blob_tx) => blob_tx.tx_type(),
            Self::Eip7702(set_code_tx) => set_code_tx.tx_type(),
            #[cfg(feature = "optimism")]
            Self::Deposit(deposit_tx) => deposit_tx.tx_type(),
        }
    }

    /// Gets the transaction's value field.
    pub const fn value(&self) -> U256 {
        *match self {
            Self::Legacy(TxLegacy { value, .. }) |
            Self::Eip2930(TxEip2930 { value, .. }) |
            Self::Eip1559(TxEip1559 { value, .. }) |
            Self::Eip4844(TxEip4844 { value, .. }) |
            Self::Eip7702(TxEip7702 { value, .. }) => value,
            #[cfg(feature = "optimism")]
            Self::Deposit(TxDeposit { value, .. }) => value,
        }
    }

    /// Get the transaction's nonce.
    pub const fn nonce(&self) -> u64 {
        match self {
            Self::Legacy(TxLegacy { nonce, .. }) |
            Self::Eip2930(TxEip2930 { nonce, .. }) |
            Self::Eip1559(TxEip1559 { nonce, .. }) |
            Self::Eip4844(TxEip4844 { nonce, .. }) |
            Self::Eip7702(TxEip7702 { nonce, .. }) => *nonce,
            // Deposit transactions do not have nonces.
            #[cfg(feature = "optimism")]
            Self::Deposit(_) => 0,
        }
    }

    /// Returns the [`AccessList`] of the transaction.
    ///
    /// Returns `None` for legacy transactions.
    pub const fn access_list(&self) -> Option<&AccessList> {
        match self {
            Self::Legacy(_) => None,
            Self::Eip2930(tx) => Some(&tx.access_list),
            Self::Eip1559(tx) => Some(&tx.access_list),
            Self::Eip4844(tx) => Some(&tx.access_list),
            Self::Eip7702(tx) => Some(&tx.access_list),
            #[cfg(feature = "optimism")]
            Self::Deposit(_) => None,
        }
    }

    /// Returns the [`SignedAuthorization`] list of the transaction.
    ///
    /// Returns `None` if this transaction is not EIP-7702.
    pub fn authorization_list(&self) -> Option<&[SignedAuthorization]> {
        match self {
            Self::Eip7702(tx) => Some(&tx.authorization_list),
            _ => None,
        }
    }

    /// Get the gas limit of the transaction.
    pub const fn gas_limit(&self) -> u64 {
        match self {
            Self::Legacy(TxLegacy { gas_limit, .. }) |
            Self::Eip2930(TxEip2930 { gas_limit, .. }) |
            Self::Eip1559(TxEip1559 { gas_limit, .. }) |
            Self::Eip4844(TxEip4844 { gas_limit, .. }) |
            Self::Eip7702(TxEip7702 { gas_limit, .. }) => *gas_limit,
            #[cfg(feature = "optimism")]
            Self::Deposit(TxDeposit { gas_limit, .. }) => *gas_limit,
        }
    }

    /// Returns true if the tx supports dynamic fees
    pub const fn is_dynamic_fee(&self) -> bool {
        match self {
            Self::Legacy(_) | Self::Eip2930(_) => false,
            Self::Eip1559(_) | Self::Eip4844(_) | Self::Eip7702(_) => true,
            #[cfg(feature = "optimism")]
            Self::Deposit(_) => false,
        }
    }

    /// Max fee per gas for eip1559 transaction, for legacy transactions this is `gas_price`.
    ///
    /// This is also commonly referred to as the "Gas Fee Cap" (`GasFeeCap`).
    pub const fn max_fee_per_gas(&self) -> u128 {
        match self {
            Self::Legacy(TxLegacy { gas_price, .. }) |
            Self::Eip2930(TxEip2930 { gas_price, .. }) => *gas_price,
            Self::Eip1559(TxEip1559 { max_fee_per_gas, .. }) |
            Self::Eip4844(TxEip4844 { max_fee_per_gas, .. }) |
            Self::Eip7702(TxEip7702 { max_fee_per_gas, .. }) => *max_fee_per_gas,
            // Deposit transactions buy their L2 gas on L1 and, as such, the L2 gas is not
            // refundable.
            #[cfg(feature = "optimism")]
            Self::Deposit(_) => 0,
        }
    }

    /// Max priority fee per gas for eip1559 transaction, for legacy and eip2930 transactions this
    /// is `None`
    ///
    /// This is also commonly referred to as the "Gas Tip Cap" (`GasTipCap`).
    pub const fn max_priority_fee_per_gas(&self) -> Option<u128> {
        match self {
            Self::Legacy(_) | Self::Eip2930(_) => None,
            Self::Eip1559(TxEip1559 { max_priority_fee_per_gas, .. }) |
            Self::Eip4844(TxEip4844 { max_priority_fee_per_gas, .. }) |
            Self::Eip7702(TxEip7702 { max_priority_fee_per_gas, .. }) => {
                Some(*max_priority_fee_per_gas)
            }
            #[cfg(feature = "optimism")]
            Self::Deposit(_) => None,
        }
    }

    /// Blob versioned hashes for eip4844 transaction, for legacy, eip1559, eip2930 and eip7702
    /// transactions this is `None`
    ///
    /// This is also commonly referred to as the "blob versioned hashes" (`BlobVersionedHashes`).
    pub fn blob_versioned_hashes(&self) -> Option<Vec<B256>> {
        match self {
            Self::Legacy(_) | Self::Eip2930(_) | Self::Eip1559(_) | Self::Eip7702(_) => None,
            Self::Eip4844(TxEip4844 { blob_versioned_hashes, .. }) => {
                Some(blob_versioned_hashes.to_vec())
            }
            #[cfg(feature = "optimism")]
            Self::Deposit(_) => None,
        }
    }

    /// Max fee per blob gas for eip4844 transaction [`TxEip4844`].
    ///
    /// Returns `None` for non-eip4844 transactions.
    ///
    /// This is also commonly referred to as the "Blob Gas Fee Cap" (`BlobGasFeeCap`).
    pub const fn max_fee_per_blob_gas(&self) -> Option<u128> {
        match self {
            Self::Eip4844(TxEip4844 { max_fee_per_blob_gas, .. }) => Some(*max_fee_per_blob_gas),
            _ => None,
        }
    }

    /// Returns the blob gas used for all blobs of the EIP-4844 transaction if it is an EIP-4844
    /// transaction.
    ///
    /// This is the number of blobs times the
    /// [`DATA_GAS_PER_BLOB`](crate::constants::eip4844::DATA_GAS_PER_BLOB) a single blob consumes.
    pub fn blob_gas_used(&self) -> Option<u64> {
        self.as_eip4844().map(TxEip4844::blob_gas)
    }

    /// Return the max priority fee per gas if the transaction is an EIP-1559 transaction, and
    /// otherwise return the gas price.
    ///
    /// # Warning
    ///
    /// This is different than the `max_priority_fee_per_gas` method, which returns `None` for
    /// non-EIP-1559 transactions.
    pub const fn priority_fee_or_price(&self) -> u128 {
        match self {
            Self::Legacy(TxLegacy { gas_price, .. }) |
            Self::Eip2930(TxEip2930 { gas_price, .. }) => *gas_price,
            Self::Eip1559(TxEip1559 { max_priority_fee_per_gas, .. }) |
            Self::Eip4844(TxEip4844 { max_priority_fee_per_gas, .. }) |
            Self::Eip7702(TxEip7702 { max_priority_fee_per_gas, .. }) => *max_priority_fee_per_gas,
            #[cfg(feature = "optimism")]
            Self::Deposit(_) => 0,
        }
    }

    /// Returns the effective gas price for the given base fee.
    ///
    /// If the transaction is a legacy or EIP2930 transaction, the gas price is returned.
    pub const fn effective_gas_price(&self, base_fee: Option<u64>) -> u128 {
        match self {
            Self::Legacy(tx) => tx.gas_price,
            Self::Eip2930(tx) => tx.gas_price,
            Self::Eip1559(dynamic_tx) => dynamic_tx.effective_gas_price(base_fee),
            Self::Eip4844(dynamic_tx) => dynamic_tx.effective_gas_price(base_fee),
            Self::Eip7702(dynamic_tx) => dynamic_tx.effective_gas_price(base_fee),
            #[cfg(feature = "optimism")]
            Self::Deposit(_) => 0,
        }
    }

    /// Returns the effective miner gas tip cap (`gasTipCap`) for the given base fee:
    /// `min(maxFeePerGas - baseFee, maxPriorityFeePerGas)`
    ///
    /// If the base fee is `None`, the `max_priority_fee_per_gas`, or gas price for non-EIP1559
    /// transactions is returned.
    ///
    /// Returns `None` if the basefee is higher than the [`Transaction::max_fee_per_gas`].
    pub fn effective_tip_per_gas(&self, base_fee: Option<u64>) -> Option<u128> {
        let base_fee = match base_fee {
            Some(base_fee) => base_fee as u128,
            None => return Some(self.priority_fee_or_price()),
        };

        let max_fee_per_gas = self.max_fee_per_gas();

        // Check if max_fee_per_gas is less than base_fee
        if max_fee_per_gas < base_fee {
            return None;
        }

        // Calculate the difference between max_fee_per_gas and base_fee
        let fee = max_fee_per_gas - base_fee;

        // Compare the fee with max_priority_fee_per_gas (or gas price for non-EIP1559 transactions)
        if let Some(priority_fee) = self.max_priority_fee_per_gas() {
            Some(fee.min(priority_fee))
        } else {
            Some(fee)
        }
    }

    /// Get the transaction's input field.
    pub const fn input(&self) -> &Bytes {
        match self {
            Self::Legacy(TxLegacy { input, .. }) |
            Self::Eip2930(TxEip2930 { input, .. }) |
            Self::Eip1559(TxEip1559 { input, .. }) |
            Self::Eip4844(TxEip4844 { input, .. }) |
            Self::Eip7702(TxEip7702 { input, .. }) => input,
            #[cfg(feature = "optimism")]
            Self::Deposit(TxDeposit { input, .. }) => input,
        }
    }

    /// Returns the source hash of the transaction, which uniquely identifies its source.
    /// If not a deposit transaction, this will always return `None`.
    #[cfg(feature = "optimism")]
    pub const fn source_hash(&self) -> Option<B256> {
        match self {
            Self::Deposit(TxDeposit { source_hash, .. }) => Some(*source_hash),
            _ => None,
        }
    }

    /// Returns the amount of ETH locked up on L1 that will be minted on L2. If the transaction
    /// is not a deposit transaction, this will always return `None`.
    #[cfg(feature = "optimism")]
    pub const fn mint(&self) -> Option<u128> {
        match self {
            Self::Deposit(TxDeposit { mint, .. }) => *mint,
            _ => None,
        }
    }

    /// Returns whether or not the transaction is a system transaction. If the transaction
    /// is not a deposit transaction, this will always return `false`.
    #[cfg(feature = "optimism")]
    pub const fn is_system_transaction(&self) -> bool {
        match self {
            Self::Deposit(TxDeposit { is_system_transaction, .. }) => *is_system_transaction,
            _ => false,
        }
    }

    /// Returns whether or not the transaction is an Optimism Deposited transaction.
    #[cfg(feature = "optimism")]
    pub const fn is_deposit(&self) -> bool {
        matches!(self, Self::Deposit(_))
    }

    /// This encodes the transaction _without_ the signature, and is only suitable for creating a
    /// hash intended for signing.
    pub fn encode_without_signature(&self, out: &mut dyn bytes::BufMut) {
        Encodable::encode(self, out);
    }

    /// Inner encoding function that is used for both rlp [`Encodable`] trait and for calculating
    /// hash that for eip2718 does not require rlp header
    pub fn encode_with_signature(
        &self,
        signature: &Signature,
        out: &mut dyn bytes::BufMut,
        with_header: bool,
    ) {
        match self {
            Self::Legacy(legacy_tx) => {
                // do nothing w/ with_header
                legacy_tx.encode_with_signature(signature, out)
            }
            Self::Eip2930(access_list_tx) => {
                access_list_tx.encode_with_signature(signature, out, with_header)
            }
            Self::Eip1559(dynamic_fee_tx) => {
                dynamic_fee_tx.encode_with_signature(signature, out, with_header)
            }
            Self::Eip4844(blob_tx) => blob_tx.encode_with_signature(signature, out, with_header),
            Self::Eip7702(set_code_tx) => {
                set_code_tx.encode_with_signature(signature, out, with_header)
            }
            #[cfg(feature = "optimism")]
            Self::Deposit(deposit_tx) => deposit_tx.encode(out, with_header),
        }
    }

    /// This sets the transaction's gas limit.
    pub fn set_gas_limit(&mut self, gas_limit: u64) {
        match self {
            Self::Legacy(tx) => tx.gas_limit = gas_limit,
            Self::Eip2930(tx) => tx.gas_limit = gas_limit,
            Self::Eip1559(tx) => tx.gas_limit = gas_limit,
            Self::Eip4844(tx) => tx.gas_limit = gas_limit,
<<<<<<< HEAD
=======
            Self::Eip7702(tx) => tx.gas_limit = gas_limit,
>>>>>>> c4b5f5e9
            #[cfg(feature = "optimism")]
            Self::Deposit(tx) => tx.gas_limit = gas_limit,
        }
    }

    /// This sets the transaction's nonce.
    pub fn set_nonce(&mut self, nonce: u64) {
        match self {
            Self::Legacy(tx) => tx.nonce = nonce,
            Self::Eip2930(tx) => tx.nonce = nonce,
            Self::Eip1559(tx) => tx.nonce = nonce,
            Self::Eip4844(tx) => tx.nonce = nonce,
            Self::Eip7702(tx) => tx.nonce = nonce,
            #[cfg(feature = "optimism")]
            Self::Deposit(_) => { /* noop */ }
        }
    }

    /// This sets the transaction's value.
    pub fn set_value(&mut self, value: U256) {
        match self {
            Self::Legacy(tx) => tx.value = value,
            Self::Eip2930(tx) => tx.value = value,
            Self::Eip1559(tx) => tx.value = value,
            Self::Eip4844(tx) => tx.value = value,
            Self::Eip7702(tx) => tx.value = value,
            #[cfg(feature = "optimism")]
            Self::Deposit(tx) => tx.value = value,
        }
    }

    /// This sets the transaction's input field.
    pub fn set_input(&mut self, input: Bytes) {
        match self {
            Self::Legacy(tx) => tx.input = input,
            Self::Eip2930(tx) => tx.input = input,
            Self::Eip1559(tx) => tx.input = input,
            Self::Eip4844(tx) => tx.input = input,
            Self::Eip7702(tx) => tx.input = input,
            #[cfg(feature = "optimism")]
            Self::Deposit(tx) => tx.input = input,
        }
    }

    /// Calculates a heuristic for the in-memory size of the [Transaction].
    #[inline]
    pub fn size(&self) -> usize {
        match self {
            Self::Legacy(tx) => tx.size(),
            Self::Eip2930(tx) => tx.size(),
            Self::Eip1559(tx) => tx.size(),
            Self::Eip4844(tx) => tx.size(),
            Self::Eip7702(tx) => tx.size(),
            #[cfg(feature = "optimism")]
            Self::Deposit(tx) => tx.size(),
        }
    }

    /// Returns true if the transaction is a legacy transaction.
    #[inline]
    pub const fn is_legacy(&self) -> bool {
        matches!(self, Self::Legacy(_))
    }

    /// Returns true if the transaction is an EIP-2930 transaction.
    #[inline]
    pub const fn is_eip2930(&self) -> bool {
        matches!(self, Self::Eip2930(_))
    }

    /// Returns true if the transaction is an EIP-1559 transaction.
    #[inline]
    pub const fn is_eip1559(&self) -> bool {
        matches!(self, Self::Eip1559(_))
    }

    /// Returns true if the transaction is an EIP-4844 transaction.
    #[inline]
    pub const fn is_eip4844(&self) -> bool {
        matches!(self, Self::Eip4844(_))
    }

    /// Returns true if the transaction is an EIP-7702 transaction.
    #[inline]
    pub const fn is_eip7702(&self) -> bool {
        matches!(self, Self::Eip7702(_))
    }

    /// Returns the [`TxLegacy`] variant if the transaction is a legacy transaction.
    pub const fn as_legacy(&self) -> Option<&TxLegacy> {
        match self {
            Self::Legacy(tx) => Some(tx),
            _ => None,
        }
    }

    /// Returns the [`TxEip2930`] variant if the transaction is an EIP-2930 transaction.
    pub const fn as_eip2930(&self) -> Option<&TxEip2930> {
        match self {
            Self::Eip2930(tx) => Some(tx),
            _ => None,
        }
    }

    /// Returns the [`TxEip1559`] variant if the transaction is an EIP-1559 transaction.
    pub const fn as_eip1559(&self) -> Option<&TxEip1559> {
        match self {
            Self::Eip1559(tx) => Some(tx),
            _ => None,
        }
    }

    /// Returns the [`TxEip4844`] variant if the transaction is an EIP-4844 transaction.
    pub const fn as_eip4844(&self) -> Option<&TxEip4844> {
        match self {
            Self::Eip4844(tx) => Some(tx),
            _ => None,
        }
    }

    /// Returns the [`TxEip7702`] variant if the transaction is an EIP-7702 transaction.
    pub const fn as_eip7702(&self) -> Option<&TxEip7702> {
        match self {
            Self::Eip7702(tx) => Some(tx),
            _ => None,
        }
    }
}

impl From<TxLegacy> for Transaction {
    fn from(tx: TxLegacy) -> Self {
        Self::Legacy(tx)
    }
}

impl From<TxEip2930> for Transaction {
    fn from(tx: TxEip2930) -> Self {
        Self::Eip2930(tx)
    }
}

impl From<TxEip1559> for Transaction {
    fn from(tx: TxEip1559) -> Self {
        Self::Eip1559(tx)
    }
}

impl From<TxEip4844> for Transaction {
    fn from(tx: TxEip4844) -> Self {
        Self::Eip4844(tx)
    }
}

impl From<TxEip7702> for Transaction {
    fn from(tx: TxEip7702) -> Self {
        Self::Eip7702(tx)
    }
}

#[cfg(any(test, feature = "reth-codec"))]
impl reth_codecs::Compact for Transaction {
    // Serializes the TxType to the buffer if necessary, returning 2 bits of the type as an
    // identifier instead of the length.
    fn to_compact<B>(&self, buf: &mut B) -> usize
    where
        B: bytes::BufMut + AsMut<[u8]>,
    {
        let identifier = self.tx_type().to_compact(buf);
        match self {
            Self::Legacy(tx) => {
                tx.to_compact(buf);
            }
            Self::Eip2930(tx) => {
                tx.to_compact(buf);
            }
            Self::Eip1559(tx) => {
                tx.to_compact(buf);
            }
            Self::Eip4844(tx) => {
                tx.to_compact(buf);
            }
            Self::Eip7702(tx) => {
                tx.to_compact(buf);
            }
            #[cfg(feature = "optimism")]
            Self::Deposit(tx) => {
                tx.to_compact(buf);
            }
        }
        identifier
    }

    // For backwards compatibility purposes, only 2 bits of the type are encoded in the identifier
    // parameter. In the case of a 3, the full transaction type is read from the buffer as a
    // single byte.
    //
    // # Panics
    //
    // A panic will be triggered if an identifier larger than 3 is passed from the database. For
    // optimism a identifier with value 126 is allowed.
    fn from_compact(mut buf: &[u8], identifier: usize) -> (Self, &[u8]) {
        match identifier {
            0 => {
                let (tx, buf) = TxLegacy::from_compact(buf, buf.len());
                (Self::Legacy(tx), buf)
            }
            1 => {
                let (tx, buf) = TxEip2930::from_compact(buf, buf.len());
                (Self::Eip2930(tx), buf)
            }
            2 => {
                let (tx, buf) = TxEip1559::from_compact(buf, buf.len());
                (Self::Eip1559(tx), buf)
            }
            3 => {
                // An identifier of 3 indicates that the transaction type did not fit into
                // the backwards compatible 2 bit identifier, their transaction types are
                // larger than 2 bits (eg. 4844 and Deposit Transactions). In this case,
                // we need to read the concrete transaction type from the buffer by
                // reading the full 8 bits (single byte) and match on this transaction type.
                let identifier = buf.get_u8() as usize;
                match identifier {
                    3 => {
                        let (tx, buf) = TxEip4844::from_compact(buf, buf.len());
                        (Self::Eip4844(tx), buf)
                    }
                    4 => {
                        let (tx, buf) = TxEip7702::from_compact(buf, buf.len());
                        (Self::Eip7702(tx), buf)
                    }
                    #[cfg(feature = "optimism")]
                    126 => {
                        let (tx, buf) = TxDeposit::from_compact(buf, buf.len());
                        (Self::Deposit(tx), buf)
                    }
                    _ => unreachable!("Junk data in database: unknown Transaction variant"),
                }
            }
            _ => unreachable!("Junk data in database: unknown Transaction variant"),
        }
    }
}

impl Default for Transaction {
    fn default() -> Self {
        Self::Legacy(TxLegacy::default())
    }
}

impl Encodable for Transaction {
    /// This encodes the transaction _without_ the signature, and is only suitable for creating a
    /// hash intended for signing.
    fn encode(&self, out: &mut dyn bytes::BufMut) {
        match self {
            Self::Legacy(legacy_tx) => {
                legacy_tx.encode_for_signing(out);
            }
            Self::Eip2930(access_list_tx) => {
                access_list_tx.encode_for_signing(out);
            }
            Self::Eip1559(dynamic_fee_tx) => {
                dynamic_fee_tx.encode_for_signing(out);
            }
            Self::Eip4844(blob_tx) => {
                blob_tx.encode_for_signing(out);
            }
            Self::Eip7702(set_code_tx) => {
                set_code_tx.encode_for_signing(out);
            }
            #[cfg(feature = "optimism")]
            Self::Deposit(deposit_tx) => {
                deposit_tx.encode(out, true);
            }
        }
    }

    fn length(&self) -> usize {
        match self {
            Self::Legacy(legacy_tx) => legacy_tx.payload_len_for_signature(),
            Self::Eip2930(access_list_tx) => access_list_tx.payload_len_for_signature(),
            Self::Eip1559(dynamic_fee_tx) => dynamic_fee_tx.payload_len_for_signature(),
            Self::Eip4844(blob_tx) => blob_tx.payload_len_for_signature(),
            Self::Eip7702(set_code_tx) => set_code_tx.payload_len_for_signature(),
            #[cfg(feature = "optimism")]
            Self::Deposit(deposit_tx) => deposit_tx.payload_len(),
        }
    }
}

/// Signed transaction without its Hash. Used type for inserting into the DB.
///
/// This can by converted to [`TransactionSigned`] by calling [`TransactionSignedNoHash::hash`].
#[cfg_attr(any(test, feature = "reth-codec"), reth_codecs::derive_arbitrary(compact))]
#[derive(Debug, Clone, PartialEq, Eq, Hash, AsRef, Deref, Default, Serialize, Deserialize)]
pub struct TransactionSignedNoHash {
    /// The transaction signature values
    pub signature: Signature,
    /// Raw transaction info
    #[deref]
    #[as_ref]
    pub transaction: Transaction,
}

impl TransactionSignedNoHash {
    /// Calculates the transaction hash. If used more than once, it's better to convert it to
    /// [`TransactionSigned`] first.
    pub fn hash(&self) -> B256 {
        // pre-allocate buffer for the transaction
        let mut buf = Vec::with_capacity(128 + self.transaction.input().len());
        self.transaction.encode_with_signature(&self.signature, &mut buf, false);
        keccak256(&buf)
    }

    /// Recover signer from signature and hash.
    ///
    /// Returns `None` if the transaction's signature is invalid, see also [`Self::recover_signer`].
    pub fn recover_signer(&self) -> Option<Address> {
        // Optimism's Deposit transaction does not have a signature. Directly return the
        // `from` address.
        #[cfg(feature = "optimism")]
        if let Transaction::Deposit(TxDeposit { from, .. }) = self.transaction {
            return Some(from);
        }

        let signature_hash = self.signature_hash();
        self.signature.recover_signer(signature_hash)
    }

    /// Recover signer from signature and hash _without ensuring that the signature has a low `s`
    /// value_.
    ///
    /// Re-uses a given buffer to avoid numerous reallocations when recovering batches. **Clears the
    /// buffer before use.**
    ///
    /// Returns `None` if the transaction's signature is invalid, see also
    /// [`Signature::recover_signer_unchecked`].
    ///
    /// # Optimism
    ///
    /// For optimism this will return [`Address::ZERO`] if the Signature is empty, this is because pre bedrock (on OP mainnet), relay messages to the L2 Cross Domain Messenger were sent as legacy transactions from the zero address with an empty signature, e.g.: <https://optimistic.etherscan.io/tx/0x1bb352ff9215efe5a4c102f45d730bae323c3288d2636672eb61543ddd47abad>
    /// This makes it possible to import pre bedrock transactions via the sender recovery stage.
    pub fn encode_and_recover_unchecked(&self, buffer: &mut Vec<u8>) -> Option<Address> {
        buffer.clear();
        self.transaction.encode_without_signature(buffer);

        // Optimism's Deposit transaction does not have a signature. Directly return the
        // `from` address.
        #[cfg(feature = "optimism")]
        {
            if let Transaction::Deposit(TxDeposit { from, .. }) = self.transaction {
                return Some(from);
            }

            // pre bedrock system transactions were sent from the zero address as legacy
            // transactions with an empty signature
            //
            // NOTE: this is very hacky and only relevant for op-mainnet pre bedrock
            if self.is_legacy() && self.signature == Signature::optimism_deposit_tx_signature() {
                return Some(Address::ZERO);
            }
        }

        self.signature.recover_signer_unchecked(keccak256(buffer))
    }

    /// Converts into a transaction type with its hash: [`TransactionSigned`].
    ///
    /// Note: This will recalculate the hash of the transaction.
    #[inline]
    pub fn with_hash(self) -> TransactionSigned {
        let Self { signature, transaction } = self;
        TransactionSigned::from_transaction_and_signature(transaction, signature)
    }

    /// Recovers a list of signers from a transaction list iterator
    ///
    /// Returns `None`, if some transaction's signature is invalid, see also
    /// [`Self::recover_signer`].
    pub fn recover_signers<'a, T>(txes: T, num_txes: usize) -> Option<Vec<Address>>
    where
        T: IntoParallelIterator<Item = &'a Self> + IntoIterator<Item = &'a Self> + Send,
    {
        if num_txes < *PARALLEL_SENDER_RECOVERY_THRESHOLD {
            txes.into_iter().map(|tx| tx.recover_signer()).collect()
        } else {
            txes.into_par_iter().map(|tx| tx.recover_signer()).collect()
        }
    }
}

#[cfg(any(test, feature = "reth-codec"))]
impl reth_codecs::Compact for TransactionSignedNoHash {
    fn to_compact<B>(&self, buf: &mut B) -> usize
    where
        B: bytes::BufMut + AsMut<[u8]>,
    {
        let start = buf.as_mut().len();

        // Placeholder for bitflags.
        // The first byte uses 4 bits as flags: IsCompressed[1bit], TxType[2bits], Signature[1bit]
        buf.put_u8(0);

        let sig_bit = self.signature.to_compact(buf) as u8;
        let zstd_bit = self.transaction.input().len() >= 32;

        let tx_bits = if zstd_bit {
            crate::compression::TRANSACTION_COMPRESSOR.with(|compressor| {
                let mut compressor = compressor.borrow_mut();
                let mut tmp = Vec::with_capacity(256);
                let tx_bits = self.transaction.to_compact(&mut tmp);

                buf.put_slice(&compressor.compress(&tmp).expect("Failed to compress"));

                tx_bits as u8
            })
        } else {
            self.transaction.to_compact(buf) as u8
        };

        // Replace bitflags with the actual values
        buf.as_mut()[start] = sig_bit | (tx_bits << 1) | ((zstd_bit as u8) << 3);

        buf.as_mut().len() - start
    }

    fn from_compact(mut buf: &[u8], _len: usize) -> (Self, &[u8]) {
        // The first byte uses 4 bits as flags: IsCompressed[1], TxType[2], Signature[1]
        let bitflags = buf.get_u8() as usize;

        let sig_bit = bitflags & 1;
        let (signature, buf) = Signature::from_compact(buf, sig_bit);

        let zstd_bit = bitflags >> 3;
        let (transaction, buf) = if zstd_bit != 0 {
            crate::compression::TRANSACTION_DECOMPRESSOR.with(|decompressor| {
                let mut decompressor = decompressor.borrow_mut();

                // TODO: enforce that zstd is only present at a "top" level type

                let transaction_type = (bitflags & 0b110) >> 1;
                let (transaction, _) =
                    Transaction::from_compact(decompressor.decompress(buf), transaction_type);

                (transaction, buf)
            })
        } else {
            let transaction_type = bitflags >> 1;
            Transaction::from_compact(buf, transaction_type)
        };

        (Self { signature, transaction }, buf)
    }
}

impl From<TransactionSignedNoHash> for TransactionSigned {
    fn from(tx: TransactionSignedNoHash) -> Self {
        tx.with_hash()
    }
}

impl From<TransactionSigned> for TransactionSignedNoHash {
    fn from(tx: TransactionSigned) -> Self {
        Self { signature: tx.signature, transaction: tx.transaction }
    }
}

/// Signed transaction.
#[cfg_attr(any(test, feature = "reth-codec"), reth_codecs::add_arbitrary_tests(rlp))]
#[derive(Debug, Clone, PartialEq, Eq, Hash, AsRef, Deref, Default, Serialize, Deserialize)]
pub struct TransactionSigned {
    /// Transaction hash
    pub hash: TxHash,
    /// The transaction signature values
    pub signature: Signature,
    /// Raw transaction info
    #[deref]
    #[as_ref]
    pub transaction: Transaction,
}

impl AsRef<Self> for TransactionSigned {
    fn as_ref(&self) -> &Self {
        self
    }
}

// === impl TransactionSigned ===

impl TransactionSigned {
    /// Transaction signature.
    pub const fn signature(&self) -> &Signature {
        &self.signature
    }

    /// Transaction hash. Used to identify transaction.
    pub const fn hash(&self) -> TxHash {
        self.hash
    }

    /// Reference to transaction hash. Used to identify transaction.
    pub const fn hash_ref(&self) -> &TxHash {
        &self.hash
    }

    /// Recover signer from signature and hash.
    ///
    /// Returns `None` if the transaction's signature is invalid following [EIP-2](https://eips.ethereum.org/EIPS/eip-2), see also [`Signature::recover_signer`].
    ///
    /// Note:
    ///
    /// This can fail for some early ethereum mainnet transactions pre EIP-2, use
    /// [`Self::recover_signer_unchecked`] if you want to recover the signer without ensuring that
    /// the signature has a low `s` value.
    pub fn recover_signer(&self) -> Option<Address> {
        // Optimism's Deposit transaction does not have a signature. Directly return the
        // `from` address.
        #[cfg(feature = "optimism")]
        if let Transaction::Deposit(TxDeposit { from, .. }) = self.transaction {
            return Some(from);
        }
        let signature_hash = self.signature_hash();
        self.signature.recover_signer(signature_hash)
    }

    /// Recover signer from signature and hash _without ensuring that the signature has a low `s`
    /// value_.
    ///
    /// Returns `None` if the transaction's signature is invalid, see also
    /// [`Signature::recover_signer_unchecked`].
    pub fn recover_signer_unchecked(&self) -> Option<Address> {
        // Optimism's Deposit transaction does not have a signature. Directly return the
        // `from` address.
        #[cfg(feature = "optimism")]
        if let Transaction::Deposit(TxDeposit { from, .. }) = self.transaction {
            return Some(from);
        }
        let signature_hash = self.signature_hash();
        self.signature.recover_signer_unchecked(signature_hash)
    }

    /// Recovers a list of signers from a transaction list iterator.
    ///
    /// Returns `None`, if some transaction's signature is invalid, see also
    /// [`Self::recover_signer`].
    pub fn recover_signers<'a, T>(txes: T, num_txes: usize) -> Option<Vec<Address>>
    where
        T: IntoParallelIterator<Item = &'a Self> + IntoIterator<Item = &'a Self> + Send,
    {
        if num_txes < *PARALLEL_SENDER_RECOVERY_THRESHOLD {
            txes.into_iter().map(|tx| tx.recover_signer()).collect()
        } else {
            txes.into_par_iter().map(|tx| tx.recover_signer()).collect()
        }
    }

    /// Recovers a list of signers from a transaction list iterator _without ensuring that the
    /// signature has a low `s` value_.
    ///
    /// Returns `None`, if some transaction's signature is invalid, see also
    /// [`Self::recover_signer_unchecked`].
    pub fn recover_signers_unchecked<'a, T>(txes: T, num_txes: usize) -> Option<Vec<Address>>
    where
        T: IntoParallelIterator<Item = &'a Self> + IntoIterator<Item = &'a Self>,
    {
        if num_txes < *PARALLEL_SENDER_RECOVERY_THRESHOLD {
            txes.into_iter().map(|tx| tx.recover_signer_unchecked()).collect()
        } else {
            txes.into_par_iter().map(|tx| tx.recover_signer_unchecked()).collect()
        }
    }

    /// Returns the [`TransactionSignedEcRecovered`] transaction with the given sender.
    #[inline]
    pub const fn with_signer(self, signer: Address) -> TransactionSignedEcRecovered {
        TransactionSignedEcRecovered::from_signed_transaction(self, signer)
    }

    /// Consumes the type, recover signer and return [`TransactionSignedEcRecovered`]
    ///
    /// Returns `None` if the transaction's signature is invalid, see also [`Self::recover_signer`].
    pub fn into_ecrecovered(self) -> Option<TransactionSignedEcRecovered> {
        let signer = self.recover_signer()?;
        Some(TransactionSignedEcRecovered { signed_transaction: self, signer })
    }

    /// Consumes the type, recover signer and return [`TransactionSignedEcRecovered`] _without
    /// ensuring that the signature has a low `s` value_ (EIP-2).
    ///
    /// Returns `None` if the transaction's signature is invalid, see also
    /// [`Self::recover_signer_unchecked`].
    pub fn into_ecrecovered_unchecked(self) -> Option<TransactionSignedEcRecovered> {
        let signer = self.recover_signer_unchecked()?;
        Some(TransactionSignedEcRecovered { signed_transaction: self, signer })
    }

    /// Tries to recover signer and return [`TransactionSignedEcRecovered`] by cloning the type.
    pub fn try_ecrecovered(&self) -> Option<TransactionSignedEcRecovered> {
        let signer = self.recover_signer()?;
        Some(TransactionSignedEcRecovered { signed_transaction: self.clone(), signer })
    }

    /// Tries to recover signer and return [`TransactionSignedEcRecovered`].
    ///
    /// Returns `Err(Self)` if the transaction's signature is invalid, see also
    /// [`Self::recover_signer`].
    pub fn try_into_ecrecovered(self) -> Result<TransactionSignedEcRecovered, Self> {
        match self.recover_signer() {
            None => Err(self),
            Some(signer) => Ok(TransactionSignedEcRecovered { signed_transaction: self, signer }),
        }
    }

    /// Tries to recover signer and return [`TransactionSignedEcRecovered`]. _without ensuring that
    /// the signature has a low `s` value_ (EIP-2).
    ///
    /// Returns `Err(Self)` if the transaction's signature is invalid, see also
    /// [`Self::recover_signer_unchecked`].
    pub fn try_into_ecrecovered_unchecked(self) -> Result<TransactionSignedEcRecovered, Self> {
        match self.recover_signer_unchecked() {
            None => Err(self),
            Some(signer) => Ok(TransactionSignedEcRecovered { signed_transaction: self, signer }),
        }
    }

    /// Returns the enveloped encoded transactions.
    ///
    /// See also [`TransactionSigned::encode_enveloped`]
    pub fn envelope_encoded(&self) -> Bytes {
        let mut buf = Vec::new();
        self.encode_enveloped(&mut buf);
        buf.into()
    }

    /// Encodes the transaction into the "raw" format (e.g. `eth_sendRawTransaction`).
    /// This format is also referred to as "binary" encoding.
    ///
    /// For legacy transactions, it encodes the RLP of the transaction into the buffer:
    /// `rlp(tx-data)`
    /// For EIP-2718 typed it encodes the type of the transaction followed by the rlp of the
    /// transaction: `tx-type || rlp(tx-data)`
    pub fn encode_enveloped(&self, out: &mut dyn bytes::BufMut) {
        self.encode_inner(out, false)
    }

    /// Inner encoding function that is used for both rlp [`Encodable`] trait and for calculating
    /// hash that for eip2718 does not require rlp header
    pub(crate) fn encode_inner(&self, out: &mut dyn bytes::BufMut, with_header: bool) {
        self.transaction.encode_with_signature(&self.signature, out, with_header);
    }

    /// Output the length of the `encode_inner(out`, true). Note to assume that `with_header` is
    /// only `true`.
    pub(crate) fn payload_len_inner(&self) -> usize {
        match &self.transaction {
            Transaction::Legacy(legacy_tx) => legacy_tx.payload_len_with_signature(&self.signature),
            Transaction::Eip2930(access_list_tx) => {
                access_list_tx.payload_len_with_signature(&self.signature)
            }
            Transaction::Eip1559(dynamic_fee_tx) => {
                dynamic_fee_tx.payload_len_with_signature(&self.signature)
            }
            Transaction::Eip4844(blob_tx) => blob_tx.payload_len_with_signature(&self.signature),
            Transaction::Eip7702(set_code_tx) => {
                set_code_tx.payload_len_with_signature(&self.signature)
            }
            #[cfg(feature = "optimism")]
            Transaction::Deposit(deposit_tx) => deposit_tx.payload_len(),
        }
    }

    /// Calculate transaction hash, eip2728 transaction does not contain rlp header and start with
    /// tx type.
    pub fn recalculate_hash(&self) -> B256 {
        let mut buf = Vec::new();
        self.encode_inner(&mut buf, false);
        keccak256(&buf)
    }

    /// Create a new signed transaction from a transaction and its signature.
    ///
    /// This will also calculate the transaction hash using its encoding.
    pub fn from_transaction_and_signature(transaction: Transaction, signature: Signature) -> Self {
        let mut initial_tx = Self { transaction, hash: Default::default(), signature };
        initial_tx.hash = initial_tx.recalculate_hash();
        initial_tx
    }

    /// Calculate a heuristic for the in-memory size of the [`TransactionSigned`].
    #[inline]
    pub fn size(&self) -> usize {
        mem::size_of::<TxHash>() + self.transaction.size() + self.signature.size()
    }

    /// Decodes legacy transaction from the data buffer into a tuple.
    ///
    /// This expects `rlp(legacy_tx)`
    ///
    /// Refer to the docs for [`Self::decode_rlp_legacy_transaction`] for details on the exact
    /// format expected.
    pub(crate) fn decode_rlp_legacy_transaction_tuple(
        data: &mut &[u8],
    ) -> alloy_rlp::Result<(TxLegacy, TxHash, Signature)> {
        // keep this around, so we can use it to calculate the hash
        let original_encoding = *data;

        let header = Header::decode(data)?;
        let remaining_len = data.len();

        let transaction_payload_len = header.payload_length;

        if transaction_payload_len > remaining_len {
            return Err(RlpError::InputTooShort);
        }

        let mut transaction = TxLegacy {
            nonce: Decodable::decode(data)?,
            gas_price: Decodable::decode(data)?,
            gas_limit: Decodable::decode(data)?,
            to: Decodable::decode(data)?,
            value: Decodable::decode(data)?,
            input: Decodable::decode(data)?,
            chain_id: None,
        };
        let (signature, extracted_id) = Signature::decode_with_eip155_chain_id(data)?;
        transaction.chain_id = extracted_id;

        // check the new length, compared to the original length and the header length
        let decoded = remaining_len - data.len();
        if decoded != transaction_payload_len {
            return Err(RlpError::UnexpectedLength);
        }

        let tx_length = header.payload_length + header.length();
        let hash = keccak256(&original_encoding[..tx_length]);
        Ok((transaction, hash, signature))
    }

    /// Decodes legacy transaction from the data buffer.
    ///
    /// This should be used _only_ be used in general transaction decoding methods, which have
    /// already ensured that the input is a legacy transaction with the following format:
    /// `rlp(legacy_tx)`
    ///
    /// Legacy transactions are encoded as lists, so the input should start with a RLP list header.
    ///
    /// This expects `rlp(legacy_tx)`
    // TODO: make buf advancement semantics consistent with `decode_enveloped_typed_transaction`,
    // so decoding methods do not need to manually advance the buffer
    pub fn decode_rlp_legacy_transaction(data: &mut &[u8]) -> alloy_rlp::Result<Self> {
        let (transaction, hash, signature) = Self::decode_rlp_legacy_transaction_tuple(data)?;
        let signed = Self { transaction: Transaction::Legacy(transaction), hash, signature };
        Ok(signed)
    }

    /// Decodes an enveloped EIP-2718 typed transaction.
    ///
    /// This should _only_ be used internally in general transaction decoding methods,
    /// which have already ensured that the input is a typed transaction with the following format:
    /// `tx-type || rlp(tx-data)`
    ///
    /// Note that this format does not start with any RLP header, and instead starts with a single
    /// byte indicating the transaction type.
    ///
    /// CAUTION: this expects that `data` is `tx-type || rlp(tx-data)`
    pub fn decode_enveloped_typed_transaction(data: &mut &[u8]) -> alloy_rlp::Result<Self> {
        // keep this around so we can use it to calculate the hash
        let original_encoding_without_header = *data;

        let tx_type = *data.first().ok_or(RlpError::InputTooShort)?;
        data.advance(1);

        // decode the list header for the rest of the transaction
        let header = Header::decode(data)?;
        if !header.list {
            return Err(RlpError::Custom("typed tx fields must be encoded as a list"));
        }

        let remaining_len = data.len();

        // length of tx encoding = tx type byte (size = 1) + length of header + payload length
        let tx_length = 1 + header.length() + header.payload_length;

        // decode common fields
        let Ok(tx_type) = TxType::try_from(tx_type) else {
            return Err(RlpError::Custom("unsupported typed transaction type"));
        };

        let transaction = match tx_type {
            TxType::Eip2930 => Transaction::Eip2930(TxEip2930::decode_inner(data)?),
            TxType::Eip1559 => Transaction::Eip1559(TxEip1559::decode_inner(data)?),
            TxType::Eip4844 => Transaction::Eip4844(TxEip4844::decode_inner(data)?),
            TxType::Eip7702 => Transaction::Eip7702(TxEip7702::decode_inner(data)?),
            #[cfg(feature = "optimism")]
            TxType::Deposit => Transaction::Deposit(TxDeposit::decode_inner(data)?),
            TxType::Legacy => return Err(RlpError::Custom("unexpected legacy tx type")),
        };

        #[cfg(not(feature = "optimism"))]
        let signature = Signature::decode(data)?;

        #[cfg(feature = "optimism")]
        let signature = if tx_type == TxType::Deposit {
            Signature::optimism_deposit_tx_signature()
        } else {
            Signature::decode(data)?
        };

        let bytes_consumed = remaining_len - data.len();
        if bytes_consumed != header.payload_length {
            return Err(RlpError::UnexpectedLength);
        }

        let hash = keccak256(&original_encoding_without_header[..tx_length]);
        let signed = Self { transaction, hash, signature };
        Ok(signed)
    }

    /// Decodes the "raw" format of transaction (similar to `eth_sendRawTransaction`).
    ///
    /// This should be used for any RPC method that accepts a raw transaction.
    /// Currently, this includes:
    /// * `eth_sendRawTransaction`.
    /// * All versions of `engine_newPayload`, in the `transactions` field.
    ///
    /// A raw transaction is either a legacy transaction or EIP-2718 typed transaction.
    ///
    /// For legacy transactions, the format is encoded as: `rlp(tx-data)`. This format will start
    /// with a RLP list header.
    ///
    /// For EIP-2718 typed transactions, the format is encoded as the type of the transaction
    /// followed by the rlp of the transaction: `type || rlp(tx-data)`.
    ///
    /// Both for legacy and EIP-2718 transactions, an error will be returned if there is an excess
    /// of bytes in input data.
    pub fn decode_enveloped(input_data: &mut &[u8]) -> alloy_rlp::Result<Self> {
        if input_data.is_empty() {
            return Err(RlpError::InputTooShort);
        }

        // Check if the tx is a list
        let output_data = if input_data[0] >= EMPTY_LIST_CODE {
            // decode as legacy transaction
            Self::decode_rlp_legacy_transaction(input_data)?
        } else {
            Self::decode_enveloped_typed_transaction(input_data)?
        };

        if !input_data.is_empty() {
            return Err(RlpError::UnexpectedLength);
        }

        Ok(output_data)
    }

    /// Returns the length without an RLP header - this is used for eth/68 sizes.
    pub fn length_without_header(&self) -> usize {
        // method computes the payload len without a RLP header
        match &self.transaction {
            Transaction::Legacy(legacy_tx) => legacy_tx.payload_len_with_signature(&self.signature),
            Transaction::Eip2930(access_list_tx) => {
                access_list_tx.payload_len_with_signature_without_header(&self.signature)
            }
            Transaction::Eip1559(dynamic_fee_tx) => {
                dynamic_fee_tx.payload_len_with_signature_without_header(&self.signature)
            }
            Transaction::Eip4844(blob_tx) => {
                blob_tx.payload_len_with_signature_without_header(&self.signature)
            }
            Transaction::Eip7702(set_code_tx) => {
                set_code_tx.payload_len_with_signature_without_header(&self.signature)
            }
            #[cfg(feature = "optimism")]
            Transaction::Deposit(deposit_tx) => deposit_tx.payload_len_without_header(),
        }
    }
}

impl From<TransactionSignedEcRecovered> for TransactionSigned {
    fn from(recovered: TransactionSignedEcRecovered) -> Self {
        recovered.signed_transaction
    }
}

impl Encodable for TransactionSigned {
    /// This encodes the transaction _with_ the signature, and an rlp header.
    ///
    /// For legacy transactions, it encodes the transaction data:
    /// `rlp(tx-data)`
    ///
    /// For EIP-2718 typed transactions, it encodes the transaction type followed by the rlp of the
    /// transaction:
    /// `rlp(tx-type || rlp(tx-data))`
    fn encode(&self, out: &mut dyn bytes::BufMut) {
        self.encode_inner(out, true);
    }

    fn length(&self) -> usize {
        self.payload_len_inner()
    }
}

impl Decodable for TransactionSigned {
    /// This `Decodable` implementation only supports decoding rlp encoded transactions as it's used
    /// by p2p.
    ///
    /// The p2p encoding format always includes an RLP header, although the type RLP header depends
    /// on whether or not the transaction is a legacy transaction.
    ///
    /// If the transaction is a legacy transaction, it is just encoded as a RLP list:
    /// `rlp(tx-data)`.
    ///
    /// If the transaction is a typed transaction, it is encoded as a RLP string:
    /// `rlp(tx-type || rlp(tx-data))`
    ///
    /// This can be used for decoding all signed transactions in p2p `BlockBodies` responses.
    ///
    /// This cannot be used for decoding EIP-4844 transactions in p2p `PooledTransactions`, since
    /// the EIP-4844 variant of [`TransactionSigned`] does not include the blob sidecar.
    ///
    /// For a method suitable for decoding pooled transactions, see [`PooledTransactionsElement`].
    ///
    /// CAUTION: Due to a quirk in [`Header::decode`], this method will succeed even if a typed
    /// transaction is encoded in this format, and does not start with a RLP header:
    /// `tx-type || rlp(tx-data)`.
    ///
    /// This is because [`Header::decode`] does not advance the buffer, and returns a length-1
    /// string header if the first byte is less than `0xf7`.
    fn decode(buf: &mut &[u8]) -> alloy_rlp::Result<Self> {
        if buf.is_empty() {
            return Err(RlpError::InputTooShort);
        }

        // decode header
        let mut original_encoding = *buf;
        let header = Header::decode(buf)?;

        let remaining_len = buf.len();

        // if the transaction is encoded as a string then it is a typed transaction
        if !header.list {
            let tx = Self::decode_enveloped_typed_transaction(buf)?;

            let bytes_consumed = remaining_len - buf.len();
            // because Header::decode works for single bytes (including the tx type), returning a
            // string Header with payload_length of 1, we need to make sure this check is only
            // performed for transactions with a string header
            if bytes_consumed != header.payload_length && original_encoding[0] > EMPTY_STRING_CODE {
                return Err(RlpError::UnexpectedLength);
            }

            Ok(tx)
        } else {
            let tx = Self::decode_rlp_legacy_transaction(&mut original_encoding)?;

            // advance the buffer based on how far `decode_rlp_legacy_transaction` advanced the
            // buffer
            *buf = original_encoding;
            Ok(tx)
        }
    }
}

#[cfg(any(test, feature = "arbitrary"))]
impl<'a> arbitrary::Arbitrary<'a> for TransactionSigned {
    fn arbitrary(u: &mut arbitrary::Unstructured<'a>) -> arbitrary::Result<Self> {
        let mut transaction = Transaction::arbitrary(u)?;
        if let Some(chain_id) = transaction.chain_id() {
            // Otherwise we might overflow when calculating `v` on `recalculate_hash`
            transaction.set_chain_id(chain_id % (u64::MAX / 2 - 36));
        }

        if let Transaction::Eip4844(ref mut tx_eip_4844) = transaction {
            tx_eip_4844.placeholder =
                if tx_eip_4844.to != Address::default() { Some(()) } else { None };
        }

        #[cfg(feature = "optimism")]
        // Both `Some(0)` and `None` values are encoded as empty string byte. This introduces
        // ambiguity in roundtrip tests. Patch the mint value of deposit transaction here, so that
        // it's `None` if zero.
        if let Transaction::Deposit(ref mut tx_deposit) = transaction {
            if tx_deposit.mint == Some(0) {
                tx_deposit.mint = None;
            }
        }

        let signature = Signature::arbitrary(u)?;

        #[cfg(feature = "optimism")]
        let signature = if transaction.is_deposit() {
            Signature::optimism_deposit_tx_signature()
        } else {
            signature
        };

        Ok(Self::from_transaction_and_signature(transaction, signature))
    }
}

/// Signed transaction with recovered signer.
#[derive(Debug, Clone, PartialEq, Hash, Eq, AsRef, Deref, Default)]
pub struct TransactionSignedEcRecovered {
    /// Signer of the transaction
    signer: Address,
    /// Signed transaction
    #[deref]
    #[as_ref]
    signed_transaction: TransactionSigned,
}

// === impl TransactionSignedEcRecovered ===

impl TransactionSignedEcRecovered {
    /// Signer of transaction recovered from signature
    pub const fn signer(&self) -> Address {
        self.signer
    }

    /// Transform back to [`TransactionSigned`]
    pub fn into_signed(self) -> TransactionSigned {
        self.signed_transaction
    }

    /// Dissolve Self to its component
    pub fn to_components(self) -> (TransactionSigned, Address) {
        (self.signed_transaction, self.signer)
    }

    /// Create [`TransactionSignedEcRecovered`] from [`TransactionSigned`] and [`Address`] of the
    /// signer.
    #[inline]
    pub const fn from_signed_transaction(
        signed_transaction: TransactionSigned,
        signer: Address,
    ) -> Self {
        Self { signed_transaction, signer }
    }
}

impl Encodable for TransactionSignedEcRecovered {
    /// This encodes the transaction _with_ the signature, and an rlp header.
    ///
    /// Refer to docs for [`TransactionSigned::encode`] for details on the exact format.
    fn encode(&self, out: &mut dyn bytes::BufMut) {
        self.signed_transaction.encode(out)
    }

    fn length(&self) -> usize {
        self.signed_transaction.length()
    }
}

impl Decodable for TransactionSignedEcRecovered {
    fn decode(buf: &mut &[u8]) -> alloy_rlp::Result<Self> {
        let signed_transaction = TransactionSigned::decode(buf)?;
        let signer = signed_transaction
            .recover_signer()
            .ok_or(RlpError::Custom("Unable to recover decoded transaction signer."))?;
        Ok(Self { signer, signed_transaction })
    }
}

/// Ensures the transaction can be sent over the
/// network
pub trait IntoRecoveredTransaction {
    /// Converts to this type into a [`TransactionSignedEcRecovered`].
    ///
    /// Note: this takes `&self` since indented usage is via `Arc<Self>`.
    fn to_recovered_transaction(&self) -> TransactionSignedEcRecovered;
}

impl IntoRecoveredTransaction for TransactionSignedEcRecovered {
    #[inline]
    fn to_recovered_transaction(&self) -> TransactionSignedEcRecovered {
        self.clone()
    }
}

/// Generic wrapper with encoded Bytes, such as transaction data.
#[derive(Debug, Clone, PartialEq, Eq)]
pub struct WithEncoded<T>(Bytes, pub T);

impl<T> From<(Bytes, T)> for WithEncoded<T> {
    fn from(value: (Bytes, T)) -> Self {
        Self(value.0, value.1)
    }
}

impl<T> WithEncoded<T> {
    /// Wraps the value with the bytes.
    pub const fn new(bytes: Bytes, value: T) -> Self {
        Self(bytes, value)
    }

    /// Get the encoded bytes
    pub fn encoded_bytes(&self) -> Bytes {
        self.0.clone()
    }

    /// Get the underlying value
    pub const fn value(&self) -> &T {
        &self.1
    }

    /// Returns ownership of the underlying value.
    pub fn into_value(self) -> T {
        self.1
    }

    /// Transform the value
    pub fn transform<F: From<T>>(self) -> WithEncoded<F> {
        WithEncoded(self.0, self.1.into())
    }

    /// Split the wrapper into [`Bytes`] and value tuple
    pub fn split(self) -> (Bytes, T) {
        (self.0, self.1)
    }

    /// Maps the inner value to a new value using the given function.
    pub fn map<U, F: FnOnce(T) -> U>(self, op: F) -> WithEncoded<U> {
        WithEncoded(self.0, op(self.1))
    }
}

impl<T> WithEncoded<Option<T>> {
    /// returns `None` if the inner value is `None`, otherwise returns `Some(WithEncoded<T>)`.
    pub fn transpose(self) -> Option<WithEncoded<T>> {
        self.1.map(|v| WithEncoded(self.0, v))
    }
}

#[cfg(test)]
mod tests {
    use crate::{
<<<<<<< HEAD
        hex, sign_message,
        transaction::{
            from_compact_zstd_unaware, signature::Signature, to_compact_ztd_unaware, TxEip1559,
            TxKind, TxLegacy, PARALLEL_SENDER_RECOVERY_THRESHOLD,
        },
=======
        hex,
        transaction::{signature::Signature, TxEip1559, TxKind, TxLegacy},
>>>>>>> c4b5f5e9
        Address, Bytes, Transaction, TransactionSigned, TransactionSignedEcRecovered,
        TransactionSignedNoHash, B256, U256,
    };
    use alloy_primitives::{address, b256, bytes};
    use alloy_rlp::{Decodable, Encodable, Error as RlpError};
    use proptest_arbitrary_interop::arb;
    use reth_codecs::Compact;
    use std::str::FromStr;

    #[test]
    fn test_decode_empty_typed_tx() {
        let input = [0x80u8];
        let res = TransactionSigned::decode(&mut &input[..]).unwrap_err();
        assert_eq!(RlpError::InputTooShort, res);
    }

    #[test]
    fn raw_kind_encoding_sanity() {
        // check the 0x80 encoding for Create
        let mut buf = Vec::new();
        TxKind::Create.encode(&mut buf);
        assert_eq!(buf, vec![0x80]);

        // check decoding
        let buf = [0x80];
        let decoded = TxKind::decode(&mut &buf[..]).unwrap();
        assert_eq!(decoded, TxKind::Create);
    }

    #[test]
    fn test_decode_create_goerli() {
        // test that an example create tx from goerli decodes properly
        let tx_bytes = hex!("b901f202f901ee05228459682f008459682f11830209bf8080b90195608060405234801561001057600080fd5b50610175806100206000396000f3fe608060405234801561001057600080fd5b506004361061002b5760003560e01c80630c49c36c14610030575b600080fd5b61003861004e565b604051610045919061011d565b60405180910390f35b60606020600052600f6020527f68656c6c6f2073746174656d696e64000000000000000000000000000000000060405260406000f35b600081519050919050565b600082825260208201905092915050565b60005b838110156100be5780820151818401526020810190506100a3565b838111156100cd576000848401525b50505050565b6000601f19601f8301169050919050565b60006100ef82610084565b6100f9818561008f565b93506101098185602086016100a0565b610112816100d3565b840191505092915050565b6000602082019050818103600083015261013781846100e4565b90509291505056fea264697066735822122051449585839a4ea5ac23cae4552ef8a96b64ff59d0668f76bfac3796b2bdbb3664736f6c63430008090033c080a0136ebffaa8fc8b9fda9124de9ccb0b1f64e90fbd44251b4c4ac2501e60b104f9a07eb2999eec6d185ef57e91ed099afb0a926c5b536f0155dd67e537c7476e1471");

        let decoded = TransactionSigned::decode(&mut &tx_bytes[..]).unwrap();
        assert_eq!(tx_bytes.len(), decoded.length());
        assert_eq!(tx_bytes, &alloy_rlp::encode(decoded)[..]);
    }

    #[test]
    fn test_decode_recover_mainnet_tx() {
        // random mainnet tx <https://etherscan.io/tx/0x86718885c4b4218c6af87d3d0b0d83e3cc465df2a05c048aa4db9f1a6f9de91f>
        let tx_bytes = hex!("02f872018307910d808507204d2cb1827d0094388c818ca8b9251b393131c08a736a67ccb19297880320d04823e2701c80c001a0cf024f4815304df2867a1a74e9d2707b6abda0337d2d54a4438d453f4160f190a07ac0e6b3bc9395b5b9c8b9e6d77204a236577a5b18467b9175c01de4faa208d9");

        let decoded = TransactionSigned::decode_enveloped(&mut &tx_bytes[..]).unwrap();
        assert_eq!(
            decoded.recover_signer(),
            Some(Address::from_str("0x95222290DD7278Aa3Ddd389Cc1E1d165CC4BAfe5").unwrap())
        );
    }

    #[test]
    // Test vector from https://sepolia.etherscan.io/tx/0x9a22ccb0029bc8b0ddd073be1a1d923b7ae2b2ea52100bae0db4424f9107e9c0
    // Blobscan: https://sepolia.blobscan.com/tx/0x9a22ccb0029bc8b0ddd073be1a1d923b7ae2b2ea52100bae0db4424f9107e9c0
    fn test_decode_recover_sepolia_4844_tx() {
        use crate::TxType;
        use alloy_primitives::{address, b256};

        // https://sepolia.etherscan.io/getRawTx?tx=0x9a22ccb0029bc8b0ddd073be1a1d923b7ae2b2ea52100bae0db4424f9107e9c0
        let raw_tx = alloy_primitives::hex::decode("0x03f9011d83aa36a7820fa28477359400852e90edd0008252089411e9ca82a3a762b4b5bd264d4173a242e7a770648080c08504a817c800f8a5a0012ec3d6f66766bedb002a190126b3549fce0047de0d4c25cffce0dc1c57921aa00152d8e24762ff22b1cfd9f8c0683786a7ca63ba49973818b3d1e9512cd2cec4a0013b98c6c83e066d5b14af2b85199e3d4fc7d1e778dd53130d180f5077e2d1c7a001148b495d6e859114e670ca54fb6e2657f0cbae5b08063605093a4b3dc9f8f1a0011ac212f13c5dff2b2c6b600a79635103d6f580a4221079951181b25c7e654901a0c8de4cced43169f9aa3d36506363b2d2c44f6c49fc1fd91ea114c86f3757077ea01e11fdd0d1934eda0492606ee0bb80a7bf8f35cc5f86ec60fe5031ba48bfd544").unwrap();
        let decoded = TransactionSigned::decode_enveloped(&mut raw_tx.as_slice()).unwrap();
        assert_eq!(decoded.tx_type(), TxType::Eip4844);

        let from = decoded.recover_signer();
        assert_eq!(from, Some(address!("A83C816D4f9b2783761a22BA6FADB0eB0606D7B2")));

        let tx = decoded.transaction;

        assert_eq!(tx.to(), Some(address!("11E9CA82A3a762b4B5bd264d4173a242e7a77064")));

        assert_eq!(
            tx.blob_versioned_hashes(),
            Some(vec![
                b256!("012ec3d6f66766bedb002a190126b3549fce0047de0d4c25cffce0dc1c57921a"),
                b256!("0152d8e24762ff22b1cfd9f8c0683786a7ca63ba49973818b3d1e9512cd2cec4"),
                b256!("013b98c6c83e066d5b14af2b85199e3d4fc7d1e778dd53130d180f5077e2d1c7"),
                b256!("01148b495d6e859114e670ca54fb6e2657f0cbae5b08063605093a4b3dc9f8f1"),
                b256!("011ac212f13c5dff2b2c6b600a79635103d6f580a4221079951181b25c7e6549"),
            ])
        );
    }

    #[test]
    fn decode_transaction_consumes_buffer() {
        let bytes = &mut &hex!("b87502f872041a8459682f008459682f0d8252089461815774383099e24810ab832a5b2a5425c154d58829a2241af62c000080c001a059e6b67f48fb32e7e570dfb11e042b5ad2e55e3ce3ce9cd989c7e06e07feeafda0016b83f4f980694ed2eee4d10667242b1f40dc406901b34125b008d334d47469")[..];
        let _transaction_res = TransactionSigned::decode(bytes).unwrap();
        assert_eq!(
            bytes.len(),
            0,
            "did not consume all bytes in the buffer, {:?} remaining",
            bytes.len()
        );
    }

    #[test]
    fn decode_multiple_network_txs() {
        let bytes = hex!("f86b02843b9aca00830186a094d3e8763675e4c425df46cc3b5c0f6cbdac39604687038d7ea4c68000802ba00eb96ca19e8a77102767a41fc85a36afd5c61ccb09911cec5d3e86e193d9c5aea03a456401896b1b6055311536bf00a718568c744d8c1f9df59879e8350220ca18");
        let transaction = Transaction::Legacy(TxLegacy {
            chain_id: Some(4u64),
            nonce: 2,
            gas_price: 1000000000,
            gas_limit: 100000,
            to: Address::from_str("d3e8763675e4c425df46cc3b5c0f6cbdac396046").unwrap().into(),
            value: U256::from(1000000000000000u64),
            input: Bytes::default(),
        });
        let signature = Signature {
            odd_y_parity: false,
            r: U256::from_str("0xeb96ca19e8a77102767a41fc85a36afd5c61ccb09911cec5d3e86e193d9c5ae")
                .unwrap(),
            s: U256::from_str("0x3a456401896b1b6055311536bf00a718568c744d8c1f9df59879e8350220ca18")
                .unwrap(),
        };
        let hash = b256!("a517b206d2223278f860ea017d3626cacad4f52ff51030dc9a96b432f17f8d34");
        test_decode_and_encode(&bytes, transaction, signature, Some(hash));

        let bytes = hex!("f86b01843b9aca00830186a094d3e8763675e4c425df46cc3b5c0f6cbdac3960468702769bb01b2a00802ba0e24d8bd32ad906d6f8b8d7741e08d1959df021698b19ee232feba15361587d0aa05406ad177223213df262cb66ccbb2f46bfdccfdfbbb5ffdda9e2c02d977631da");
        let transaction = Transaction::Legacy(TxLegacy {
            chain_id: Some(4),
            nonce: 1u64,
            gas_price: 1000000000,
            gas_limit: 100000u64,
            to: Address::from_slice(&hex!("d3e8763675e4c425df46cc3b5c0f6cbdac396046")[..]).into(),
            value: U256::from(693361000000000u64),
            input: Default::default(),
        });
        let signature = Signature {
            odd_y_parity: false,
            r: U256::from_str("0xe24d8bd32ad906d6f8b8d7741e08d1959df021698b19ee232feba15361587d0a")
                .unwrap(),
            s: U256::from_str("0x5406ad177223213df262cb66ccbb2f46bfdccfdfbbb5ffdda9e2c02d977631da")
                .unwrap(),
        };
        test_decode_and_encode(&bytes, transaction, signature, None);

        let bytes = hex!("f86b0384773594008398968094d3e8763675e4c425df46cc3b5c0f6cbdac39604687038d7ea4c68000802ba0ce6834447c0a4193c40382e6c57ae33b241379c5418caac9cdc18d786fd12071a03ca3ae86580e94550d7c071e3a02eadb5a77830947c9225165cf9100901bee88");
        let transaction = Transaction::Legacy(TxLegacy {
            chain_id: Some(4),
            nonce: 3,
            gas_price: 2000000000,
            gas_limit: 10000000,
            to: Address::from_slice(&hex!("d3e8763675e4c425df46cc3b5c0f6cbdac396046")[..]).into(),
            value: U256::from(1000000000000000u64),
            input: Bytes::default(),
        });
        let signature = Signature {
            odd_y_parity: false,
            r: U256::from_str("0xce6834447c0a4193c40382e6c57ae33b241379c5418caac9cdc18d786fd12071")
                .unwrap(),
            s: U256::from_str("0x3ca3ae86580e94550d7c071e3a02eadb5a77830947c9225165cf9100901bee88")
                .unwrap(),
        };
        test_decode_and_encode(&bytes, transaction, signature, None);

        let bytes = hex!("b87502f872041a8459682f008459682f0d8252089461815774383099e24810ab832a5b2a5425c154d58829a2241af62c000080c001a059e6b67f48fb32e7e570dfb11e042b5ad2e55e3ce3ce9cd989c7e06e07feeafda0016b83f4f980694ed2eee4d10667242b1f40dc406901b34125b008d334d47469");
        let transaction = Transaction::Eip1559(TxEip1559 {
            chain_id: 4,
            nonce: 26,
            max_priority_fee_per_gas: 1500000000,
            max_fee_per_gas: 1500000013,
            gas_limit: 21000,
            to: Address::from_slice(&hex!("61815774383099e24810ab832a5b2a5425c154d5")[..]).into(),
            value: U256::from(3000000000000000000u64),
            input: Default::default(),
            access_list: Default::default(),
        });
        let signature = Signature {
            odd_y_parity: true,
            r: U256::from_str("0x59e6b67f48fb32e7e570dfb11e042b5ad2e55e3ce3ce9cd989c7e06e07feeafd")
                .unwrap(),
            s: U256::from_str("0x016b83f4f980694ed2eee4d10667242b1f40dc406901b34125b008d334d47469")
                .unwrap(),
        };
        test_decode_and_encode(&bytes, transaction, signature, None);

        let bytes = hex!("f8650f84832156008287fb94cf7f9e66af820a19257a2108375b180b0ec491678204d2802ca035b7bfeb9ad9ece2cbafaaf8e202e706b4cfaeb233f46198f00b44d4a566a981a0612638fb29427ca33b9a3be2a0a561beecfe0269655be160d35e72d366a6a860");
        let transaction = Transaction::Legacy(TxLegacy {
            chain_id: Some(4),
            nonce: 15,
            gas_price: 2200000000,
            gas_limit: 34811,
            to: Address::from_slice(&hex!("cf7f9e66af820a19257a2108375b180b0ec49167")[..]).into(),
            value: U256::from(1234),
            input: Bytes::default(),
        });
        let signature = Signature {
            odd_y_parity: true,
            r: U256::from_str("0x35b7bfeb9ad9ece2cbafaaf8e202e706b4cfaeb233f46198f00b44d4a566a981")
                .unwrap(),
            s: U256::from_str("0x612638fb29427ca33b9a3be2a0a561beecfe0269655be160d35e72d366a6a860")
                .unwrap(),
        };
        test_decode_and_encode(&bytes, transaction, signature, None);
    }

    fn test_decode_and_encode(
        bytes: &[u8],
        transaction: Transaction,
        signature: Signature,
        hash: Option<B256>,
    ) {
        let expected = TransactionSigned::from_transaction_and_signature(transaction, signature);
        if let Some(hash) = hash {
            assert_eq!(hash, expected.hash);
        }
        assert_eq!(bytes.len(), expected.length());

        let decoded = TransactionSigned::decode(&mut &bytes[..]).unwrap();
        assert_eq!(expected, decoded);
        assert_eq!(bytes, &alloy_rlp::encode(expected));
    }

    #[test]
    fn decode_raw_tx_and_recover_signer() {
        use crate::hex_literal::hex;
        // transaction is from ropsten

        let hash: B256 =
            hex!("559fb34c4a7f115db26cbf8505389475caaab3df45f5c7a0faa4abfa3835306c").into();
        let signer: Address = hex!("641c5d790f862a58ec7abcfd644c0442e9c201b3").into();
        let raw = hex!("f88b8212b085028fa6ae00830f424094aad593da0c8116ef7d2d594dd6a63241bccfc26c80a48318b64b000000000000000000000000641c5d790f862a58ec7abcfd644c0442e9c201b32aa0a6ef9e170bca5ffb7ac05433b13b7043de667fbb0b4a5e45d3b54fb2d6efcc63a0037ec2c05c3d60c5f5f78244ce0a3859e3a18a36c61efb061b383507d3ce19d2");

        let mut pointer = raw.as_ref();
        let tx = TransactionSigned::decode(&mut pointer).unwrap();
        assert_eq!(tx.hash(), hash, "Expected same hash");
        assert_eq!(tx.recover_signer(), Some(signer), "Recovering signer should pass.");
    }

    #[test]
    fn test_envelop_encode() {
        // random tx: <https://etherscan.io/getRawTx?tx=0x9448608d36e721ef403c53b00546068a6474d6cbab6816c3926de449898e7bce>
        let input = hex!("02f871018302a90f808504890aef60826b6c94ddf4c5025d1a5742cf12f74eec246d4432c295e487e09c3bbcc12b2b80c080a0f21a4eacd0bf8fea9c5105c543be5a1d8c796516875710fafafdf16d16d8ee23a001280915021bb446d1973501a67f93d2b38894a514b976e7b46dc2fe54598d76");
        let decoded = TransactionSigned::decode(&mut &input[..]).unwrap();

        let encoded = decoded.envelope_encoded();
        assert_eq!(encoded[..], input);
    }

    #[test]
    fn test_envelop_decode() {
        // random tx: <https://etherscan.io/getRawTx?tx=0x9448608d36e721ef403c53b00546068a6474d6cbab6816c3926de449898e7bce>
        let input = bytes!("02f871018302a90f808504890aef60826b6c94ddf4c5025d1a5742cf12f74eec246d4432c295e487e09c3bbcc12b2b80c080a0f21a4eacd0bf8fea9c5105c543be5a1d8c796516875710fafafdf16d16d8ee23a001280915021bb446d1973501a67f93d2b38894a514b976e7b46dc2fe54598d76");
        let decoded = TransactionSigned::decode_enveloped(&mut input.as_ref()).unwrap();

        let encoded = decoded.envelope_encoded();
        assert_eq!(encoded, input);
    }

    #[test]
    fn test_decode_signed_ec_recovered_transaction() {
        // random tx: <https://etherscan.io/getRawTx?tx=0x9448608d36e721ef403c53b00546068a6474d6cbab6816c3926de449898e7bce>
        let input = hex!("02f871018302a90f808504890aef60826b6c94ddf4c5025d1a5742cf12f74eec246d4432c295e487e09c3bbcc12b2b80c080a0f21a4eacd0bf8fea9c5105c543be5a1d8c796516875710fafafdf16d16d8ee23a001280915021bb446d1973501a67f93d2b38894a514b976e7b46dc2fe54598d76");
        let tx = TransactionSigned::decode(&mut &input[..]).unwrap();
        let recovered = tx.into_ecrecovered().unwrap();

        let decoded =
            TransactionSignedEcRecovered::decode(&mut &alloy_rlp::encode(&recovered)[..]).unwrap();
        assert_eq!(recovered, decoded)
    }

    #[test]
    fn test_decode_tx() {
        // some random transactions pulled from hive tests
        let data = hex!("b86f02f86c0705843b9aca008506fc23ac00830124f89400000000000000000000000000000000000003160180c001a00293c713e2f1eab91c366621ff2f867e05ad7e99d4aa5d069aafeb9e1e8c9b6aa05ec6c0605ff20b57c90a6484ec3b0509e5923733d06f9b69bee9a2dabe4f1352");
        let tx = TransactionSigned::decode(&mut data.as_slice()).unwrap();
        let mut b = Vec::new();
        tx.encode(&mut b);
        assert_eq!(data.as_slice(), b.as_slice());

        let data = hex!("f865048506fc23ac00830124f8940000000000000000000000000000000000000316018032a06b8fdfdcb84790816b7af85b19305f493665fe8b4e7c51ffdd7cc144cd776a60a028a09ab55def7b8d6602ba1c97a0ebbafe64ffc9c8e89520cec97a8edfb2ebe9");
        let tx = TransactionSigned::decode(&mut data.as_slice()).unwrap();
        let mut b = Vec::new();
        tx.encode(&mut b);
        assert_eq!(data.as_slice(), b.as_slice());
    }

    #[cfg(feature = "secp256k1")]
    proptest::proptest! {
        #![proptest_config(proptest::prelude::ProptestConfig::with_cases(1))]

        #[test]
<<<<<<< HEAD
        fn test_parallel_recovery_order(txes in proptest::collection::vec(arb::<Transaction>(), *PARALLEL_SENDER_RECOVERY_THRESHOLD * 5)) {
=======
        fn test_parallel_recovery_order(txes in proptest::collection::vec(
            proptest_arbitrary_interop::arb::<Transaction>(),
            *crate::transaction::PARALLEL_SENDER_RECOVERY_THRESHOLD * 5
        )) {
>>>>>>> c4b5f5e9
            let mut rng =rand::thread_rng();
            let secp = secp256k1::Secp256k1::new();
            let txes: Vec<TransactionSigned> = txes.into_iter().map(|mut tx| {
                 if let Some(chain_id) = tx.chain_id() {
                    // Otherwise we might overflow when calculating `v` on `recalculate_hash`
                    tx.set_chain_id(chain_id % (u64::MAX / 2 - 36));
                }

                let key_pair = secp256k1::Keypair::new(&secp, &mut rng);

                let signature =
                    crate::sign_message(B256::from_slice(&key_pair.secret_bytes()[..]), tx.signature_hash()).unwrap();

                TransactionSigned::from_transaction_and_signature(tx, signature)
            }).collect();

            let parallel_senders = TransactionSigned::recover_signers(&txes, txes.len()).unwrap();
            let seq_senders = txes.iter().map(|tx| tx.recover_signer()).collect::<Option<Vec<_>>>().unwrap();

            assert_eq!(parallel_senders, seq_senders);
        }
    }

    // <https://etherscan.io/tx/0x280cde7cdefe4b188750e76c888f13bd05ce9a4d7767730feefe8a0e50ca6fc4>
    #[test]
    fn recover_legacy_singer() {
        let data = hex!("f9015482078b8505d21dba0083022ef1947a250d5630b4cf539739df2c5dacb4c659f2488d880c46549a521b13d8b8e47ff36ab50000000000000000000000000000000000000000000066ab5a608bd00a23f2fe000000000000000000000000000000000000000000000000000000000000008000000000000000000000000048c04ed5691981c42154c6167398f95e8f38a7ff00000000000000000000000000000000000000000000000000000000632ceac70000000000000000000000000000000000000000000000000000000000000002000000000000000000000000c02aaa39b223fe8d0a0e5c4f27ead9083c756cc20000000000000000000000006c6ee5e31d828de241282b9606c8e98ea48526e225a0c9077369501641a92ef7399ff81c21639ed4fd8fc69cb793cfa1dbfab342e10aa0615facb2f1bcf3274a354cfe384a38d0cc008a11c2dd23a69111bc6930ba27a8");
        let tx = TransactionSigned::decode_rlp_legacy_transaction(&mut data.as_slice()).unwrap();
        assert!(tx.is_legacy());
        let sender = tx.recover_signer().unwrap();
        assert_eq!(sender, address!("a12e1462d0ceD572f396F58B6E2D03894cD7C8a4"));
    }

    // <https://github.com/alloy-rs/alloy/issues/141>
    // <https://etherscan.io/tx/0xce4dc6d7a7549a98ee3b071b67e970879ff51b5b95d1c340bacd80fa1e1aab31>
    #[test]
    fn recover_enveloped() {
        let data = hex!("02f86f0102843b9aca0085029e7822d68298f094d9e1459a7a482635700cbc20bbaf52d495ab9c9680841b55ba3ac080a0c199674fcb29f353693dd779c017823b954b3c69dffa3cd6b2a6ff7888798039a028ca912de909e7e6cdef9cdcaf24c54dd8c1032946dfa1d85c206b32a9064fe8");
        let tx = TransactionSigned::decode_enveloped(&mut data.as_slice()).unwrap();
        let sender = tx.recover_signer().unwrap();
        assert_eq!(sender, address!("001e2b7dE757bA469a57bF6b23d982458a07eFcE"));
        assert_eq!(tx.to(), Some(address!("D9e1459A7A482635700cBc20BBAF52D495Ab9C96")));
        assert_eq!(tx.input().as_ref(), hex!("1b55ba3a"));
        let encoded = tx.envelope_encoded();
        assert_eq!(encoded.as_ref(), data.as_slice());
    }

    // <https://github.com/paradigmxyz/reth/issues/7750>
    // <https://etherscan.io/tx/0x2084b8144eea4031c2fa7dfe343498c5e665ca85ed17825f2925f0b5b01c36ac>
    #[test]
    fn recover_pre_eip2() {
        let data = hex!("f8ea0c850ba43b7400832dc6c0942935aa0a2d2fbb791622c29eb1c117b65b7a908580b884590528a9000000000000000000000001878ace42092b7f1ae1f28d16c1272b1aa80ca4670000000000000000000000000000000000000000000000000000000000000002000000000000000000000000000000000000000000000000d02ab486cedc0000000000000000000000000000000000000000000000000000557fe293cabc08cf1ca05bfaf3fda0a56b49cc78b22125feb5ae6a99d2b4781f00507d8b02c173771c85a0b5da0dbe6c5bc53740d0071fc83eb17ba0f709e49e9ae7df60dee625ef51afc5");
        let tx = TransactionSigned::decode_enveloped(&mut data.as_slice()).unwrap();
        let sender = tx.recover_signer();
        assert!(sender.is_none());
        let sender = tx.recover_signer_unchecked().unwrap();

        assert_eq!(sender, address!("7e9e359edf0dbacf96a9952fa63092d919b0842b"));
    }

    #[test]
    fn transaction_signed_no_hash_zstd_codec() {
        // will use same signature everywhere.
        // We don't need signature to match tx, just decoded to the same signature
        let signature = Signature {
            odd_y_parity: false,
            r: U256::from_str("0xeb96ca19e8a77102767a41fc85a36afd5c61ccb09911cec5d3e86e193d9c5ae")
                .unwrap(),
            s: U256::from_str("0x3a456401896b1b6055311536bf00a718568c744d8c1f9df59879e8350220ca18")
                .unwrap(),
        };

        let inputs: Vec<Vec<u8>> = vec![
            vec![],
            vec![0],
            vec![255],
            vec![1u8; 31],
            vec![255u8; 31],
            vec![1u8; 32],
            vec![255u8; 32],
            vec![1u8; 64],
            vec![255u8; 64],
        ];

        for input in inputs {
            let transaction = Transaction::Legacy(TxLegacy {
                chain_id: Some(4u64),
                nonce: 2,
                gas_price: 1000000000,
                gas_limit: 100000,
                to: Address::from_str("d3e8763675e4c425df46cc3b5c0f6cbdac396046").unwrap().into(),
                value: U256::from(1000000000000000u64),
                input: Bytes::from(input),
            });

            let tx_signed_no_hash = TransactionSignedNoHash { signature, transaction };
            test_transaction_signed_to_from_compact(tx_signed_no_hash);
        }
    }

    fn test_transaction_signed_to_from_compact(tx_signed_no_hash: TransactionSignedNoHash) {
        // zstd aware `to_compact`
        let mut buff: Vec<u8> = Vec::new();
        let written_bytes = tx_signed_no_hash.to_compact(&mut buff);
        let (decoded, _) = TransactionSignedNoHash::from_compact(&buff, written_bytes);
        assert_eq!(tx_signed_no_hash, decoded);
    }

    #[test]
    fn create_txs_disallowed_for_eip4844() {
        let data =
            [3, 208, 128, 128, 123, 128, 120, 128, 129, 129, 128, 192, 129, 129, 192, 128, 128, 9];
        let res = TransactionSigned::decode_enveloped(&mut &data[..]);

        assert!(res.is_err());
    }

    #[test]
    fn decode_envelope_fails_on_trailing_bytes_legacy() {
        let data = [201, 3, 56, 56, 128, 43, 36, 27, 128, 3, 192];

        let result = TransactionSigned::decode_enveloped(&mut data.as_ref());

        assert!(result.is_err());
        assert_eq!(result, Err(RlpError::UnexpectedLength));
    }

    #[test]
    fn decode_envelope_fails_on_trailing_bytes_eip2718() {
        let data = hex!("02f872018307910d808507204d2cb1827d0094388c818ca8b9251b393131c08a736a67ccb19297880320d04823e2701c80c001a0cf024f4815304df2867a1a74e9d2707b6abda0337d2d54a4438d453f4160f190a07ac0e6b3bc9395b5b9c8b9e6d77204a236577a5b18467b9175c01de4faa208d900");

        let result = TransactionSigned::decode_enveloped(&mut data.as_ref());

        assert!(result.is_err());
        assert_eq!(result, Err(RlpError::UnexpectedLength));
    }
}<|MERGE_RESOLUTION|>--- conflicted
+++ resolved
@@ -41,11 +41,7 @@
 };
 pub use variant::TransactionSignedVariant;
 
-<<<<<<< HEAD
-mod access_list;
-=======
 pub(crate) mod access_list;
->>>>>>> c4b5f5e9
 mod compat;
 mod eip1559;
 mod eip2930;
@@ -69,12 +65,9 @@
 #[cfg(feature = "optimism")]
 pub use tx_type::DEPOSIT_TX_TYPE_ID;
 
-<<<<<<< HEAD
-=======
 #[cfg(test)]
 use reth_codecs::Compact;
 
->>>>>>> c4b5f5e9
 #[cfg(not(feature = "std"))]
 use alloc::vec::Vec;
 
@@ -524,10 +517,7 @@
             Self::Eip2930(tx) => tx.gas_limit = gas_limit,
             Self::Eip1559(tx) => tx.gas_limit = gas_limit,
             Self::Eip4844(tx) => tx.gas_limit = gas_limit,
-<<<<<<< HEAD
-=======
             Self::Eip7702(tx) => tx.gas_limit = gas_limit,
->>>>>>> c4b5f5e9
             #[cfg(feature = "optimism")]
             Self::Deposit(tx) => tx.gas_limit = gas_limit,
         }
@@ -1663,16 +1653,8 @@
 #[cfg(test)]
 mod tests {
     use crate::{
-<<<<<<< HEAD
-        hex, sign_message,
-        transaction::{
-            from_compact_zstd_unaware, signature::Signature, to_compact_ztd_unaware, TxEip1559,
-            TxKind, TxLegacy, PARALLEL_SENDER_RECOVERY_THRESHOLD,
-        },
-=======
         hex,
         transaction::{signature::Signature, TxEip1559, TxKind, TxLegacy},
->>>>>>> c4b5f5e9
         Address, Bytes, Transaction, TransactionSigned, TransactionSignedEcRecovered,
         TransactionSignedNoHash, B256, U256,
     };
@@ -1954,14 +1936,10 @@
         #![proptest_config(proptest::prelude::ProptestConfig::with_cases(1))]
 
         #[test]
-<<<<<<< HEAD
-        fn test_parallel_recovery_order(txes in proptest::collection::vec(arb::<Transaction>(), *PARALLEL_SENDER_RECOVERY_THRESHOLD * 5)) {
-=======
         fn test_parallel_recovery_order(txes in proptest::collection::vec(
             proptest_arbitrary_interop::arb::<Transaction>(),
             *crate::transaction::PARALLEL_SENDER_RECOVERY_THRESHOLD * 5
         )) {
->>>>>>> c4b5f5e9
             let mut rng =rand::thread_rng();
             let secp = secp256k1::Secp256k1::new();
             let txes: Vec<TransactionSigned> = txes.into_iter().map(|mut tx| {
