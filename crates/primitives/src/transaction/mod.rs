//! Transaction types.

use crate::{
    eip7702::SignedAuthorization, keccak256, Address, BlockHashOrNumber, Bytes, TxHash, TxKind,
    B256, U256,
};

use alloy_consensus::SignableTransaction;
use alloy_rlp::{
    Decodable, Encodable, Error as RlpError, Header, EMPTY_LIST_CODE, EMPTY_STRING_CODE,
};
use bytes::Buf;
use core::mem;
use derive_more::{AsRef, Deref};
use once_cell::sync::Lazy;
use rayon::prelude::{IntoParallelIterator, ParallelIterator};
use serde::{Deserialize, Serialize};

pub use access_list::{AccessList, AccessListItem, AccessListResult};

pub use alloy_consensus::{TxEip1559, TxEip2930, TxEip4844, TxEip7702, TxLegacy};

pub use error::{
    InvalidTransactionError, TransactionConversionError, TryFromRecoveredTransactionError,
};
pub use meta::TransactionMeta;
pub use pooled::{PooledTransactionsElement, PooledTransactionsElementEcRecovered};
#[cfg(all(feature = "c-kzg", any(test, feature = "arbitrary")))]
pub use sidecar::generate_blob_sidecar;
#[cfg(feature = "c-kzg")]
pub use sidecar::BlobTransactionValidationError;
pub use sidecar::{BlobTransaction, BlobTransactionSidecar};

pub use compat::FillTxEnv;
pub use signature::{extract_chain_id, Signature};
pub use tx_type::{
    TxType, EIP1559_TX_TYPE_ID, EIP2930_TX_TYPE_ID, EIP4844_TX_TYPE_ID, EIP7702_TX_TYPE_ID,
    LEGACY_TX_TYPE_ID,
};
pub use variant::TransactionSignedVariant;

pub(crate) mod access_list;
mod compat;
mod error;
mod meta;
mod pooled;
mod sidecar;
mod signature;
mod tx_type;
pub(crate) mod util;
mod variant;

#[cfg(feature = "optimism")]
pub use op_alloy_consensus::TxDeposit;
#[cfg(feature = "optimism")]
pub use tx_type::DEPOSIT_TX_TYPE_ID;

#[cfg(test)]
use reth_codecs::Compact;

use alloc::vec::Vec;

/// Either a transaction hash or number.
pub type TxHashOrNumber = BlockHashOrNumber;

// Expected number of transactions where we can expect a speed-up by recovering the senders in
// parallel.
pub(crate) static PARALLEL_SENDER_RECOVERY_THRESHOLD: Lazy<usize> =
    Lazy::new(|| match rayon::current_num_threads() {
        0..=1 => usize::MAX,
        2..=8 => 10,
        _ => 5,
    });

/// A raw transaction.
///
/// Transaction types were introduced in [EIP-2718](https://eips.ethereum.org/EIPS/eip-2718).
#[derive(Debug, Clone, PartialEq, Eq, Hash, Serialize, Deserialize, derive_more::From)]
#[cfg_attr(any(test, feature = "reth-codec"), reth_codecs::add_arbitrary_tests(compact))]
pub enum Transaction {
    /// Legacy transaction (type `0x0`).
    ///
    /// Traditional Ethereum transactions, containing parameters `nonce`, `gasPrice`, `gasLimit`,
    /// `to`, `value`, `data`, `v`, `r`, and `s`.
    ///
    /// These transactions do not utilize access lists nor do they incorporate EIP-1559 fee market
    /// changes.
    Legacy(TxLegacy),
    /// Transaction with an [`AccessList`] ([EIP-2930](https://eips.ethereum.org/EIPS/eip-2930)), type `0x1`.
    ///
    /// The `accessList` specifies an array of addresses and storage keys that the transaction
    /// plans to access, enabling gas savings on cross-contract calls by pre-declaring the accessed
    /// contract and storage slots.
    Eip2930(TxEip2930),
    /// A transaction with a priority fee ([EIP-1559](https://eips.ethereum.org/EIPS/eip-1559)), type `0x2`.
    ///
    /// Unlike traditional transactions, EIP-1559 transactions use an in-protocol, dynamically
    /// changing base fee per gas, adjusted at each block to manage network congestion.
    ///
    /// - `maxPriorityFeePerGas`, specifying the maximum fee above the base fee the sender is
    ///   willing to pay
    /// - `maxFeePerGas`, setting the maximum total fee the sender is willing to pay.
    ///
    /// The base fee is burned, while the priority fee is paid to the miner who includes the
    /// transaction, incentivizing miners to include transactions with higher priority fees per
    /// gas.
    Eip1559(TxEip1559),
    /// Shard Blob Transactions ([EIP-4844](https://eips.ethereum.org/EIPS/eip-4844)), type `0x3`.
    ///
    /// Shard Blob Transactions introduce a new transaction type called a blob-carrying transaction
    /// to reduce gas costs. These transactions are similar to regular Ethereum transactions but
    /// include additional data called a blob.
    ///
    /// Blobs are larger (~125 kB) and cheaper than the current calldata, providing an immutable
    /// and read-only memory for storing transaction data.
    ///
    /// EIP-4844, also known as proto-danksharding, implements the framework and logic of
    /// danksharding, introducing new transaction formats and verification rules.
    Eip4844(TxEip4844),
    /// EOA Set Code Transactions ([EIP-7702](https://eips.ethereum.org/EIPS/eip-7702)), type `0x4`.
    ///
    /// EOA Set Code Transactions give the ability to temporarily set contract code for an
    /// EOA for a single transaction. This allows for temporarily adding smart contract
    /// functionality to the EOA.
    Eip7702(TxEip7702),
    /// Optimism deposit transaction.
    #[cfg(feature = "optimism")]
    Deposit(TxDeposit),
}

#[cfg(any(test, feature = "arbitrary"))]
impl<'a> arbitrary::Arbitrary<'a> for Transaction {
    fn arbitrary(u: &mut arbitrary::Unstructured<'a>) -> arbitrary::Result<Self> {
        Ok(match TxType::arbitrary(u)? {
            TxType::Legacy => {
                let mut tx = TxLegacy::arbitrary(u)?;
                tx.gas_limit = (tx.gas_limit as u64).into();
                Self::Legacy(tx)
            }
            TxType::Eip2930 => {
                let mut tx = TxEip2930::arbitrary(u)?;
                tx.gas_limit = (tx.gas_limit as u64).into();
                Self::Eip2930(tx)
            }
            TxType::Eip1559 => {
                let mut tx = TxEip1559::arbitrary(u)?;
                tx.gas_limit = (tx.gas_limit as u64).into();
                Self::Eip1559(tx)
            }
            TxType::Eip4844 => {
                let mut tx = TxEip4844::arbitrary(u)?;
                tx.gas_limit = (tx.gas_limit as u64).into();
                Self::Eip4844(tx)
            }

            TxType::Eip7702 => {
                let mut tx = TxEip7702::arbitrary(u)?;
                tx.gas_limit = (tx.gas_limit as u64).into();
                Self::Eip7702(tx)
            }
            #[cfg(feature = "optimism")]
            TxType::Deposit => {
                let mut tx = TxDeposit::arbitrary(u)?;
                tx.gas_limit = (tx.gas_limit as u64).into();
                Self::Deposit(tx)
            }
        })
    }
}

// === impl Transaction ===

impl Transaction {
    /// Heavy operation that return signature hash over rlp encoded transaction.
    /// It is only for signature signing or signer recovery.
    pub fn signature_hash(&self) -> B256 {
        match self {
            Self::Legacy(tx) => tx.signature_hash(),
            Self::Eip2930(tx) => tx.signature_hash(),
            Self::Eip1559(tx) => tx.signature_hash(),
            Self::Eip4844(tx) => tx.signature_hash(),
            Self::Eip7702(tx) => tx.signature_hash(),
            #[cfg(feature = "optimism")]
            Self::Deposit(_) => B256::ZERO,
        }
    }

    /// Get `chain_id`.
    pub const fn chain_id(&self) -> Option<u64> {
        match self {
            Self::Legacy(TxLegacy { chain_id, .. }) => *chain_id,
            Self::Eip2930(TxEip2930 { chain_id, .. }) |
            Self::Eip1559(TxEip1559 { chain_id, .. }) |
            Self::Eip4844(TxEip4844 { chain_id, .. }) |
            Self::Eip7702(TxEip7702 { chain_id, .. }) => Some(*chain_id),
            #[cfg(feature = "optimism")]
            Self::Deposit(_) => None,
        }
    }

    /// Sets the transaction's chain id to the provided value.
    pub fn set_chain_id(&mut self, chain_id: u64) {
        match self {
            Self::Legacy(TxLegacy { chain_id: ref mut c, .. }) => *c = Some(chain_id),
            Self::Eip2930(TxEip2930 { chain_id: ref mut c, .. }) |
            Self::Eip1559(TxEip1559 { chain_id: ref mut c, .. }) |
            Self::Eip4844(TxEip4844 { chain_id: ref mut c, .. }) |
            Self::Eip7702(TxEip7702 { chain_id: ref mut c, .. }) => *c = chain_id,
            #[cfg(feature = "optimism")]
            Self::Deposit(_) => { /* noop */ }
        }
    }

    /// Gets the transaction's [`TxKind`], which is the address of the recipient or
    /// [`TxKind::Create`] if the transaction is a contract creation.
    pub const fn kind(&self) -> TxKind {
        match self {
            Self::Legacy(TxLegacy { to, .. }) |
            Self::Eip2930(TxEip2930 { to, .. }) |
            Self::Eip1559(TxEip1559 { to, .. }) => *to,
            Self::Eip4844(TxEip4844 { to, .. }) | Self::Eip7702(TxEip7702 { to, .. }) => {
                TxKind::Call(*to)
            }
            #[cfg(feature = "optimism")]
            Self::Deposit(TxDeposit { to, .. }) => *to,
        }
    }

    /// Get the transaction's address of the contract that will be called, or the address that will
    /// receive the transfer.
    ///
    /// Returns `None` if this is a `CREATE` transaction.
    pub fn to(&self) -> Option<Address> {
        self.kind().to().copied()
    }

    /// Get the transaction's type
    pub const fn tx_type(&self) -> TxType {
        match self {
            Self::Legacy(_) => TxType::Legacy,
            Self::Eip2930(_) => TxType::Eip2930,
            Self::Eip1559(_) => TxType::Eip1559,
            Self::Eip4844(_) => TxType::Eip4844,
            Self::Eip7702(_) => TxType::Eip7702,
            #[cfg(feature = "optimism")]
            Self::Deposit(_) => TxType::Deposit,
        }
    }

    /// Gets the transaction's value field.
    pub const fn value(&self) -> U256 {
        *match self {
            Self::Legacy(TxLegacy { value, .. }) |
            Self::Eip2930(TxEip2930 { value, .. }) |
            Self::Eip1559(TxEip1559 { value, .. }) |
            Self::Eip4844(TxEip4844 { value, .. }) |
            Self::Eip7702(TxEip7702 { value, .. }) => value,
            #[cfg(feature = "optimism")]
            Self::Deposit(TxDeposit { value, .. }) => value,
        }
    }

    /// Get the transaction's nonce.
    pub const fn nonce(&self) -> u64 {
        match self {
            Self::Legacy(TxLegacy { nonce, .. }) |
            Self::Eip2930(TxEip2930 { nonce, .. }) |
            Self::Eip1559(TxEip1559 { nonce, .. }) |
            Self::Eip4844(TxEip4844 { nonce, .. }) |
            Self::Eip7702(TxEip7702 { nonce, .. }) => *nonce,
            // Deposit transactions do not have nonces.
            #[cfg(feature = "optimism")]
            Self::Deposit(_) => 0,
        }
    }

    /// Returns the [`AccessList`] of the transaction.
    ///
    /// Returns `None` for legacy transactions.
    pub const fn access_list(&self) -> Option<&AccessList> {
        match self {
            Self::Legacy(_) => None,
            Self::Eip2930(tx) => Some(&tx.access_list),
            Self::Eip1559(tx) => Some(&tx.access_list),
            Self::Eip4844(tx) => Some(&tx.access_list),
            Self::Eip7702(tx) => Some(&tx.access_list),
            #[cfg(feature = "optimism")]
            Self::Deposit(_) => None,
        }
    }

    /// Returns the [`SignedAuthorization`] list of the transaction.
    ///
    /// Returns `None` if this transaction is not EIP-7702.
    pub fn authorization_list(&self) -> Option<&[SignedAuthorization]> {
        match self {
            Self::Eip7702(tx) => Some(&tx.authorization_list),
            _ => None,
        }
    }

    /// Get the gas limit of the transaction.
    pub const fn gas_limit(&self) -> u64 {
        match self {
            Self::Legacy(TxLegacy { gas_limit, .. }) |
            Self::Eip1559(TxEip1559 { gas_limit, .. }) |
            Self::Eip4844(TxEip4844 { gas_limit, .. }) |
            Self::Eip7702(TxEip7702 { gas_limit, .. }) |
            Self::Eip2930(TxEip2930 { gas_limit, .. }) => *gas_limit as u64,
            #[cfg(feature = "optimism")]
            Self::Deposit(TxDeposit { gas_limit, .. }) => *gas_limit as u64,
        }
    }

    /// Returns true if the tx supports dynamic fees
    pub const fn is_dynamic_fee(&self) -> bool {
        match self {
            Self::Legacy(_) | Self::Eip2930(_) => false,
            Self::Eip1559(_) | Self::Eip4844(_) | Self::Eip7702(_) => true,
            #[cfg(feature = "optimism")]
            Self::Deposit(_) => false,
        }
    }

    /// Max fee per gas for eip1559 transaction, for legacy transactions this is `gas_price`.
    ///
    /// This is also commonly referred to as the "Gas Fee Cap" (`GasFeeCap`).
    pub const fn max_fee_per_gas(&self) -> u128 {
        match self {
            Self::Legacy(TxLegacy { gas_price, .. }) |
            Self::Eip2930(TxEip2930 { gas_price, .. }) => *gas_price,
            Self::Eip1559(TxEip1559 { max_fee_per_gas, .. }) |
            Self::Eip4844(TxEip4844 { max_fee_per_gas, .. }) |
            Self::Eip7702(TxEip7702 { max_fee_per_gas, .. }) => *max_fee_per_gas,
            // Deposit transactions buy their L2 gas on L1 and, as such, the L2 gas is not
            // refundable.
            #[cfg(feature = "optimism")]
            Self::Deposit(_) => 0,
        }
    }

    /// Max priority fee per gas for eip1559 transaction, for legacy and eip2930 transactions this
    /// is `None`
    ///
    /// This is also commonly referred to as the "Gas Tip Cap" (`GasTipCap`).
    pub const fn max_priority_fee_per_gas(&self) -> Option<u128> {
        match self {
            Self::Legacy(_) | Self::Eip2930(_) => None,
            Self::Eip1559(TxEip1559 { max_priority_fee_per_gas, .. }) |
            Self::Eip4844(TxEip4844 { max_priority_fee_per_gas, .. }) |
            Self::Eip7702(TxEip7702 { max_priority_fee_per_gas, .. }) => {
                Some(*max_priority_fee_per_gas)
            }
            #[cfg(feature = "optimism")]
            Self::Deposit(_) => None,
        }
    }

    /// Blob versioned hashes for eip4844 transaction, for legacy, eip1559, eip2930 and eip7702
    /// transactions this is `None`
    ///
    /// This is also commonly referred to as the "blob versioned hashes" (`BlobVersionedHashes`).
    pub fn blob_versioned_hashes(&self) -> Option<Vec<B256>> {
        match self {
            Self::Legacy(_) | Self::Eip2930(_) | Self::Eip1559(_) | Self::Eip7702(_) => None,
            Self::Eip4844(TxEip4844 { blob_versioned_hashes, .. }) => {
                Some(blob_versioned_hashes.clone())
            }
            #[cfg(feature = "optimism")]
            Self::Deposit(_) => None,
        }
    }

    /// Max fee per blob gas for eip4844 transaction [`TxEip4844`].
    ///
    /// Returns `None` for non-eip4844 transactions.
    ///
    /// This is also commonly referred to as the "Blob Gas Fee Cap" (`BlobGasFeeCap`).
    pub const fn max_fee_per_blob_gas(&self) -> Option<u128> {
        match self {
            Self::Eip4844(TxEip4844 { max_fee_per_blob_gas, .. }) => Some(*max_fee_per_blob_gas),
            _ => None,
        }
    }

    /// Returns the blob gas used for all blobs of the EIP-4844 transaction if it is an EIP-4844
    /// transaction.
    ///
    /// This is the number of blobs times the
    /// [`DATA_GAS_PER_BLOB`](crate::constants::eip4844::DATA_GAS_PER_BLOB) a single blob consumes.
    pub fn blob_gas_used(&self) -> Option<u64> {
        self.as_eip4844().map(TxEip4844::blob_gas)
    }

    /// Return the max priority fee per gas if the transaction is an EIP-1559 transaction, and
    /// otherwise return the gas price.
    ///
    /// # Warning
    ///
    /// This is different than the `max_priority_fee_per_gas` method, which returns `None` for
    /// non-EIP-1559 transactions.
    pub const fn priority_fee_or_price(&self) -> u128 {
        match self {
            Self::Legacy(TxLegacy { gas_price, .. }) |
            Self::Eip2930(TxEip2930 { gas_price, .. }) => *gas_price,
            Self::Eip1559(TxEip1559 { max_priority_fee_per_gas, .. }) |
            Self::Eip4844(TxEip4844 { max_priority_fee_per_gas, .. }) |
            Self::Eip7702(TxEip7702 { max_priority_fee_per_gas, .. }) => *max_priority_fee_per_gas,
            #[cfg(feature = "optimism")]
            Self::Deposit(_) => 0,
        }
    }

    /// Returns the effective gas price for the given base fee.
    ///
    /// If the transaction is a legacy or EIP2930 transaction, the gas price is returned.
    pub const fn effective_gas_price(&self, base_fee: Option<u64>) -> u128 {
        match self {
            Self::Legacy(tx) => tx.gas_price,
            Self::Eip2930(tx) => tx.gas_price,
            Self::Eip1559(dynamic_tx) => dynamic_tx.effective_gas_price(base_fee),
            Self::Eip4844(dynamic_tx) => dynamic_tx.effective_gas_price(base_fee),
            Self::Eip7702(dynamic_tx) => dynamic_tx.effective_gas_price(base_fee),
            #[cfg(feature = "optimism")]
            Self::Deposit(_) => 0,
        }
    }

    /// Returns the effective miner gas tip cap (`gasTipCap`) for the given base fee:
    /// `min(maxFeePerGas - baseFee, maxPriorityFeePerGas)`
    ///
    /// If the base fee is `None`, the `max_priority_fee_per_gas`, or gas price for non-EIP1559
    /// transactions is returned.
    ///
    /// Returns `None` if the basefee is higher than the [`Transaction::max_fee_per_gas`].
    pub fn effective_tip_per_gas(&self, base_fee: Option<u64>) -> Option<u128> {
        let base_fee = match base_fee {
            Some(base_fee) => base_fee as u128,
            None => return Some(self.priority_fee_or_price()),
        };

        let max_fee_per_gas = self.max_fee_per_gas();

        // Check if max_fee_per_gas is less than base_fee
        if max_fee_per_gas < base_fee {
            return None
        }

        // Calculate the difference between max_fee_per_gas and base_fee
        let fee = max_fee_per_gas - base_fee;

        // Compare the fee with max_priority_fee_per_gas (or gas price for non-EIP1559 transactions)
        if let Some(priority_fee) = self.max_priority_fee_per_gas() {
            Some(fee.min(priority_fee))
        } else {
            Some(fee)
        }
    }

    /// Get the transaction's input field.
    pub const fn input(&self) -> &Bytes {
        match self {
            Self::Legacy(TxLegacy { input, .. }) |
            Self::Eip2930(TxEip2930 { input, .. }) |
            Self::Eip1559(TxEip1559 { input, .. }) |
            Self::Eip4844(TxEip4844 { input, .. }) |
            Self::Eip7702(TxEip7702 { input, .. }) => input,
            #[cfg(feature = "optimism")]
            Self::Deposit(TxDeposit { input, .. }) => input,
        }
    }

    /// Returns the source hash of the transaction, which uniquely identifies its source.
    /// If not a deposit transaction, this will always return `None`.
    #[cfg(feature = "optimism")]
    pub const fn source_hash(&self) -> Option<B256> {
        match self {
            Self::Deposit(TxDeposit { source_hash, .. }) => Some(*source_hash),
            _ => None,
        }
    }

    /// Returns the amount of ETH locked up on L1 that will be minted on L2. If the transaction
    /// is not a deposit transaction, this will always return `None`.
    #[cfg(feature = "optimism")]
    pub const fn mint(&self) -> Option<u128> {
        match self {
            Self::Deposit(TxDeposit { mint, .. }) => *mint,
            _ => None,
        }
    }

    /// Returns whether or not the transaction is a system transaction. If the transaction
    /// is not a deposit transaction, this will always return `false`.
    #[cfg(feature = "optimism")]
    pub const fn is_system_transaction(&self) -> bool {
        match self {
            Self::Deposit(TxDeposit { is_system_transaction, .. }) => *is_system_transaction,
            _ => false,
        }
    }

    /// Returns whether or not the transaction is an Optimism Deposited transaction.
    #[cfg(feature = "optimism")]
    pub const fn is_deposit(&self) -> bool {
        matches!(self, Self::Deposit(_))
    }

    /// This encodes the transaction _without_ the signature, and is only suitable for creating a
    /// hash intended for signing.
    pub fn encode_without_signature(&self, out: &mut dyn bytes::BufMut) {
        Encodable::encode(self, out);
    }

    /// Inner encoding function that is used for both rlp [`Encodable`] trait and for calculating
    /// hash that for eip2718 does not require rlp header
    pub fn encode_with_signature(
        &self,
        signature: &Signature,
        out: &mut dyn bytes::BufMut,
        with_header: bool,
    ) {
        match self {
            Self::Legacy(legacy_tx) => {
                // do nothing w/ with_header
                legacy_tx.encode_with_signature_fields(
                    &signature.as_signature_with_eip155_parity(legacy_tx.chain_id),
                    out,
                )
            }
            Self::Eip2930(access_list_tx) => access_list_tx.encode_with_signature(
                &signature.as_signature_with_boolean_parity(),
                out,
                with_header,
            ),
            Self::Eip1559(dynamic_fee_tx) => dynamic_fee_tx.encode_with_signature(
                &signature.as_signature_with_boolean_parity(),
                out,
                with_header,
            ),
            Self::Eip4844(blob_tx) => blob_tx.encode_with_signature(
                &signature.as_signature_with_boolean_parity(),
                out,
                with_header,
            ),
            Self::Eip7702(set_code_tx) => set_code_tx.encode_with_signature(
                &signature.as_signature_with_boolean_parity(),
                out,
                with_header,
            ),
            #[cfg(feature = "optimism")]
            Self::Deposit(deposit_tx) => deposit_tx.encode_inner(out, with_header),
        }
    }

    /// This sets the transaction's gas limit.
    pub fn set_gas_limit(&mut self, gas_limit: u64) {
        match self {
            Self::Legacy(tx) => tx.gas_limit = gas_limit.into(),
            Self::Eip2930(tx) => tx.gas_limit = gas_limit.into(),
            Self::Eip1559(tx) => tx.gas_limit = gas_limit.into(),
            Self::Eip4844(tx) => tx.gas_limit = gas_limit.into(),
            Self::Eip7702(tx) => tx.gas_limit = gas_limit.into(),
            #[cfg(feature = "optimism")]
            Self::Deposit(tx) => tx.gas_limit = gas_limit.into(),
        }
    }

    /// This sets the transaction's nonce.
    pub fn set_nonce(&mut self, nonce: u64) {
        match self {
            Self::Legacy(tx) => tx.nonce = nonce,
            Self::Eip2930(tx) => tx.nonce = nonce,
            Self::Eip1559(tx) => tx.nonce = nonce,
            Self::Eip4844(tx) => tx.nonce = nonce,
            Self::Eip7702(tx) => tx.nonce = nonce,
            #[cfg(feature = "optimism")]
            Self::Deposit(_) => { /* noop */ }
        }
    }

    /// This sets the transaction's value.
    pub fn set_value(&mut self, value: U256) {
        match self {
            Self::Legacy(tx) => tx.value = value,
            Self::Eip2930(tx) => tx.value = value,
            Self::Eip1559(tx) => tx.value = value,
            Self::Eip4844(tx) => tx.value = value,
            Self::Eip7702(tx) => tx.value = value,
            #[cfg(feature = "optimism")]
            Self::Deposit(tx) => tx.value = value,
        }
    }

    /// This sets the transaction's input field.
    pub fn set_input(&mut self, input: Bytes) {
        match self {
            Self::Legacy(tx) => tx.input = input,
            Self::Eip2930(tx) => tx.input = input,
            Self::Eip1559(tx) => tx.input = input,
            Self::Eip4844(tx) => tx.input = input,
            Self::Eip7702(tx) => tx.input = input,
            #[cfg(feature = "optimism")]
            Self::Deposit(tx) => tx.input = input,
        }
    }

    /// Calculates a heuristic for the in-memory size of the [Transaction].
    #[inline]
    pub fn size(&self) -> usize {
        match self {
            Self::Legacy(tx) => tx.size(),
            Self::Eip2930(tx) => tx.size(),
            Self::Eip1559(tx) => tx.size(),
            Self::Eip4844(tx) => tx.size(),
            Self::Eip7702(tx) => tx.size(),
            #[cfg(feature = "optimism")]
            Self::Deposit(tx) => tx.size(),
        }
    }

    /// Returns true if the transaction is a legacy transaction.
    #[inline]
    pub const fn is_legacy(&self) -> bool {
        matches!(self, Self::Legacy(_))
    }

    /// Returns true if the transaction is an EIP-2930 transaction.
    #[inline]
    pub const fn is_eip2930(&self) -> bool {
        matches!(self, Self::Eip2930(_))
    }

    /// Returns true if the transaction is an EIP-1559 transaction.
    #[inline]
    pub const fn is_eip1559(&self) -> bool {
        matches!(self, Self::Eip1559(_))
    }

    /// Returns true if the transaction is an EIP-4844 transaction.
    #[inline]
    pub const fn is_eip4844(&self) -> bool {
        matches!(self, Self::Eip4844(_))
    }

    /// Returns true if the transaction is an EIP-7702 transaction.
    #[inline]
    pub const fn is_eip7702(&self) -> bool {
        matches!(self, Self::Eip7702(_))
    }

    /// Returns the [`TxLegacy`] variant if the transaction is a legacy transaction.
    pub const fn as_legacy(&self) -> Option<&TxLegacy> {
        match self {
            Self::Legacy(tx) => Some(tx),
            _ => None,
        }
    }

    /// Returns the [`TxEip2930`] variant if the transaction is an EIP-2930 transaction.
    pub const fn as_eip2930(&self) -> Option<&TxEip2930> {
        match self {
            Self::Eip2930(tx) => Some(tx),
            _ => None,
        }
    }

    /// Returns the [`TxEip1559`] variant if the transaction is an EIP-1559 transaction.
    pub const fn as_eip1559(&self) -> Option<&TxEip1559> {
        match self {
            Self::Eip1559(tx) => Some(tx),
            _ => None,
        }
    }

    /// Returns the [`TxEip4844`] variant if the transaction is an EIP-4844 transaction.
    pub const fn as_eip4844(&self) -> Option<&TxEip4844> {
        match self {
            Self::Eip4844(tx) => Some(tx),
            _ => None,
        }
    }

    /// Returns the [`TxEip7702`] variant if the transaction is an EIP-7702 transaction.
    pub const fn as_eip7702(&self) -> Option<&TxEip7702> {
        match self {
            Self::Eip7702(tx) => Some(tx),
            _ => None,
        }
    }
}

#[cfg(any(test, feature = "reth-codec"))]
impl reth_codecs::Compact for Transaction {
    // Serializes the TxType to the buffer if necessary, returning 2 bits of the type as an
    // identifier instead of the length.
    fn to_compact<B>(&self, buf: &mut B) -> usize
    where
        B: bytes::BufMut + AsMut<[u8]>,
    {
        let identifier = self.tx_type().to_compact(buf);
        match self {
            Self::Legacy(tx) => {
                tx.to_compact(buf);
            }
            Self::Eip2930(tx) => {
                tx.to_compact(buf);
            }
            Self::Eip1559(tx) => {
                tx.to_compact(buf);
            }
            Self::Eip4844(tx) => {
                tx.to_compact(buf);
            }
            Self::Eip7702(tx) => {
                tx.to_compact(buf);
            }
            #[cfg(feature = "optimism")]
            Self::Deposit(tx) => {
                tx.to_compact(buf);
            }
        }
        identifier
    }

    // For backwards compatibility purposes, only 2 bits of the type are encoded in the identifier
    // parameter. In the case of a 3, the full transaction type is read from the buffer as a
    // single byte.
    //
    // # Panics
    //
    // A panic will be triggered if an identifier larger than 3 is passed from the database. For
    // optimism a identifier with value 126 is allowed.
    fn from_compact(mut buf: &[u8], identifier: usize) -> (Self, &[u8]) {
        match identifier {
            0 => {
                let (tx, buf) = TxLegacy::from_compact(buf, buf.len());
                (Self::Legacy(tx), buf)
            }
            1 => {
                let (tx, buf) = TxEip2930::from_compact(buf, buf.len());
                (Self::Eip2930(tx), buf)
            }
            2 => {
                let (tx, buf) = TxEip1559::from_compact(buf, buf.len());
                (Self::Eip1559(tx), buf)
            }
            3 => {
                // An identifier of 3 indicates that the transaction type did not fit into
                // the backwards compatible 2 bit identifier, their transaction types are
                // larger than 2 bits (eg. 4844 and Deposit Transactions). In this case,
                // we need to read the concrete transaction type from the buffer by
                // reading the full 8 bits (single byte) and match on this transaction type.
                let identifier = buf.get_u8() as usize;
                match identifier {
                    3 => {
                        let (tx, buf) = TxEip4844::from_compact(buf, buf.len());
                        (Self::Eip4844(tx), buf)
                    }
                    4 => {
                        let (tx, buf) = TxEip7702::from_compact(buf, buf.len());
                        (Self::Eip7702(tx), buf)
                    }
                    #[cfg(feature = "optimism")]
                    126 => {
                        let (tx, buf) = TxDeposit::from_compact(buf, buf.len());
                        (Self::Deposit(tx), buf)
                    }
                    _ => unreachable!("Junk data in database: unknown Transaction variant"),
                }
            }
            _ => unreachable!("Junk data in database: unknown Transaction variant"),
        }
    }
}

impl Default for Transaction {
    fn default() -> Self {
        Self::Legacy(TxLegacy::default())
    }
}

impl Encodable for Transaction {
    /// This encodes the transaction _without_ the signature, and is only suitable for creating a
    /// hash intended for signing.
    fn encode(&self, out: &mut dyn bytes::BufMut) {
        match self {
            Self::Legacy(legacy_tx) => {
                legacy_tx.encode_for_signing(out);
            }
            Self::Eip2930(access_list_tx) => {
                access_list_tx.encode_for_signing(out);
            }
            Self::Eip1559(dynamic_fee_tx) => {
                dynamic_fee_tx.encode_for_signing(out);
            }
            Self::Eip4844(blob_tx) => {
                blob_tx.encode_for_signing(out);
            }
            Self::Eip7702(set_code_tx) => {
                set_code_tx.encode_for_signing(out);
            }
            #[cfg(feature = "optimism")]
            Self::Deposit(deposit_tx) => {
                deposit_tx.encode_inner(out, true);
            }
        }
    }

    fn length(&self) -> usize {
        match self {
            Self::Legacy(legacy_tx) => legacy_tx.payload_len_for_signature(),
            Self::Eip2930(access_list_tx) => access_list_tx.payload_len_for_signature(),
            Self::Eip1559(dynamic_fee_tx) => dynamic_fee_tx.payload_len_for_signature(),
            Self::Eip4844(blob_tx) => blob_tx.payload_len_for_signature(),
            Self::Eip7702(set_code_tx) => set_code_tx.payload_len_for_signature(),
            #[cfg(feature = "optimism")]
            Self::Deposit(deposit_tx) => deposit_tx.encoded_len(true),
        }
    }
}

/// Signed transaction without its Hash. Used type for inserting into the DB.
///
/// This can by converted to [`TransactionSigned`] by calling [`TransactionSignedNoHash::hash`].
#[derive(Debug, Clone, PartialEq, Eq, Hash, AsRef, Deref, Default, Serialize, Deserialize)]
#[cfg_attr(any(test, feature = "arbitrary"), derive(arbitrary::Arbitrary))]
#[cfg_attr(any(test, feature = "reth-codec"), reth_codecs::add_arbitrary_tests(compact))]
pub struct TransactionSignedNoHash {
    /// The transaction signature values
    pub signature: Signature,
    /// Raw transaction info
    #[deref]
    #[as_ref]
    pub transaction: Transaction,
}

impl TransactionSignedNoHash {
    /// Calculates the transaction hash. If used more than once, it's better to convert it to
    /// [`TransactionSigned`] first.
    pub fn hash(&self) -> B256 {
        // pre-allocate buffer for the transaction
        let mut buf = Vec::with_capacity(128 + self.transaction.input().len());
        self.transaction.encode_with_signature(&self.signature, &mut buf, false);
        keccak256(&buf)
    }

    /// Recover signer from signature and hash.
    ///
    /// Returns `None` if the transaction's signature is invalid, see also [`Self::recover_signer`].
    pub fn recover_signer(&self) -> Option<Address> {
        // Optimism's Deposit transaction does not have a signature. Directly return the
        // `from` address.
        #[cfg(feature = "optimism")]
        if let Transaction::Deposit(TxDeposit { from, .. }) = self.transaction {
            return Some(from)
        }

        let signature_hash = self.signature_hash();
        self.signature.recover_signer(signature_hash)
    }

    /// Recover signer from signature and hash _without ensuring that the signature has a low `s`
    /// value_.
    ///
    /// Re-uses a given buffer to avoid numerous reallocations when recovering batches. **Clears the
    /// buffer before use.**
    ///
    /// Returns `None` if the transaction's signature is invalid, see also
    /// [`Signature::recover_signer_unchecked`].
    ///
    /// # Optimism
    ///
    /// For optimism this will return [`Address::ZERO`] if the Signature is empty, this is because pre bedrock (on OP mainnet), relay messages to the L2 Cross Domain Messenger were sent as legacy transactions from the zero address with an empty signature, e.g.: <https://optimistic.etherscan.io/tx/0x1bb352ff9215efe5a4c102f45d730bae323c3288d2636672eb61543ddd47abad>
    /// This makes it possible to import pre bedrock transactions via the sender recovery stage.
    pub fn encode_and_recover_unchecked(&self, buffer: &mut Vec<u8>) -> Option<Address> {
        buffer.clear();
        self.transaction.encode_without_signature(buffer);

        // Optimism's Deposit transaction does not have a signature. Directly return the
        // `from` address.
        #[cfg(feature = "optimism")]
        {
            if let Transaction::Deposit(TxDeposit { from, .. }) = self.transaction {
                return Some(from)
            }

            // pre bedrock system transactions were sent from the zero address as legacy
            // transactions with an empty signature
            //
            // NOTE: this is very hacky and only relevant for op-mainnet pre bedrock
            if self.is_legacy() && self.signature == Signature::optimism_deposit_tx_signature() {
                return Some(Address::ZERO)
            }
        }

        self.signature.recover_signer_unchecked(keccak256(buffer))
    }

    /// Converts into a transaction type with its hash: [`TransactionSigned`].
    ///
    /// Note: This will recalculate the hash of the transaction.
    #[inline]
    pub fn with_hash(self) -> TransactionSigned {
        let Self { signature, transaction } = self;
        TransactionSigned::from_transaction_and_signature(transaction, signature)
    }

    /// Recovers a list of signers from a transaction list iterator
    ///
    /// Returns `None`, if some transaction's signature is invalid, see also
    /// [`Self::recover_signer`].
    pub fn recover_signers<'a, T>(txes: T, num_txes: usize) -> Option<Vec<Address>>
    where
        T: IntoParallelIterator<Item = &'a Self> + IntoIterator<Item = &'a Self> + Send,
    {
        if num_txes < *PARALLEL_SENDER_RECOVERY_THRESHOLD {
            txes.into_iter().map(|tx| tx.recover_signer()).collect()
        } else {
            txes.into_par_iter().map(|tx| tx.recover_signer()).collect()
        }
    }
}

#[cfg(any(test, feature = "reth-codec"))]
impl reth_codecs::Compact for TransactionSignedNoHash {
    fn to_compact<B>(&self, buf: &mut B) -> usize
    where
        B: bytes::BufMut + AsMut<[u8]>,
    {
        let start = buf.as_mut().len();

        // Placeholder for bitflags.
        // The first byte uses 4 bits as flags: IsCompressed[1bit], TxType[2bits], Signature[1bit]
        buf.put_u8(0);

        let sig_bit = self.signature.to_compact(buf) as u8;
        let zstd_bit = self.transaction.input().len() >= 32;

        let tx_bits = if zstd_bit {
            crate::compression::TRANSACTION_COMPRESSOR.with(|compressor| {
                let mut compressor = compressor.borrow_mut();
                let mut tmp = Vec::with_capacity(256);
                let tx_bits = self.transaction.to_compact(&mut tmp);

                buf.put_slice(&compressor.compress(&tmp).expect("Failed to compress"));

                tx_bits as u8
            })
        } else {
            self.transaction.to_compact(buf) as u8
        };

        // Replace bitflags with the actual values
        buf.as_mut()[start] = sig_bit | (tx_bits << 1) | ((zstd_bit as u8) << 3);

        buf.as_mut().len() - start
    }

    fn from_compact(mut buf: &[u8], _len: usize) -> (Self, &[u8]) {
        // The first byte uses 4 bits as flags: IsCompressed[1], TxType[2], Signature[1]
        let bitflags = buf.get_u8() as usize;

        let sig_bit = bitflags & 1;
        let (signature, buf) = Signature::from_compact(buf, sig_bit);

        let zstd_bit = bitflags >> 3;
        let (transaction, buf) = if zstd_bit != 0 {
            crate::compression::TRANSACTION_DECOMPRESSOR.with(|decompressor| {
                let mut decompressor = decompressor.borrow_mut();

                // TODO: enforce that zstd is only present at a "top" level type

                let transaction_type = (bitflags & 0b110) >> 1;
                let (transaction, _) =
                    Transaction::from_compact(decompressor.decompress(buf), transaction_type);

                (transaction, buf)
            })
        } else {
            let transaction_type = bitflags >> 1;
            Transaction::from_compact(buf, transaction_type)
        };

        (Self { signature, transaction }, buf)
    }
}

impl From<TransactionSignedNoHash> for TransactionSigned {
    fn from(tx: TransactionSignedNoHash) -> Self {
        tx.with_hash()
    }
}

impl From<TransactionSigned> for TransactionSignedNoHash {
    fn from(tx: TransactionSigned) -> Self {
        Self { signature: tx.signature, transaction: tx.transaction }
    }
}

/// Signed transaction.
#[cfg_attr(any(test, feature = "reth-codec"), reth_codecs::add_arbitrary_tests(rlp))]
#[derive(Debug, Clone, PartialEq, Eq, Hash, AsRef, Deref, Default, Serialize, Deserialize)]
pub struct TransactionSigned {
    /// Transaction hash
    pub hash: TxHash,
    /// The transaction signature values
    pub signature: Signature,
    /// Raw transaction info
    #[deref]
    #[as_ref]
    pub transaction: Transaction,
}

impl AsRef<Self> for TransactionSigned {
    fn as_ref(&self) -> &Self {
        self
    }
}

// === impl TransactionSigned ===

impl TransactionSigned {
    /// Transaction signature.
    pub const fn signature(&self) -> &Signature {
        &self.signature
    }

    /// Transaction hash. Used to identify transaction.
    pub const fn hash(&self) -> TxHash {
        self.hash
    }

    /// Reference to transaction hash. Used to identify transaction.
    pub const fn hash_ref(&self) -> &TxHash {
        &self.hash
    }

    /// Recover signer from signature and hash.
    ///
    /// Returns `None` if the transaction's signature is invalid following [EIP-2](https://eips.ethereum.org/EIPS/eip-2), see also [`Signature::recover_signer`].
    ///
    /// Note:
    ///
    /// This can fail for some early ethereum mainnet transactions pre EIP-2, use
    /// [`Self::recover_signer_unchecked`] if you want to recover the signer without ensuring that
    /// the signature has a low `s` value.
    pub fn recover_signer(&self) -> Option<Address> {
        // Optimism's Deposit transaction does not have a signature. Directly return the
        // `from` address.
        #[cfg(feature = "optimism")]
        if let Transaction::Deposit(TxDeposit { from, .. }) = self.transaction {
            return Some(from)
        }
        let signature_hash = self.signature_hash();
        self.signature.recover_signer(signature_hash)
    }

    /// Recover signer from signature and hash _without ensuring that the signature has a low `s`
    /// value_.
    ///
    /// Returns `None` if the transaction's signature is invalid, see also
    /// [`Signature::recover_signer_unchecked`].
    pub fn recover_signer_unchecked(&self) -> Option<Address> {
        // Optimism's Deposit transaction does not have a signature. Directly return the
        // `from` address.
        #[cfg(feature = "optimism")]
        if let Transaction::Deposit(TxDeposit { from, .. }) = self.transaction {
            return Some(from)
        }
        let signature_hash = self.signature_hash();
        self.signature.recover_signer_unchecked(signature_hash)
    }

    /// Recovers a list of signers from a transaction list iterator.
    ///
    /// Returns `None`, if some transaction's signature is invalid, see also
    /// [`Self::recover_signer`].
    pub fn recover_signers<'a, T>(txes: T, num_txes: usize) -> Option<Vec<Address>>
    where
        T: IntoParallelIterator<Item = &'a Self> + IntoIterator<Item = &'a Self> + Send,
    {
        if num_txes < *PARALLEL_SENDER_RECOVERY_THRESHOLD {
            txes.into_iter().map(|tx| tx.recover_signer()).collect()
        } else {
            txes.into_par_iter().map(|tx| tx.recover_signer()).collect()
        }
    }

    /// Recovers a list of signers from a transaction list iterator _without ensuring that the
    /// signature has a low `s` value_.
    ///
    /// Returns `None`, if some transaction's signature is invalid, see also
    /// [`Self::recover_signer_unchecked`].
    pub fn recover_signers_unchecked<'a, T>(txes: T, num_txes: usize) -> Option<Vec<Address>>
    where
        T: IntoParallelIterator<Item = &'a Self> + IntoIterator<Item = &'a Self>,
    {
        if num_txes < *PARALLEL_SENDER_RECOVERY_THRESHOLD {
            txes.into_iter().map(|tx| tx.recover_signer_unchecked()).collect()
        } else {
            txes.into_par_iter().map(|tx| tx.recover_signer_unchecked()).collect()
        }
    }

    /// Returns the [`TransactionSignedEcRecovered`] transaction with the given sender.
    #[inline]
    pub const fn with_signer(self, signer: Address) -> TransactionSignedEcRecovered {
        TransactionSignedEcRecovered::from_signed_transaction(self, signer)
    }

    /// Consumes the type, recover signer and return [`TransactionSignedEcRecovered`]
    ///
    /// Returns `None` if the transaction's signature is invalid, see also [`Self::recover_signer`].
    pub fn into_ecrecovered(self) -> Option<TransactionSignedEcRecovered> {
        let signer = self.recover_signer()?;
        Some(TransactionSignedEcRecovered { signed_transaction: self, signer })
    }

    /// Consumes the type, recover signer and return [`TransactionSignedEcRecovered`] _without
    /// ensuring that the signature has a low `s` value_ (EIP-2).
    ///
    /// Returns `None` if the transaction's signature is invalid, see also
    /// [`Self::recover_signer_unchecked`].
    pub fn into_ecrecovered_unchecked(self) -> Option<TransactionSignedEcRecovered> {
        let signer = self.recover_signer_unchecked()?;
        Some(TransactionSignedEcRecovered { signed_transaction: self, signer })
    }

    /// Tries to recover signer and return [`TransactionSignedEcRecovered`] by cloning the type.
    pub fn try_ecrecovered(&self) -> Option<TransactionSignedEcRecovered> {
        let signer = self.recover_signer()?;
        Some(TransactionSignedEcRecovered { signed_transaction: self.clone(), signer })
    }

    /// Tries to recover signer and return [`TransactionSignedEcRecovered`].
    ///
    /// Returns `Err(Self)` if the transaction's signature is invalid, see also
    /// [`Self::recover_signer`].
    pub fn try_into_ecrecovered(self) -> Result<TransactionSignedEcRecovered, Self> {
        match self.recover_signer() {
            None => Err(self),
            Some(signer) => Ok(TransactionSignedEcRecovered { signed_transaction: self, signer }),
        }
    }

    /// Tries to recover signer and return [`TransactionSignedEcRecovered`]. _without ensuring that
    /// the signature has a low `s` value_ (EIP-2).
    ///
    /// Returns `Err(Self)` if the transaction's signature is invalid, see also
    /// [`Self::recover_signer_unchecked`].
    pub fn try_into_ecrecovered_unchecked(self) -> Result<TransactionSignedEcRecovered, Self> {
        match self.recover_signer_unchecked() {
            None => Err(self),
            Some(signer) => Ok(TransactionSignedEcRecovered { signed_transaction: self, signer }),
        }
    }

    /// Returns the enveloped encoded transactions.
    ///
    /// See also [`TransactionSigned::encode_enveloped`]
    pub fn envelope_encoded(&self) -> Bytes {
        let mut buf = Vec::new();
        self.encode_enveloped(&mut buf);
        buf.into()
    }

    /// Encodes the transaction into the "raw" format (e.g. `eth_sendRawTransaction`).
    /// This format is also referred to as "binary" encoding.
    ///
    /// For legacy transactions, it encodes the RLP of the transaction into the buffer:
    /// `rlp(tx-data)`
    /// For EIP-2718 typed it encodes the type of the transaction followed by the rlp of the
    /// transaction: `tx-type || rlp(tx-data)`
    pub fn encode_enveloped(&self, out: &mut dyn bytes::BufMut) {
        self.encode_inner(out, false)
    }

    /// Inner encoding function that is used for both rlp [`Encodable`] trait and for calculating
    /// hash that for eip2718 does not require rlp header
    pub(crate) fn encode_inner(&self, out: &mut dyn bytes::BufMut, with_header: bool) {
        self.transaction.encode_with_signature(&self.signature, out, with_header);
    }

    /// Output the length of the `encode_inner(out`, true). Note to assume that `with_header` is
    /// only `true`.
    pub(crate) fn payload_len_inner(&self) -> usize {
        match &self.transaction {
            Transaction::Legacy(legacy_tx) => legacy_tx.encoded_len_with_signature(
                &self.signature.as_signature_with_eip155_parity(legacy_tx.chain_id),
            ),
            Transaction::Eip2930(access_list_tx) => access_list_tx.encoded_len_with_signature(
                &self.signature.as_signature_with_boolean_parity(),
                true,
            ),
            Transaction::Eip1559(dynamic_fee_tx) => dynamic_fee_tx.encoded_len_with_signature(
                &self.signature.as_signature_with_boolean_parity(),
                true,
            ),
            Transaction::Eip4844(blob_tx) => blob_tx.encoded_len_with_signature(
                &self.signature.as_signature_with_boolean_parity(),
                true,
            ),
            Transaction::Eip7702(set_code_tx) => set_code_tx.encoded_len_with_signature(
                &self.signature.as_signature_with_boolean_parity(),
                true,
            ),
            #[cfg(feature = "optimism")]
            Transaction::Deposit(deposit_tx) => deposit_tx.encoded_len(true),
        }
    }

    /// Calculate transaction hash, eip2728 transaction does not contain rlp header and start with
    /// tx type.
    pub fn recalculate_hash(&self) -> B256 {
        let mut buf = Vec::new();
        self.encode_inner(&mut buf, false);
        keccak256(&buf)
    }

    /// Create a new signed transaction from a transaction and its signature.
    ///
    /// This will also calculate the transaction hash using its encoding.
    pub fn from_transaction_and_signature(transaction: Transaction, signature: Signature) -> Self {
        let mut initial_tx = Self { transaction, hash: Default::default(), signature };
        initial_tx.hash = initial_tx.recalculate_hash();
        initial_tx
    }

    /// Calculate a heuristic for the in-memory size of the [`TransactionSigned`].
    #[inline]
    pub fn size(&self) -> usize {
        mem::size_of::<TxHash>() + self.transaction.size() + self.signature.size()
    }

    /// Decodes legacy transaction from the data buffer into a tuple.
    ///
    /// This expects `rlp(legacy_tx)`
    ///
    /// Refer to the docs for [`Self::decode_rlp_legacy_transaction`] for details on the exact
    /// format expected.
    pub(crate) fn decode_rlp_legacy_transaction_tuple(
        data: &mut &[u8],
    ) -> alloy_rlp::Result<(TxLegacy, TxHash, Signature)> {
        // keep this around, so we can use it to calculate the hash
        let original_encoding = *data;

        let header = Header::decode(data)?;
        let remaining_len = data.len();

        let transaction_payload_len = header.payload_length;

        if transaction_payload_len > remaining_len {
            return Err(RlpError::InputTooShort)
        }

        let mut transaction = TxLegacy {
            nonce: Decodable::decode(data)?,
            gas_price: Decodable::decode(data)?,
            gas_limit: Decodable::decode(data)?,
            to: Decodable::decode(data)?,
            value: Decodable::decode(data)?,
            input: Decodable::decode(data)?,
            chain_id: None,
        };
        let (signature, extracted_id) = Signature::decode_with_eip155_chain_id(data)?;
        transaction.chain_id = extracted_id;

        // check the new length, compared to the original length and the header length
        let decoded = remaining_len - data.len();
        if decoded != transaction_payload_len {
            return Err(RlpError::UnexpectedLength)
        }

        let tx_length = header.payload_length + header.length();
        let hash = keccak256(&original_encoding[..tx_length]);
        Ok((transaction, hash, signature))
    }

    /// Decodes legacy transaction from the data buffer.
    ///
    /// This should be used _only_ be used in general transaction decoding methods, which have
    /// already ensured that the input is a legacy transaction with the following format:
    /// `rlp(legacy_tx)`
    ///
    /// Legacy transactions are encoded as lists, so the input should start with a RLP list header.
    ///
    /// This expects `rlp(legacy_tx)`
    // TODO: make buf advancement semantics consistent with `decode_enveloped_typed_transaction`,
    // so decoding methods do not need to manually advance the buffer
    pub fn decode_rlp_legacy_transaction(data: &mut &[u8]) -> alloy_rlp::Result<Self> {
        let (transaction, hash, signature) = Self::decode_rlp_legacy_transaction_tuple(data)?;
        let signed = Self { transaction: Transaction::Legacy(transaction), hash, signature };
        Ok(signed)
    }

    /// Decodes an enveloped EIP-2718 typed transaction.
    ///
    /// This should _only_ be used internally in general transaction decoding methods,
    /// which have already ensured that the input is a typed transaction with the following format:
    /// `tx-type || rlp(tx-data)`
    ///
    /// Note that this format does not start with any RLP header, and instead starts with a single
    /// byte indicating the transaction type.
    ///
    /// CAUTION: this expects that `data` is `tx-type || rlp(tx-data)`
    pub fn decode_enveloped_typed_transaction(data: &mut &[u8]) -> alloy_rlp::Result<Self> {
        // keep this around so we can use it to calculate the hash
        let original_encoding_without_header = *data;

        let tx_type = *data.first().ok_or(RlpError::InputTooShort)?;
        data.advance(1);

        // decode the list header for the rest of the transaction
        let header = Header::decode(data)?;
        if !header.list {
            return Err(RlpError::Custom("typed tx fields must be encoded as a list"))
        }

        let remaining_len = data.len();

        // length of tx encoding = tx type byte (size = 1) + length of header + payload length
        let tx_length = 1 + header.length() + header.payload_length;

        // decode common fields
        let Ok(tx_type) = TxType::try_from(tx_type) else {
            return Err(RlpError::Custom("unsupported typed transaction type"))
        };

        let transaction = match tx_type {
            TxType::Eip2930 => Transaction::Eip2930(TxEip2930::decode_fields(data)?),
            TxType::Eip1559 => Transaction::Eip1559(TxEip1559::decode_fields(data)?),
            TxType::Eip4844 => Transaction::Eip4844(TxEip4844::decode_fields(data)?),
            TxType::Eip7702 => Transaction::Eip7702(TxEip7702::decode_fields(data)?),
            #[cfg(feature = "optimism")]
            TxType::Deposit => Transaction::Deposit(TxDeposit::decode_fields(data)?),
            TxType::Legacy => return Err(RlpError::Custom("unexpected legacy tx type")),
        };

        #[cfg(not(feature = "optimism"))]
        let signature = Signature::decode(data)?;

        #[cfg(feature = "optimism")]
        let signature = if tx_type == TxType::Deposit {
            Signature::optimism_deposit_tx_signature()
        } else {
            Signature::decode(data)?
        };

        let bytes_consumed = remaining_len - data.len();
        if bytes_consumed != header.payload_length {
            return Err(RlpError::UnexpectedLength)
        }

        let hash = keccak256(&original_encoding_without_header[..tx_length]);
        let signed = Self { transaction, hash, signature };
        Ok(signed)
    }

    /// Decodes the "raw" format of transaction (similar to `eth_sendRawTransaction`).
    ///
    /// This should be used for any RPC method that accepts a raw transaction.
    /// Currently, this includes:
    /// * `eth_sendRawTransaction`.
    /// * All versions of `engine_newPayload`, in the `transactions` field.
    ///
    /// A raw transaction is either a legacy transaction or EIP-2718 typed transaction.
    ///
    /// For legacy transactions, the format is encoded as: `rlp(tx-data)`. This format will start
    /// with a RLP list header.
    ///
    /// For EIP-2718 typed transactions, the format is encoded as the type of the transaction
    /// followed by the rlp of the transaction: `type || rlp(tx-data)`.
    ///
    /// Both for legacy and EIP-2718 transactions, an error will be returned if there is an excess
    /// of bytes in input data.
    pub fn decode_enveloped(input_data: &mut &[u8]) -> alloy_rlp::Result<Self> {
        if input_data.is_empty() {
            return Err(RlpError::InputTooShort)
        }

        // Check if the tx is a list
        let output_data = if input_data[0] >= EMPTY_LIST_CODE {
            // decode as legacy transaction
            Self::decode_rlp_legacy_transaction(input_data)?
        } else {
            Self::decode_enveloped_typed_transaction(input_data)?
        };

        if !input_data.is_empty() {
            return Err(RlpError::UnexpectedLength)
        }

        Ok(output_data)
    }

    /// Returns the length without an RLP header - this is used for eth/68 sizes.
    pub fn length_without_header(&self) -> usize {
        // method computes the payload len without a RLP header
        match &self.transaction {
            Transaction::Legacy(legacy_tx) => legacy_tx.encoded_len_with_signature(
                &self.signature.as_signature_with_eip155_parity(legacy_tx.chain_id),
            ),
            Transaction::Eip2930(access_list_tx) => access_list_tx.encoded_len_with_signature(
                &self.signature.as_signature_with_boolean_parity(),
                false,
            ),
            Transaction::Eip1559(dynamic_fee_tx) => dynamic_fee_tx.encoded_len_with_signature(
                &self.signature.as_signature_with_boolean_parity(),
                false,
            ),
            Transaction::Eip4844(blob_tx) => blob_tx.encoded_len_with_signature(
                &self.signature.as_signature_with_boolean_parity(),
                false,
            ),
            Transaction::Eip7702(set_code_tx) => set_code_tx.encoded_len_with_signature(
                &self.signature.as_signature_with_boolean_parity(),
                false,
            ),
            #[cfg(feature = "optimism")]
            Transaction::Deposit(deposit_tx) => deposit_tx.encoded_len(false),
        }
    }
}

impl From<TransactionSignedEcRecovered> for TransactionSigned {
    fn from(recovered: TransactionSignedEcRecovered) -> Self {
        recovered.signed_transaction
    }
}

impl Encodable for TransactionSigned {
    /// This encodes the transaction _with_ the signature, and an rlp header.
    ///
    /// For legacy transactions, it encodes the transaction data:
    /// `rlp(tx-data)`
    ///
    /// For EIP-2718 typed transactions, it encodes the transaction type followed by the rlp of the
    /// transaction:
    /// `rlp(tx-type || rlp(tx-data))`
    fn encode(&self, out: &mut dyn bytes::BufMut) {
        self.encode_inner(out, true);
    }

    fn length(&self) -> usize {
        self.payload_len_inner()
    }
}

impl Decodable for TransactionSigned {
    /// This `Decodable` implementation only supports decoding rlp encoded transactions as it's used
    /// by p2p.
    ///
    /// The p2p encoding format always includes an RLP header, although the type RLP header depends
    /// on whether or not the transaction is a legacy transaction.
    ///
    /// If the transaction is a legacy transaction, it is just encoded as a RLP list:
    /// `rlp(tx-data)`.
    ///
    /// If the transaction is a typed transaction, it is encoded as a RLP string:
    /// `rlp(tx-type || rlp(tx-data))`
    ///
    /// This can be used for decoding all signed transactions in p2p `BlockBodies` responses.
    ///
    /// This cannot be used for decoding EIP-4844 transactions in p2p `PooledTransactions`, since
    /// the EIP-4844 variant of [`TransactionSigned`] does not include the blob sidecar.
    ///
    /// For a method suitable for decoding pooled transactions, see [`PooledTransactionsElement`].
    ///
    /// CAUTION: Due to a quirk in [`Header::decode`], this method will succeed even if a typed
    /// transaction is encoded in this format, and does not start with a RLP header:
    /// `tx-type || rlp(tx-data)`.
    ///
    /// This is because [`Header::decode`] does not advance the buffer, and returns a length-1
    /// string header if the first byte is less than `0xf7`.
    fn decode(buf: &mut &[u8]) -> alloy_rlp::Result<Self> {
        if buf.is_empty() {
            return Err(RlpError::InputTooShort)
        }

        // decode header
        let mut original_encoding = *buf;
        let header = Header::decode(buf)?;

        let remaining_len = buf.len();

        // if the transaction is encoded as a string then it is a typed transaction
        if header.list {
            let tx = Self::decode_rlp_legacy_transaction(&mut original_encoding)?;

            // advance the buffer based on how far `decode_rlp_legacy_transaction` advanced the
            // buffer
            *buf = original_encoding;
            Ok(tx)
        } else {
            let tx = Self::decode_enveloped_typed_transaction(buf)?;

            let bytes_consumed = remaining_len - buf.len();
            // because Header::decode works for single bytes (including the tx type), returning a
            // string Header with payload_length of 1, we need to make sure this check is only
            // performed for transactions with a string header
            if bytes_consumed != header.payload_length && original_encoding[0] > EMPTY_STRING_CODE {
                return Err(RlpError::UnexpectedLength)
            }

            Ok(tx)
        }
    }
}

#[cfg(any(test, feature = "arbitrary"))]
impl<'a> arbitrary::Arbitrary<'a> for TransactionSigned {
    fn arbitrary(u: &mut arbitrary::Unstructured<'a>) -> arbitrary::Result<Self> {
        let mut transaction = Transaction::arbitrary(u)?;
        if let Some(chain_id) = transaction.chain_id() {
            // Otherwise we might overflow when calculating `v` on `recalculate_hash`
            transaction.set_chain_id(chain_id % (u64::MAX / 2 - 36));
        }

        #[cfg(feature = "optimism")]
        // Both `Some(0)` and `None` values are encoded as empty string byte. This introduces
        // ambiguity in roundtrip tests. Patch the mint value of deposit transaction here, so that
        // it's `None` if zero.
        if let Transaction::Deposit(ref mut tx_deposit) = transaction {
            if tx_deposit.mint == Some(0) {
                tx_deposit.mint = None;
            }
        }

        let signature = Signature::arbitrary(u)?;

        #[cfg(feature = "optimism")]
        let signature = if transaction.is_deposit() {
            Signature::optimism_deposit_tx_signature()
        } else {
            signature
        };

        Ok(Self::from_transaction_and_signature(transaction, signature))
    }
}

/// Signed transaction with recovered signer.
#[derive(Debug, Clone, PartialEq, Hash, Eq, AsRef, Deref, Default)]
pub struct TransactionSignedEcRecovered {
    /// Signer of the transaction
    signer: Address,
    /// Signed transaction
    #[deref]
    #[as_ref]
    signed_transaction: TransactionSigned,
}

// === impl TransactionSignedEcRecovered ===

impl TransactionSignedEcRecovered {
    /// Signer of transaction recovered from signature
    pub const fn signer(&self) -> Address {
        self.signer
    }

    /// Transform back to [`TransactionSigned`]
    pub fn into_signed(self) -> TransactionSigned {
        self.signed_transaction
    }

    /// Dissolve Self to its component
    pub fn to_components(self) -> (TransactionSigned, Address) {
        (self.signed_transaction, self.signer)
    }

    /// Create [`TransactionSignedEcRecovered`] from [`TransactionSigned`] and [`Address`] of the
    /// signer.
    #[inline]
    pub const fn from_signed_transaction(
        signed_transaction: TransactionSigned,
        signer: Address,
    ) -> Self {
        Self { signed_transaction, signer }
    }
}

impl Encodable for TransactionSignedEcRecovered {
    /// This encodes the transaction _with_ the signature, and an rlp header.
    ///
    /// Refer to docs for [`TransactionSigned::encode`] for details on the exact format.
    fn encode(&self, out: &mut dyn bytes::BufMut) {
        self.signed_transaction.encode(out)
    }

    fn length(&self) -> usize {
        self.signed_transaction.length()
    }
}

impl Decodable for TransactionSignedEcRecovered {
    fn decode(buf: &mut &[u8]) -> alloy_rlp::Result<Self> {
        let signed_transaction = TransactionSigned::decode(buf)?;
        let signer = signed_transaction
            .recover_signer()
            .ok_or(RlpError::Custom("Unable to recover decoded transaction signer."))?;
        Ok(Self { signer, signed_transaction })
    }
}

/// Ensures the transaction can be sent over the
/// network
pub trait IntoRecoveredTransaction {
    /// Converts to this type into a [`TransactionSignedEcRecovered`].
    ///
    /// Note: this takes `&self` since indented usage is via `Arc<Self>`.
    fn to_recovered_transaction(&self) -> TransactionSignedEcRecovered;
}

/// Generic wrapper with encoded Bytes, such as transaction data.
#[derive(Debug, Clone, PartialEq, Eq)]
pub struct WithEncoded<T>(Bytes, pub T);

impl<T> From<(Bytes, T)> for WithEncoded<T> {
    fn from(value: (Bytes, T)) -> Self {
        Self(value.0, value.1)
    }
}

impl<T> WithEncoded<T> {
    /// Wraps the value with the bytes.
    pub const fn new(bytes: Bytes, value: T) -> Self {
        Self(bytes, value)
    }

    /// Get the encoded bytes
    pub fn encoded_bytes(&self) -> Bytes {
        self.0.clone()
    }

    /// Get the underlying value
    pub const fn value(&self) -> &T {
        &self.1
    }

    /// Returns ownership of the underlying value.
    pub fn into_value(self) -> T {
        self.1
    }

    /// Transform the value
    pub fn transform<F: From<T>>(self) -> WithEncoded<F> {
        WithEncoded(self.0, self.1.into())
    }

    /// Split the wrapper into [`Bytes`] and value tuple
    pub fn split(self) -> (Bytes, T) {
        (self.0, self.1)
    }

    /// Maps the inner value to a new value using the given function.
    pub fn map<U, F: FnOnce(T) -> U>(self, op: F) -> WithEncoded<U> {
        WithEncoded(self.0, op(self.1))
    }
}

impl<T> WithEncoded<Option<T>> {
    /// returns `None` if the inner value is `None`, otherwise returns `Some(WithEncoded<T>)`.
    pub fn transpose(self) -> Option<WithEncoded<T>> {
        self.1.map(|v| WithEncoded(self.0, v))
    }
}

#[cfg(test)]
mod tests {
    use crate::{
        hex,
        transaction::{signature::Signature, TxEip1559, TxKind, TxLegacy},
        Address, Bytes, Transaction, TransactionSigned, TransactionSignedEcRecovered,
        TransactionSignedNoHash, B256, U256,
    };
    use alloy_primitives::{address, b256, bytes};
    use alloy_rlp::{Decodable, Encodable, Error as RlpError};
<<<<<<< HEAD
    use proptest_arbitrary_interop::arb;
=======
    use reth_chainspec::MIN_TRANSACTION_GAS;
>>>>>>> abd4642d
    use reth_codecs::Compact;
    use std::str::FromStr;

    #[test]
    fn test_decode_empty_typed_tx() {
        let input = [0x80u8];
        let res = TransactionSigned::decode(&mut &input[..]).unwrap_err();
        assert_eq!(RlpError::InputTooShort, res);
    }

    #[test]
    fn raw_kind_encoding_sanity() {
        // check the 0x80 encoding for Create
        let mut buf = Vec::new();
        TxKind::Create.encode(&mut buf);
        assert_eq!(buf, vec![0x80]);

        // check decoding
        let buf = [0x80];
        let decoded = TxKind::decode(&mut &buf[..]).unwrap();
        assert_eq!(decoded, TxKind::Create);
    }

    #[test]
    fn test_decode_create_goerli() {
        // test that an example create tx from goerli decodes properly
        let tx_bytes = hex!("b901f202f901ee05228459682f008459682f11830209bf8080b90195608060405234801561001057600080fd5b50610175806100206000396000f3fe608060405234801561001057600080fd5b506004361061002b5760003560e01c80630c49c36c14610030575b600080fd5b61003861004e565b604051610045919061011d565b60405180910390f35b60606020600052600f6020527f68656c6c6f2073746174656d696e64000000000000000000000000000000000060405260406000f35b600081519050919050565b600082825260208201905092915050565b60005b838110156100be5780820151818401526020810190506100a3565b838111156100cd576000848401525b50505050565b6000601f19601f8301169050919050565b60006100ef82610084565b6100f9818561008f565b93506101098185602086016100a0565b610112816100d3565b840191505092915050565b6000602082019050818103600083015261013781846100e4565b90509291505056fea264697066735822122051449585839a4ea5ac23cae4552ef8a96b64ff59d0668f76bfac3796b2bdbb3664736f6c63430008090033c080a0136ebffaa8fc8b9fda9124de9ccb0b1f64e90fbd44251b4c4ac2501e60b104f9a07eb2999eec6d185ef57e91ed099afb0a926c5b536f0155dd67e537c7476e1471");

        let decoded = TransactionSigned::decode(&mut &tx_bytes[..]).unwrap();
        assert_eq!(tx_bytes.len(), decoded.length());
        assert_eq!(tx_bytes, &alloy_rlp::encode(decoded)[..]);
    }

    #[test]
    fn test_decode_recover_mainnet_tx() {
        // random mainnet tx <https://etherscan.io/tx/0x86718885c4b4218c6af87d3d0b0d83e3cc465df2a05c048aa4db9f1a6f9de91f>
        let tx_bytes = hex!("02f872018307910d808507204d2cb1827d0094388c818ca8b9251b393131c08a736a67ccb19297880320d04823e2701c80c001a0cf024f4815304df2867a1a74e9d2707b6abda0337d2d54a4438d453f4160f190a07ac0e6b3bc9395b5b9c8b9e6d77204a236577a5b18467b9175c01de4faa208d9");

        let decoded = TransactionSigned::decode_enveloped(&mut &tx_bytes[..]).unwrap();
        assert_eq!(
            decoded.recover_signer(),
            Some(Address::from_str("0x95222290DD7278Aa3Ddd389Cc1E1d165CC4BAfe5").unwrap())
        );
    }

    #[test]
    // Test vector from https://sepolia.etherscan.io/tx/0x9a22ccb0029bc8b0ddd073be1a1d923b7ae2b2ea52100bae0db4424f9107e9c0
    // Blobscan: https://sepolia.blobscan.com/tx/0x9a22ccb0029bc8b0ddd073be1a1d923b7ae2b2ea52100bae0db4424f9107e9c0
    fn test_decode_recover_sepolia_4844_tx() {
        use crate::TxType;
        use alloy_primitives::{address, b256};

        // https://sepolia.etherscan.io/getRawTx?tx=0x9a22ccb0029bc8b0ddd073be1a1d923b7ae2b2ea52100bae0db4424f9107e9c0
        let raw_tx = alloy_primitives::hex::decode("0x03f9011d83aa36a7820fa28477359400852e90edd0008252089411e9ca82a3a762b4b5bd264d4173a242e7a770648080c08504a817c800f8a5a0012ec3d6f66766bedb002a190126b3549fce0047de0d4c25cffce0dc1c57921aa00152d8e24762ff22b1cfd9f8c0683786a7ca63ba49973818b3d1e9512cd2cec4a0013b98c6c83e066d5b14af2b85199e3d4fc7d1e778dd53130d180f5077e2d1c7a001148b495d6e859114e670ca54fb6e2657f0cbae5b08063605093a4b3dc9f8f1a0011ac212f13c5dff2b2c6b600a79635103d6f580a4221079951181b25c7e654901a0c8de4cced43169f9aa3d36506363b2d2c44f6c49fc1fd91ea114c86f3757077ea01e11fdd0d1934eda0492606ee0bb80a7bf8f35cc5f86ec60fe5031ba48bfd544").unwrap();
        let decoded = TransactionSigned::decode_enveloped(&mut raw_tx.as_slice()).unwrap();
        assert_eq!(decoded.tx_type(), TxType::Eip4844);

        let from = decoded.recover_signer();
        assert_eq!(from, Some(address!("A83C816D4f9b2783761a22BA6FADB0eB0606D7B2")));

        let tx = decoded.transaction;

        assert_eq!(tx.to(), Some(address!("11E9CA82A3a762b4B5bd264d4173a242e7a77064")));

        assert_eq!(
            tx.blob_versioned_hashes(),
            Some(vec![
                b256!("012ec3d6f66766bedb002a190126b3549fce0047de0d4c25cffce0dc1c57921a"),
                b256!("0152d8e24762ff22b1cfd9f8c0683786a7ca63ba49973818b3d1e9512cd2cec4"),
                b256!("013b98c6c83e066d5b14af2b85199e3d4fc7d1e778dd53130d180f5077e2d1c7"),
                b256!("01148b495d6e859114e670ca54fb6e2657f0cbae5b08063605093a4b3dc9f8f1"),
                b256!("011ac212f13c5dff2b2c6b600a79635103d6f580a4221079951181b25c7e6549"),
            ])
        );
    }

    #[test]
    fn decode_transaction_consumes_buffer() {
        let bytes = &mut &hex!("b87502f872041a8459682f008459682f0d8252089461815774383099e24810ab832a5b2a5425c154d58829a2241af62c000080c001a059e6b67f48fb32e7e570dfb11e042b5ad2e55e3ce3ce9cd989c7e06e07feeafda0016b83f4f980694ed2eee4d10667242b1f40dc406901b34125b008d334d47469")[..];
        let _transaction_res = TransactionSigned::decode(bytes).unwrap();
        assert_eq!(
            bytes.len(),
            0,
            "did not consume all bytes in the buffer, {:?} remaining",
            bytes.len()
        );
    }

    #[test]
    fn decode_multiple_network_txs() {
        let bytes = hex!("f86b02843b9aca00830186a094d3e8763675e4c425df46cc3b5c0f6cbdac39604687038d7ea4c68000802ba00eb96ca19e8a77102767a41fc85a36afd5c61ccb09911cec5d3e86e193d9c5aea03a456401896b1b6055311536bf00a718568c744d8c1f9df59879e8350220ca18");
        let transaction = Transaction::Legacy(TxLegacy {
            chain_id: Some(4u64),
            nonce: 2,
            gas_price: 1000000000,
            gas_limit: 100000,
            to: Address::from_str("d3e8763675e4c425df46cc3b5c0f6cbdac396046").unwrap().into(),
            value: U256::from(1000000000000000u64),
            input: Bytes::default(),
        });
        let signature = Signature {
            odd_y_parity: false,
            r: U256::from_str("0xeb96ca19e8a77102767a41fc85a36afd5c61ccb09911cec5d3e86e193d9c5ae")
                .unwrap(),
            s: U256::from_str("0x3a456401896b1b6055311536bf00a718568c744d8c1f9df59879e8350220ca18")
                .unwrap(),
        };
        let hash = b256!("a517b206d2223278f860ea017d3626cacad4f52ff51030dc9a96b432f17f8d34");
        test_decode_and_encode(&bytes, transaction, signature, Some(hash));

        let bytes = hex!("f86b01843b9aca00830186a094d3e8763675e4c425df46cc3b5c0f6cbdac3960468702769bb01b2a00802ba0e24d8bd32ad906d6f8b8d7741e08d1959df021698b19ee232feba15361587d0aa05406ad177223213df262cb66ccbb2f46bfdccfdfbbb5ffdda9e2c02d977631da");
        let transaction = Transaction::Legacy(TxLegacy {
            chain_id: Some(4),
            nonce: 1u64,
            gas_price: 1000000000,
            gas_limit: 100000,
            to: Address::from_slice(&hex!("d3e8763675e4c425df46cc3b5c0f6cbdac396046")[..]).into(),
            value: U256::from(693361000000000u64),
            input: Default::default(),
        });
        let signature = Signature {
            odd_y_parity: false,
            r: U256::from_str("0xe24d8bd32ad906d6f8b8d7741e08d1959df021698b19ee232feba15361587d0a")
                .unwrap(),
            s: U256::from_str("0x5406ad177223213df262cb66ccbb2f46bfdccfdfbbb5ffdda9e2c02d977631da")
                .unwrap(),
        };
        test_decode_and_encode(&bytes, transaction, signature, None);

        let bytes = hex!("f86b0384773594008398968094d3e8763675e4c425df46cc3b5c0f6cbdac39604687038d7ea4c68000802ba0ce6834447c0a4193c40382e6c57ae33b241379c5418caac9cdc18d786fd12071a03ca3ae86580e94550d7c071e3a02eadb5a77830947c9225165cf9100901bee88");
        let transaction = Transaction::Legacy(TxLegacy {
            chain_id: Some(4),
            nonce: 3,
            gas_price: 2000000000,
            gas_limit: 10000000,
            to: Address::from_slice(&hex!("d3e8763675e4c425df46cc3b5c0f6cbdac396046")[..]).into(),
            value: U256::from(1000000000000000u64),
            input: Bytes::default(),
        });
        let signature = Signature {
            odd_y_parity: false,
            r: U256::from_str("0xce6834447c0a4193c40382e6c57ae33b241379c5418caac9cdc18d786fd12071")
                .unwrap(),
            s: U256::from_str("0x3ca3ae86580e94550d7c071e3a02eadb5a77830947c9225165cf9100901bee88")
                .unwrap(),
        };
        test_decode_and_encode(&bytes, transaction, signature, None);

        let bytes = hex!("b87502f872041a8459682f008459682f0d8252089461815774383099e24810ab832a5b2a5425c154d58829a2241af62c000080c001a059e6b67f48fb32e7e570dfb11e042b5ad2e55e3ce3ce9cd989c7e06e07feeafda0016b83f4f980694ed2eee4d10667242b1f40dc406901b34125b008d334d47469");
        let transaction = Transaction::Eip1559(TxEip1559 {
            chain_id: 4,
            nonce: 26,
            max_priority_fee_per_gas: 1500000000,
            max_fee_per_gas: 1500000013,
            gas_limit: MIN_TRANSACTION_GAS as u128,
            to: Address::from_slice(&hex!("61815774383099e24810ab832a5b2a5425c154d5")[..]).into(),
            value: U256::from(3000000000000000000u64),
            input: Default::default(),
            access_list: Default::default(),
        });
        let signature = Signature {
            odd_y_parity: true,
            r: U256::from_str("0x59e6b67f48fb32e7e570dfb11e042b5ad2e55e3ce3ce9cd989c7e06e07feeafd")
                .unwrap(),
            s: U256::from_str("0x016b83f4f980694ed2eee4d10667242b1f40dc406901b34125b008d334d47469")
                .unwrap(),
        };
        test_decode_and_encode(&bytes, transaction, signature, None);

        let bytes = hex!("f8650f84832156008287fb94cf7f9e66af820a19257a2108375b180b0ec491678204d2802ca035b7bfeb9ad9ece2cbafaaf8e202e706b4cfaeb233f46198f00b44d4a566a981a0612638fb29427ca33b9a3be2a0a561beecfe0269655be160d35e72d366a6a860");
        let transaction = Transaction::Legacy(TxLegacy {
            chain_id: Some(4),
            nonce: 15,
            gas_price: 2200000000,
            gas_limit: 34811,
            to: Address::from_slice(&hex!("cf7f9e66af820a19257a2108375b180b0ec49167")[..]).into(),
            value: U256::from(1234),
            input: Bytes::default(),
        });
        let signature = Signature {
            odd_y_parity: true,
            r: U256::from_str("0x35b7bfeb9ad9ece2cbafaaf8e202e706b4cfaeb233f46198f00b44d4a566a981")
                .unwrap(),
            s: U256::from_str("0x612638fb29427ca33b9a3be2a0a561beecfe0269655be160d35e72d366a6a860")
                .unwrap(),
        };
        test_decode_and_encode(&bytes, transaction, signature, None);
    }

    fn test_decode_and_encode(
        bytes: &[u8],
        transaction: Transaction,
        signature: Signature,
        hash: Option<B256>,
    ) {
        let expected = TransactionSigned::from_transaction_and_signature(transaction, signature);
        if let Some(hash) = hash {
            assert_eq!(hash, expected.hash);
        }
        assert_eq!(bytes.len(), expected.length());

        let decoded = TransactionSigned::decode(&mut &bytes[..]).unwrap();
        assert_eq!(expected, decoded);
        assert_eq!(bytes, &alloy_rlp::encode(expected));
    }

    #[test]
    fn decode_raw_tx_and_recover_signer() {
        use crate::hex_literal::hex;
        // transaction is from ropsten

        let hash: B256 =
            hex!("559fb34c4a7f115db26cbf8505389475caaab3df45f5c7a0faa4abfa3835306c").into();
        let signer: Address = hex!("641c5d790f862a58ec7abcfd644c0442e9c201b3").into();
        let raw = hex!("f88b8212b085028fa6ae00830f424094aad593da0c8116ef7d2d594dd6a63241bccfc26c80a48318b64b000000000000000000000000641c5d790f862a58ec7abcfd644c0442e9c201b32aa0a6ef9e170bca5ffb7ac05433b13b7043de667fbb0b4a5e45d3b54fb2d6efcc63a0037ec2c05c3d60c5f5f78244ce0a3859e3a18a36c61efb061b383507d3ce19d2");

        let mut pointer = raw.as_ref();
        let tx = TransactionSigned::decode(&mut pointer).unwrap();
        assert_eq!(tx.hash(), hash, "Expected same hash");
        assert_eq!(tx.recover_signer(), Some(signer), "Recovering signer should pass.");
    }

    #[test]
    fn test_envelop_encode() {
        // random tx: <https://etherscan.io/getRawTx?tx=0x9448608d36e721ef403c53b00546068a6474d6cbab6816c3926de449898e7bce>
        let input = hex!("02f871018302a90f808504890aef60826b6c94ddf4c5025d1a5742cf12f74eec246d4432c295e487e09c3bbcc12b2b80c080a0f21a4eacd0bf8fea9c5105c543be5a1d8c796516875710fafafdf16d16d8ee23a001280915021bb446d1973501a67f93d2b38894a514b976e7b46dc2fe54598d76");
        let decoded = TransactionSigned::decode(&mut &input[..]).unwrap();

        let encoded = decoded.envelope_encoded();
        assert_eq!(encoded[..], input);
    }

    #[test]
    fn test_envelop_decode() {
        // random tx: <https://etherscan.io/getRawTx?tx=0x9448608d36e721ef403c53b00546068a6474d6cbab6816c3926de449898e7bce>
        let input = bytes!("02f871018302a90f808504890aef60826b6c94ddf4c5025d1a5742cf12f74eec246d4432c295e487e09c3bbcc12b2b80c080a0f21a4eacd0bf8fea9c5105c543be5a1d8c796516875710fafafdf16d16d8ee23a001280915021bb446d1973501a67f93d2b38894a514b976e7b46dc2fe54598d76");
        let decoded = TransactionSigned::decode_enveloped(&mut input.as_ref()).unwrap();

        let encoded = decoded.envelope_encoded();
        assert_eq!(encoded, input);
    }

    #[test]
    fn test_decode_signed_ec_recovered_transaction() {
        // random tx: <https://etherscan.io/getRawTx?tx=0x9448608d36e721ef403c53b00546068a6474d6cbab6816c3926de449898e7bce>
        let input = hex!("02f871018302a90f808504890aef60826b6c94ddf4c5025d1a5742cf12f74eec246d4432c295e487e09c3bbcc12b2b80c080a0f21a4eacd0bf8fea9c5105c543be5a1d8c796516875710fafafdf16d16d8ee23a001280915021bb446d1973501a67f93d2b38894a514b976e7b46dc2fe54598d76");
        let tx = TransactionSigned::decode(&mut &input[..]).unwrap();
        let recovered = tx.into_ecrecovered().unwrap();

        let decoded =
            TransactionSignedEcRecovered::decode(&mut &alloy_rlp::encode(&recovered)[..]).unwrap();
        assert_eq!(recovered, decoded)
    }

    #[test]
    fn test_decode_tx() {
        // some random transactions pulled from hive tests
        let data = hex!("b86f02f86c0705843b9aca008506fc23ac00830124f89400000000000000000000000000000000000003160180c001a00293c713e2f1eab91c366621ff2f867e05ad7e99d4aa5d069aafeb9e1e8c9b6aa05ec6c0605ff20b57c90a6484ec3b0509e5923733d06f9b69bee9a2dabe4f1352");
        let tx = TransactionSigned::decode(&mut data.as_slice()).unwrap();
        let mut b = Vec::with_capacity(data.len());
        tx.encode(&mut b);
        assert_eq!(data.as_slice(), b.as_slice());

        let data = hex!("f865048506fc23ac00830124f8940000000000000000000000000000000000000316018032a06b8fdfdcb84790816b7af85b19305f493665fe8b4e7c51ffdd7cc144cd776a60a028a09ab55def7b8d6602ba1c97a0ebbafe64ffc9c8e89520cec97a8edfb2ebe9");
        let tx = TransactionSigned::decode(&mut data.as_slice()).unwrap();
        let mut b = Vec::with_capacity(data.len());
        tx.encode(&mut b);
        assert_eq!(data.as_slice(), b.as_slice());
    }

    #[cfg(feature = "secp256k1")]
    proptest::proptest! {
        #![proptest_config(proptest::prelude::ProptestConfig::with_cases(1))]

        #[test]
        fn test_parallel_recovery_order(txes in proptest::collection::vec(
            proptest_arbitrary_interop::arb::<Transaction>(),
            *crate::transaction::PARALLEL_SENDER_RECOVERY_THRESHOLD * 5
        )) {
            let mut rng =rand::thread_rng();
            let secp = secp256k1::Secp256k1::new();
            let txes: Vec<TransactionSigned> = txes.into_iter().map(|mut tx| {
                 if let Some(chain_id) = tx.chain_id() {
                    // Otherwise we might overflow when calculating `v` on `recalculate_hash`
                    tx.set_chain_id(chain_id % (u64::MAX / 2 - 36));
                }

                let key_pair = secp256k1::Keypair::new(&secp, &mut rng);

                let signature =
                    crate::sign_message(B256::from_slice(&key_pair.secret_bytes()[..]), tx.signature_hash()).unwrap();

                TransactionSigned::from_transaction_and_signature(tx, signature)
            }).collect();

            let parallel_senders = TransactionSigned::recover_signers(&txes, txes.len()).unwrap();
            let seq_senders = txes.iter().map(|tx| tx.recover_signer()).collect::<Option<Vec<_>>>().unwrap();

            assert_eq!(parallel_senders, seq_senders);
        }
    }

    // <https://etherscan.io/tx/0x280cde7cdefe4b188750e76c888f13bd05ce9a4d7767730feefe8a0e50ca6fc4>
    #[test]
    fn recover_legacy_singer() {
        let data = hex!("f9015482078b8505d21dba0083022ef1947a250d5630b4cf539739df2c5dacb4c659f2488d880c46549a521b13d8b8e47ff36ab50000000000000000000000000000000000000000000066ab5a608bd00a23f2fe000000000000000000000000000000000000000000000000000000000000008000000000000000000000000048c04ed5691981c42154c6167398f95e8f38a7ff00000000000000000000000000000000000000000000000000000000632ceac70000000000000000000000000000000000000000000000000000000000000002000000000000000000000000c02aaa39b223fe8d0a0e5c4f27ead9083c756cc20000000000000000000000006c6ee5e31d828de241282b9606c8e98ea48526e225a0c9077369501641a92ef7399ff81c21639ed4fd8fc69cb793cfa1dbfab342e10aa0615facb2f1bcf3274a354cfe384a38d0cc008a11c2dd23a69111bc6930ba27a8");
        let tx = TransactionSigned::decode_rlp_legacy_transaction(&mut data.as_slice()).unwrap();
        assert!(tx.is_legacy());
        let sender = tx.recover_signer().unwrap();
        assert_eq!(sender, address!("a12e1462d0ceD572f396F58B6E2D03894cD7C8a4"));
    }

    // <https://github.com/alloy-rs/alloy/issues/141>
    // <https://etherscan.io/tx/0xce4dc6d7a7549a98ee3b071b67e970879ff51b5b95d1c340bacd80fa1e1aab31>
    #[test]
    fn recover_enveloped() {
        let data = hex!("02f86f0102843b9aca0085029e7822d68298f094d9e1459a7a482635700cbc20bbaf52d495ab9c9680841b55ba3ac080a0c199674fcb29f353693dd779c017823b954b3c69dffa3cd6b2a6ff7888798039a028ca912de909e7e6cdef9cdcaf24c54dd8c1032946dfa1d85c206b32a9064fe8");
        let tx = TransactionSigned::decode_enveloped(&mut data.as_slice()).unwrap();
        let sender = tx.recover_signer().unwrap();
        assert_eq!(sender, address!("001e2b7dE757bA469a57bF6b23d982458a07eFcE"));
        assert_eq!(tx.to(), Some(address!("D9e1459A7A482635700cBc20BBAF52D495Ab9C96")));
        assert_eq!(tx.input().as_ref(), hex!("1b55ba3a"));
        let encoded = tx.envelope_encoded();
        assert_eq!(encoded.as_ref(), data.as_slice());
    }

    // <https://github.com/paradigmxyz/reth/issues/7750>
    // <https://etherscan.io/tx/0x2084b8144eea4031c2fa7dfe343498c5e665ca85ed17825f2925f0b5b01c36ac>
    #[test]
    fn recover_pre_eip2() {
        let data = hex!("f8ea0c850ba43b7400832dc6c0942935aa0a2d2fbb791622c29eb1c117b65b7a908580b884590528a9000000000000000000000001878ace42092b7f1ae1f28d16c1272b1aa80ca4670000000000000000000000000000000000000000000000000000000000000002000000000000000000000000000000000000000000000000d02ab486cedc0000000000000000000000000000000000000000000000000000557fe293cabc08cf1ca05bfaf3fda0a56b49cc78b22125feb5ae6a99d2b4781f00507d8b02c173771c85a0b5da0dbe6c5bc53740d0071fc83eb17ba0f709e49e9ae7df60dee625ef51afc5");
        let tx = TransactionSigned::decode_enveloped(&mut data.as_slice()).unwrap();
        let sender = tx.recover_signer();
        assert!(sender.is_none());
        let sender = tx.recover_signer_unchecked().unwrap();

        assert_eq!(sender, address!("7e9e359edf0dbacf96a9952fa63092d919b0842b"));
    }

    #[test]
    fn transaction_signed_no_hash_zstd_codec() {
        // will use same signature everywhere.
        // We don't need signature to match tx, just decoded to the same signature
        let signature = Signature {
            odd_y_parity: false,
            r: U256::from_str("0xeb96ca19e8a77102767a41fc85a36afd5c61ccb09911cec5d3e86e193d9c5ae")
                .unwrap(),
            s: U256::from_str("0x3a456401896b1b6055311536bf00a718568c744d8c1f9df59879e8350220ca18")
                .unwrap(),
        };

        let inputs: Vec<Vec<u8>> = vec![
            vec![],
            vec![0],
            vec![255],
            vec![1u8; 31],
            vec![255u8; 31],
            vec![1u8; 32],
            vec![255u8; 32],
            vec![1u8; 64],
            vec![255u8; 64],
        ];

        for input in inputs {
            let transaction = Transaction::Legacy(TxLegacy {
                chain_id: Some(4u64),
                nonce: 2,
                gas_price: 1000000000,
                gas_limit: 100000,
                to: Address::from_str("d3e8763675e4c425df46cc3b5c0f6cbdac396046").unwrap().into(),
                value: U256::from(1000000000000000u64),
                input: Bytes::from(input),
            });

            let tx_signed_no_hash = TransactionSignedNoHash { signature, transaction };
            test_transaction_signed_to_from_compact(tx_signed_no_hash);
        }
    }

    fn test_transaction_signed_to_from_compact(tx_signed_no_hash: TransactionSignedNoHash) {
        // zstd aware `to_compact`
        let mut buff: Vec<u8> = Vec::new();
        let written_bytes = tx_signed_no_hash.to_compact(&mut buff);
        let (decoded, _) = TransactionSignedNoHash::from_compact(&buff, written_bytes);
        assert_eq!(tx_signed_no_hash, decoded);
    }

    #[test]
    fn create_txs_disallowed_for_eip4844() {
        let data =
            [3, 208, 128, 128, 123, 128, 120, 128, 129, 129, 128, 192, 129, 129, 192, 128, 128, 9];
        let res = TransactionSigned::decode_enveloped(&mut &data[..]);

        assert!(res.is_err());
    }

    #[test]
    fn decode_envelope_fails_on_trailing_bytes_legacy() {
        let data = [201, 3, 56, 56, 128, 43, 36, 27, 128, 3, 192];

        let result = TransactionSigned::decode_enveloped(&mut data.as_ref());

        assert!(result.is_err());
        assert_eq!(result, Err(RlpError::UnexpectedLength));
    }

    #[test]
    fn decode_envelope_fails_on_trailing_bytes_eip2718() {
        let data = hex!("02f872018307910d808507204d2cb1827d0094388c818ca8b9251b393131c08a736a67ccb19297880320d04823e2701c80c001a0cf024f4815304df2867a1a74e9d2707b6abda0337d2d54a4438d453f4160f190a07ac0e6b3bc9395b5b9c8b9e6d77204a236577a5b18467b9175c01de4faa208d900");

        let result = TransactionSigned::decode_enveloped(&mut data.as_ref());

        assert!(result.is_err());
        assert_eq!(result, Err(RlpError::UnexpectedLength));
    }
}<|MERGE_RESOLUTION|>--- conflicted
+++ resolved
@@ -1676,11 +1676,7 @@
     };
     use alloy_primitives::{address, b256, bytes};
     use alloy_rlp::{Decodable, Encodable, Error as RlpError};
-<<<<<<< HEAD
-    use proptest_arbitrary_interop::arb;
-=======
     use reth_chainspec::MIN_TRANSACTION_GAS;
->>>>>>> abd4642d
     use reth_codecs::Compact;
     use std::str::FromStr;
 
