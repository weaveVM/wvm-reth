//! Collection of methods for block validation.

use reth_chainspec::{ChainSpec, EthereumHardforks};
use reth_consensus::ConsensusError;
use reth_primitives::{
    constants::{
        eip4844::{DATA_GAS_PER_BLOB, MAX_DATA_GAS_PER_BLOCK},
        MAXIMUM_EXTRA_DATA_SIZE,
    },
    eip4844::calculate_excess_blob_gas,
    EthereumHardfork, GotExpected, Header, SealedBlock, SealedHeader,
};

/// Gas used needs to be less than gas limit. Gas used is going to be checked after execution.
#[inline]
pub fn validate_header_gas(header: &SealedHeader) -> Result<(), ConsensusError> {
    if header.gas_used > header.gas_limit {
        return Err(ConsensusError::HeaderGasUsedExceedsGasLimit {
            gas_used: header.gas_used,
            gas_limit: header.gas_limit,
        });
    }
    Ok(())
}

/// Ensure the EIP-1559 base fee is set if the London hardfork is active.
#[inline]
pub fn validate_header_base_fee(
    header: &SealedHeader,
    chain_spec: &ChainSpec,
) -> Result<(), ConsensusError> {
    if chain_spec.is_fork_active_at_block(EthereumHardfork::London, header.number) &&
        header.base_fee_per_gas.is_none()
    {
<<<<<<< HEAD
        return Err(ConsensusError::BaseFeeMissing);
=======
        return Err(ConsensusError::BaseFeeMissing)
>>>>>>> c4b5f5e9
    }
    Ok(())
}

/// Validate a block without regard for state:
///
/// - Compares the ommer hash in the block header to the block body
/// - Compares the transactions root in the block header to the block body
/// - Pre-execution transaction validation
/// - (Optionally) Compares the receipts root in the block header to the block body
pub fn validate_block_pre_execution(
    block: &SealedBlock,
    chain_spec: &ChainSpec,
) -> Result<(), ConsensusError> {
    // Check ommers hash
    let ommers_hash = reth_primitives::proofs::calculate_ommers_root(&block.ommers);
    if block.header.ommers_hash != ommers_hash {
        return Err(ConsensusError::BodyOmmersHashDiff(
            GotExpected { got: ommers_hash, expected: block.header.ommers_hash }.into(),
        ));
    }

    // Check transaction root
    if let Err(error) = block.ensure_transaction_root_valid() {
        return Err(ConsensusError::BodyTransactionRootDiff(error.into()));
    }

    // EIP-4895: Beacon chain push withdrawals as operations
    if chain_spec.is_shanghai_active_at_timestamp(block.timestamp) {
        let withdrawals =
            block.withdrawals.as_ref().ok_or(ConsensusError::BodyWithdrawalsMissing)?;
        let withdrawals_root = reth_primitives::proofs::calculate_withdrawals_root(withdrawals);
        let header_withdrawals_root =
            block.withdrawals_root.as_ref().ok_or(ConsensusError::WithdrawalsRootMissing)?;
        if withdrawals_root != *header_withdrawals_root {
            return Err(ConsensusError::BodyWithdrawalsRootDiff(
                GotExpected { got: withdrawals_root, expected: *header_withdrawals_root }.into(),
            ));
        }
    }

    // EIP-4844: Shard Blob Transactions
    if chain_spec.is_cancun_active_at_timestamp(block.timestamp) {
        // Check that the blob gas used in the header matches the sum of the blob gas used by each
        // blob tx
        let header_blob_gas_used = block.blob_gas_used.ok_or(ConsensusError::BlobGasUsedMissing)?;
        let total_blob_gas = block.blob_gas_used();
        if total_blob_gas != header_blob_gas_used {
            return Err(ConsensusError::BlobGasUsedDiff(GotExpected {
                got: header_blob_gas_used,
                expected: total_blob_gas,
            }));
        }
    }

    // EIP-7685: General purpose execution layer requests
    if chain_spec.is_prague_active_at_timestamp(block.timestamp) {
        let requests = block.requests.as_ref().ok_or(ConsensusError::BodyRequestsMissing)?;
        let requests_root = reth_primitives::proofs::calculate_requests_root(&requests.0);
        let header_requests_root =
            block.requests_root.as_ref().ok_or(ConsensusError::RequestsRootMissing)?;
        if requests_root != *header_requests_root {
            return Err(ConsensusError::BodyRequestsRootDiff(
                GotExpected { got: requests_root, expected: *header_requests_root }.into(),
            ));
        }
    }

    Ok(())
}

/// Validates that the EIP-4844 header fields exist and conform to the spec. This ensures that:
///
///  * `blob_gas_used` exists as a header field
///  * `excess_blob_gas` exists as a header field
///  * `parent_beacon_block_root` exists as a header field
///  * `blob_gas_used` is less than or equal to `MAX_DATA_GAS_PER_BLOCK`
///  * `blob_gas_used` is a multiple of `DATA_GAS_PER_BLOB`
///  * `excess_blob_gas` is a multiple of `DATA_GAS_PER_BLOB`
pub fn validate_4844_header_standalone(header: &SealedHeader) -> Result<(), ConsensusError> {
    let blob_gas_used = header.blob_gas_used.ok_or(ConsensusError::BlobGasUsedMissing)?;
    let excess_blob_gas = header.excess_blob_gas.ok_or(ConsensusError::ExcessBlobGasMissing)?;

    if header.parent_beacon_block_root.is_none() {
        return Err(ConsensusError::ParentBeaconBlockRootMissing);
    }

    if blob_gas_used > MAX_DATA_GAS_PER_BLOCK {
        return Err(ConsensusError::BlobGasUsedExceedsMaxBlobGasPerBlock {
            blob_gas_used,
            max_blob_gas_per_block: MAX_DATA_GAS_PER_BLOCK,
        });
    }

    if blob_gas_used % DATA_GAS_PER_BLOB != 0 {
        return Err(ConsensusError::BlobGasUsedNotMultipleOfBlobGasPerBlob {
            blob_gas_used,
            blob_gas_per_blob: DATA_GAS_PER_BLOB,
        });
    }

    // `excess_blob_gas` must also be a multiple of `DATA_GAS_PER_BLOB`. This will be checked later
    // (via `calculate_excess_blob_gas`), but it doesn't hurt to catch the problem sooner.
    if excess_blob_gas % DATA_GAS_PER_BLOB != 0 {
        return Err(ConsensusError::ExcessBlobGasNotMultipleOfBlobGasPerBlob {
            excess_blob_gas,
            blob_gas_per_blob: DATA_GAS_PER_BLOB,
        });
    }

    Ok(())
}

/// Validates the header's extradata according to the beacon consensus rules.
///
/// From yellow paper: extraData: An arbitrary byte array containing data relevant to this block.
/// This must be 32 bytes or fewer; formally Hx.
#[inline]
pub fn validate_header_extradata(header: &Header) -> Result<(), ConsensusError> {
    let extradata_len = header.extra_data.len();
    if extradata_len > MAXIMUM_EXTRA_DATA_SIZE {
        Err(ConsensusError::ExtraDataExceedsMax { len: extradata_len })
    } else {
        Ok(())
    }
}

/// Validates against the parent hash and number.
///
/// This function ensures that the header block number is sequential and that the hash of the parent
/// header matches the parent hash in the header.
#[inline]
pub fn validate_against_parent_hash_number(
    header: &SealedHeader,
    parent: &SealedHeader,
) -> Result<(), ConsensusError> {
    // Parent number is consistent.
    if parent.number + 1 != header.number {
        return Err(ConsensusError::ParentBlockNumberMismatch {
            parent_block_number: parent.number,
            block_number: header.number,
<<<<<<< HEAD
        });
=======
        })
>>>>>>> c4b5f5e9
    }

    if parent.hash() != header.parent_hash {
        return Err(ConsensusError::ParentHashMismatch(
            GotExpected { got: header.parent_hash, expected: parent.hash() }.into(),
<<<<<<< HEAD
        ));
=======
        ))
>>>>>>> c4b5f5e9
    }

    Ok(())
}

/// Validates the base fee against the parent and EIP-1559 rules.
#[inline]
pub fn validate_against_parent_eip1559_base_fee(
    header: &SealedHeader,
    parent: &SealedHeader,
    chain_spec: &ChainSpec,
) -> Result<(), ConsensusError> {
    if chain_spec.fork(EthereumHardfork::London).active_at_block(header.number) {
        let base_fee = header.base_fee_per_gas.ok_or(ConsensusError::BaseFeeMissing)?;

        let expected_base_fee =
            if chain_spec.fork(EthereumHardfork::London).transitions_at_block(header.number) {
                reth_primitives::constants::EIP1559_INITIAL_BASE_FEE
            } else {
                // This BaseFeeMissing will not happen as previous blocks are checked to have
                // them.
                parent
                    .next_block_base_fee(chain_spec.base_fee_params_at_timestamp(header.timestamp))
                    .ok_or(ConsensusError::BaseFeeMissing)?
            };
        if expected_base_fee != base_fee {
            return Err(ConsensusError::BaseFeeDiff(GotExpected {
                expected: expected_base_fee,
                got: base_fee,
<<<<<<< HEAD
            }));
=======
            }))
>>>>>>> c4b5f5e9
        }
    }

    Ok(())
}

/// Validates the timestamp against the parent to make sure it is in the past.
#[inline]
pub fn validate_against_parent_timestamp(
    header: &SealedHeader,
    parent: &SealedHeader,
) -> Result<(), ConsensusError> {
    if header.is_timestamp_in_past(parent.timestamp) {
        return Err(ConsensusError::TimestampIsInPast {
            parent_timestamp: parent.timestamp,
            timestamp: header.timestamp,
<<<<<<< HEAD
        });
=======
        })
>>>>>>> c4b5f5e9
    }
    Ok(())
}

/// Validates that the EIP-4844 header fields are correct with respect to the parent block. This
/// ensures that the `blob_gas_used` and `excess_blob_gas` fields exist in the child header, and
/// that the `excess_blob_gas` field matches the expected `excess_blob_gas` calculated from the
/// parent header fields.
pub fn validate_against_parent_4844(
    header: &SealedHeader,
    parent: &SealedHeader,
) -> Result<(), ConsensusError> {
    // From [EIP-4844](https://eips.ethereum.org/EIPS/eip-4844#header-extension):
    //
    // > For the first post-fork block, both parent.blob_gas_used and parent.excess_blob_gas
    // > are evaluated as 0.
    //
    // This means in the first post-fork block, calculate_excess_blob_gas will return 0.
    let parent_blob_gas_used = parent.blob_gas_used.unwrap_or(0);
    let parent_excess_blob_gas = parent.excess_blob_gas.unwrap_or(0);

    if header.blob_gas_used.is_none() {
<<<<<<< HEAD
        return Err(ConsensusError::BlobGasUsedMissing);
=======
        return Err(ConsensusError::BlobGasUsedMissing)
>>>>>>> c4b5f5e9
    }
    let excess_blob_gas = header.excess_blob_gas.ok_or(ConsensusError::ExcessBlobGasMissing)?;

    let expected_excess_blob_gas =
        calculate_excess_blob_gas(parent_excess_blob_gas, parent_blob_gas_used);
    if expected_excess_blob_gas != excess_blob_gas {
        return Err(ConsensusError::ExcessBlobGasDiff {
            diff: GotExpected { got: excess_blob_gas, expected: expected_excess_blob_gas },
            parent_excess_blob_gas,
            parent_blob_gas_used,
<<<<<<< HEAD
        });
=======
        })
>>>>>>> c4b5f5e9
    }

    Ok(())
}

#[cfg(test)]
mod tests {
    use super::*;
    use mockall::mock;
    use rand::Rng;
    use reth_chainspec::ChainSpecBuilder;
    use reth_primitives::{
<<<<<<< HEAD
        constants::ETHEREUM_BLOCK_GAS_LIMIT, hex_literal::hex, proofs, Account, Address, BlockBody,
        BlockHash, BlockHashOrNumber, BlockNumber, Bytes, Signature, Transaction,
        TransactionSigned, TxEip4844, Withdrawal, Withdrawals, U256,
=======
        hex_literal::hex, proofs, Account, Address, BlockBody, BlockHash, BlockHashOrNumber,
        BlockNumber, Bytes, Signature, Transaction, TransactionSigned, TxEip4844, Withdrawal,
        Withdrawals, U256,
>>>>>>> c4b5f5e9
    };
    use reth_storage_api::{
        errors::provider::ProviderResult, AccountReader, HeaderProvider, WithdrawalsProvider,
    };
    use std::ops::RangeBounds;

    mock! {
        WithdrawalsProvider {}

        impl WithdrawalsProvider for WithdrawalsProvider {
            fn latest_withdrawal(&self) -> ProviderResult<Option<Withdrawal>> ;

            fn withdrawals_by_block(
                &self,
                _id: BlockHashOrNumber,
                _timestamp: u64,
            ) -> ProviderResult<Option<Withdrawals>> ;
        }
    }

    struct Provider {
        is_known: bool,
        parent: Option<Header>,
        account: Option<Account>,
        withdrawals_provider: MockWithdrawalsProvider,
    }

    impl Provider {
        /// New provider with parent
        fn new(parent: Option<Header>) -> Self {
            Self {
                is_known: false,
                parent,
                account: None,
                withdrawals_provider: MockWithdrawalsProvider::new(),
            }
        }
    }

    impl AccountReader for Provider {
        fn basic_account(&self, _address: Address) -> ProviderResult<Option<Account>> {
            Ok(self.account)
        }
    }

    impl HeaderProvider for Provider {
        fn is_known(&self, _block_hash: &BlockHash) -> ProviderResult<bool> {
            Ok(self.is_known)
        }

        fn header(&self, _block_number: &BlockHash) -> ProviderResult<Option<Header>> {
            Ok(self.parent.clone())
        }

        fn header_by_number(&self, _num: u64) -> ProviderResult<Option<Header>> {
            Ok(self.parent.clone())
        }

        fn header_td(&self, _hash: &BlockHash) -> ProviderResult<Option<U256>> {
            Ok(None)
        }

        fn header_td_by_number(&self, _number: BlockNumber) -> ProviderResult<Option<U256>> {
            Ok(None)
        }

        fn headers_range(
            &self,
            _range: impl RangeBounds<BlockNumber>,
        ) -> ProviderResult<Vec<Header>> {
            Ok(vec![])
        }

        fn sealed_header(
            &self,
            _block_number: BlockNumber,
        ) -> ProviderResult<Option<SealedHeader>> {
            Ok(None)
        }

        fn sealed_headers_while(
            &self,
            _range: impl RangeBounds<BlockNumber>,
            _predicate: impl FnMut(&SealedHeader) -> bool,
        ) -> ProviderResult<Vec<SealedHeader>> {
            Ok(vec![])
        }
    }

    impl WithdrawalsProvider for Provider {
        fn withdrawals_by_block(
            &self,
            _id: BlockHashOrNumber,
            _timestamp: u64,
        ) -> ProviderResult<Option<Withdrawals>> {
            self.withdrawals_provider.withdrawals_by_block(_id, _timestamp)
        }

        fn latest_withdrawal(&self) -> ProviderResult<Option<Withdrawal>> {
            self.withdrawals_provider.latest_withdrawal()
        }
    }

    fn mock_blob_tx(nonce: u64, num_blobs: usize) -> TransactionSigned {
        let mut rng = rand::thread_rng();
        let request = Transaction::Eip4844(TxEip4844 {
            chain_id: 1u64,
            nonce,
            max_fee_per_gas: 0x28f000fff,
            max_priority_fee_per_gas: 0x28f000fff,
            max_fee_per_blob_gas: 0x7,
            gas_limit: 10,
            placeholder: Some(()),
            to: Address::default(),
            value: U256::from(3_u64),
            input: Bytes::from(vec![1, 2]),
            access_list: Default::default(),
            blob_versioned_hashes: std::iter::repeat_with(|| rng.gen()).take(num_blobs).collect(),
        });

        let signature = Signature { odd_y_parity: true, r: U256::default(), s: U256::default() };

        TransactionSigned::from_transaction_and_signature(request, signature)
    }

    /// got test block
    fn mock_block() -> (SealedBlock, Header) {
        // https://etherscan.io/block/15867168 where transaction root and receipts root are cleared
        // empty merkle tree: 0x56e81f171bcc55a6ff8345e692c0f86e5b48e01b996cadc001622fb5e363b421

        let header = Header {
            parent_hash: hex!("859fad46e75d9be177c2584843501f2270c7e5231711e90848290d12d7c6dcdd").into(),
            ommers_hash: hex!("1dcc4de8dec75d7aab85b567b6ccd41ad312451b948a7413f0a142fd40d49347").into(),
            beneficiary: hex!("4675c7e5baafbffbca748158becba61ef3b0a263").into(),
            state_root: hex!("8337403406e368b3e40411138f4868f79f6d835825d55fd0c2f6e17b1a3948e9").into(),
            transactions_root: hex!("56e81f171bcc55a6ff8345e692c0f86e5b48e01b996cadc001622fb5e363b421").into(),
            receipts_root: hex!("56e81f171bcc55a6ff8345e692c0f86e5b48e01b996cadc001622fb5e363b421").into(),
            logs_bloom: hex!("002400000000004000220000800002000000000000000000000000000000100000000000000000100000000000000021020000000800000006000000002100040000000c0004000000000008000008200000000000000000000000008000000001040000020000020000002000000800000002000020000000022010000000000000010002001000000000020200000000000001000200880000004000000900020000000000020000000040000000000000000000000000000080000000000001000002000000000000012000200020000000000000001000000000000020000010321400000000100000000000000000000000000000400000000000000000").into(),
            difficulty: U256::ZERO, // total difficulty: 0xc70d815d562d3cfa955).into(),
            number: 0xf21d20,
            gas_limit: ETHEREUM_BLOCK_GAS_LIMIT, // WVM: 300_000_000 gas limit
            gas_used: 0x6e813,
            timestamp: 0x635f9657,
            extra_data: hex!("")[..].into(),
            mix_hash: hex!("0000000000000000000000000000000000000000000000000000000000000000").into(),
            nonce: 0x0000000000000000,
            base_fee_per_gas: 0x28f0001df.into(),
            withdrawals_root: None,
            blob_gas_used: None,
            excess_blob_gas: None,
            parent_beacon_block_root: None,
            requests_root: None
        };
        // size: 0x9b5

        let mut parent = header.clone();
        parent.gas_used = 17763076;
        parent.gas_limit = ETHEREUM_BLOCK_GAS_LIMIT;
        parent.base_fee_per_gas = Some(0x28041f7f5);
        parent.number -= 1;
        parent.timestamp -= 1;

        let ommers = Vec::new();
        let body = Vec::new();

        (
            SealedBlock {
                header: header.seal_slow(),
                body,
                ommers,
                withdrawals: None,
                requests: None,
            },
            parent,
        )
    }

    #[test]
    fn valid_withdrawal_index() {
        let chain_spec = ChainSpecBuilder::mainnet().shanghai_activated().build();

        let create_block_with_withdrawals = |indexes: &[u64]| {
            let withdrawals = Withdrawals::new(
                indexes
                    .iter()
                    .map(|idx| Withdrawal { index: *idx, ..Default::default() })
                    .collect(),
            );
            SealedBlock {
                header: Header {
                    withdrawals_root: Some(proofs::calculate_withdrawals_root(&withdrawals)),
                    ..Default::default()
                }
                .seal_slow(),
                withdrawals: Some(withdrawals),
                ..Default::default()
            }
        };

        // Single withdrawal
        let block = create_block_with_withdrawals(&[1]);
        assert_eq!(validate_block_pre_execution(&block, &chain_spec), Ok(()));

        // Multiple increasing withdrawals
        let block = create_block_with_withdrawals(&[1, 2, 3]);
        assert_eq!(validate_block_pre_execution(&block, &chain_spec), Ok(()));
        let block = create_block_with_withdrawals(&[5, 6, 7, 8, 9]);
        assert_eq!(validate_block_pre_execution(&block, &chain_spec), Ok(()));
        let (_, parent) = mock_block();

        // Withdrawal index should be the last withdrawal index + 1
        let mut provider = Provider::new(Some(parent));
        provider
            .withdrawals_provider
            .expect_latest_withdrawal()
            .return_const(Ok(Some(Withdrawal { index: 2, ..Default::default() })));
    }

    #[test]
    fn cancun_block_incorrect_blob_gas_used() {
        let chain_spec = ChainSpecBuilder::mainnet().cancun_activated().build();

        // create a tx with 10 blobs
        let transaction = mock_blob_tx(1, 10);

        let header = Header {
            base_fee_per_gas: Some(1337u64),
            withdrawals_root: Some(proofs::calculate_withdrawals_root(&[])),
            blob_gas_used: Some(1),
            transactions_root: proofs::calculate_transaction_root(&[transaction.clone()]),
            ..Default::default()
        }
        .seal_slow();

        let body = BlockBody {
            transactions: vec![transaction],
            ommers: vec![],
            withdrawals: Some(Withdrawals::default()),
            requests: None,
        };

        let block = SealedBlock::new(header, body);

        // 10 blobs times the blob gas per blob.
        let expected_blob_gas_used = 10 * DATA_GAS_PER_BLOB;

        // validate blob, it should fail blob gas used validation
        assert_eq!(
            validate_block_pre_execution(&block, &chain_spec),
            Err(ConsensusError::BlobGasUsedDiff(GotExpected {
                got: 1,
                expected: expected_blob_gas_used
            }))
        );
    }
}<|MERGE_RESOLUTION|>--- conflicted
+++ resolved
@@ -32,11 +32,7 @@
     if chain_spec.is_fork_active_at_block(EthereumHardfork::London, header.number) &&
         header.base_fee_per_gas.is_none()
     {
-<<<<<<< HEAD
         return Err(ConsensusError::BaseFeeMissing);
-=======
-        return Err(ConsensusError::BaseFeeMissing)
->>>>>>> c4b5f5e9
     }
     Ok(())
 }
@@ -178,21 +174,13 @@
         return Err(ConsensusError::ParentBlockNumberMismatch {
             parent_block_number: parent.number,
             block_number: header.number,
-<<<<<<< HEAD
-        });
-=======
         })
->>>>>>> c4b5f5e9
     }
 
     if parent.hash() != header.parent_hash {
         return Err(ConsensusError::ParentHashMismatch(
             GotExpected { got: header.parent_hash, expected: parent.hash() }.into(),
-<<<<<<< HEAD
-        ));
-=======
         ))
->>>>>>> c4b5f5e9
     }
 
     Ok(())
@@ -222,11 +210,7 @@
             return Err(ConsensusError::BaseFeeDiff(GotExpected {
                 expected: expected_base_fee,
                 got: base_fee,
-<<<<<<< HEAD
-            }));
-=======
             }))
->>>>>>> c4b5f5e9
         }
     }
 
@@ -243,11 +227,7 @@
         return Err(ConsensusError::TimestampIsInPast {
             parent_timestamp: parent.timestamp,
             timestamp: header.timestamp,
-<<<<<<< HEAD
-        });
-=======
         })
->>>>>>> c4b5f5e9
     }
     Ok(())
 }
@@ -270,11 +250,7 @@
     let parent_excess_blob_gas = parent.excess_blob_gas.unwrap_or(0);
 
     if header.blob_gas_used.is_none() {
-<<<<<<< HEAD
-        return Err(ConsensusError::BlobGasUsedMissing);
-=======
         return Err(ConsensusError::BlobGasUsedMissing)
->>>>>>> c4b5f5e9
     }
     let excess_blob_gas = header.excess_blob_gas.ok_or(ConsensusError::ExcessBlobGasMissing)?;
 
@@ -285,11 +261,7 @@
             diff: GotExpected { got: excess_blob_gas, expected: expected_excess_blob_gas },
             parent_excess_blob_gas,
             parent_blob_gas_used,
-<<<<<<< HEAD
-        });
-=======
         })
->>>>>>> c4b5f5e9
     }
 
     Ok(())
@@ -302,15 +274,9 @@
     use rand::Rng;
     use reth_chainspec::ChainSpecBuilder;
     use reth_primitives::{
-<<<<<<< HEAD
-        constants::ETHEREUM_BLOCK_GAS_LIMIT, hex_literal::hex, proofs, Account, Address, BlockBody,
-        BlockHash, BlockHashOrNumber, BlockNumber, Bytes, Signature, Transaction,
-        TransactionSigned, TxEip4844, Withdrawal, Withdrawals, U256,
-=======
         hex_literal::hex, proofs, Account, Address, BlockBody, BlockHash, BlockHashOrNumber,
         BlockNumber, Bytes, Signature, Transaction, TransactionSigned, TxEip4844, Withdrawal,
-        Withdrawals, U256,
->>>>>>> c4b5f5e9
+        Withdrawals, U256, constants::ETHEREUM_BLOCK_GAS_LIMIT,
     };
     use reth_storage_api::{
         errors::provider::ProviderResult, AccountReader, HeaderProvider, WithdrawalsProvider,
