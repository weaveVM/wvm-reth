//! Sync management for the engine implementation.

use crate::{
    engine::metrics::EngineSyncMetrics, BeaconConsensusEngineEvent,
    ConsensusEngineLiveSyncProgress, EthBeaconConsensus,
};
use futures::FutureExt;
use reth_chainspec::ChainSpec;
use reth_db_api::database::Database;
use reth_network_p2p::{
    full_block::{FetchFullBlockFuture, FetchFullBlockRangeFuture, FullBlockClient},
    BlockClient,
};
use reth_primitives::{BlockNumber, SealedBlock, B256};
use reth_stages_api::{ControlFlow, Pipeline, PipelineError, PipelineTarget, PipelineWithResult};
use reth_tasks::TaskSpawner;
use reth_tokio_util::EventSender;
use std::{
    cmp::{Ordering, Reverse},
    collections::{binary_heap::PeekMut, BinaryHeap},
    sync::Arc,
    task::{ready, Context, Poll},
};
use tokio::sync::oneshot;
use tracing::trace;

/// Manages syncing under the control of the engine.
///
/// This type controls the [Pipeline] and supports (single) full block downloads.
///
/// Caution: If the pipeline is running, this type will not emit blocks downloaded from the network
/// [`EngineSyncEvent::FetchedFullBlock`] until the pipeline is idle to prevent commits to the
/// database while the pipeline is still active.
pub(crate) struct EngineSyncController<DB, Client>
where
    DB: Database,
    Client: BlockClient,
{
    /// A downloader that can download full blocks from the network.
    full_block_client: FullBlockClient<Client>,
    /// The type that can spawn the pipeline task.
    pipeline_task_spawner: Box<dyn TaskSpawner>,
    /// The current state of the pipeline.
    /// The pipeline is used for large ranges.
    pipeline_state: PipelineState<DB>,
    /// Pending target block for the pipeline to sync
    pending_pipeline_target: Option<PipelineTarget>,
    /// In-flight full block requests in progress.
    inflight_full_block_requests: Vec<FetchFullBlockFuture<Client>>,
    /// In-flight full block _range_ requests in progress.
    inflight_block_range_requests: Vec<FetchFullBlockRangeFuture<Client>>,
    /// Sender for engine events.
    event_sender: EventSender<BeaconConsensusEngineEvent>,
    /// Buffered blocks from downloads - this is a min-heap of blocks, using the block number for
    /// ordering. This means the blocks will be popped from the heap with ascending block numbers.
    range_buffered_blocks: BinaryHeap<Reverse<OrderedSealedBlock>>,
    /// Max block after which the consensus engine would terminate the sync. Used for debugging
    /// purposes.
    max_block: Option<BlockNumber>,
    /// Engine sync metrics.
    metrics: EngineSyncMetrics,
}

impl<DB, Client> EngineSyncController<DB, Client>
where
    DB: Database + 'static,
    Client: BlockClient + 'static,
{
    /// Create a new instance
    pub(crate) fn new(
        pipeline: Pipeline<DB>,
        client: Client,
        pipeline_task_spawner: Box<dyn TaskSpawner>,
        max_block: Option<BlockNumber>,
        chain_spec: Arc<ChainSpec>,
        event_sender: EventSender<BeaconConsensusEngineEvent>,
    ) -> Self {
        Self {
            full_block_client: FullBlockClient::new(
                client,
                Arc::new(EthBeaconConsensus::new(chain_spec)),
            ),
            pipeline_task_spawner,
            pipeline_state: PipelineState::Idle(Some(pipeline)),
            pending_pipeline_target: None,
            inflight_full_block_requests: Vec::new(),
            inflight_block_range_requests: Vec::new(),
            range_buffered_blocks: BinaryHeap::new(),
            event_sender,
            max_block,
            metrics: EngineSyncMetrics::default(),
        }
    }

    /// Sets the metrics for the active downloads
    fn update_block_download_metrics(&self) {
        self.metrics.active_block_downloads.set(self.inflight_full_block_requests.len() as f64);
        // TODO: full block range metrics
    }

    /// Sets the max block value for testing
    #[cfg(test)]
    pub(crate) fn set_max_block(&mut self, block: BlockNumber) {
        self.max_block = Some(block);
    }

    /// Cancels all download requests that are in progress and buffered blocks.
    pub(crate) fn clear_block_download_requests(&mut self) {
        self.inflight_full_block_requests.clear();
        self.inflight_block_range_requests.clear();
        self.range_buffered_blocks.clear();
        self.update_block_download_metrics();
    }

    /// Cancels the full block request with the given hash.
    pub(crate) fn cancel_full_block_request(&mut self, hash: B256) {
        self.inflight_full_block_requests.retain(|req| *req.hash() != hash);
        self.update_block_download_metrics();
    }

    /// Returns `true` if a pipeline target is queued and will be triggered on the next `poll`.
    #[allow(dead_code)]
    pub(crate) const fn is_pipeline_sync_pending(&self) -> bool {
        self.pending_pipeline_target.is_some() && self.pipeline_state.is_idle()
    }

    /// Returns `true` if the pipeline is idle.
    pub(crate) const fn is_pipeline_idle(&self) -> bool {
        self.pipeline_state.is_idle()
    }

    /// Returns `true` if the pipeline is active.
    pub(crate) const fn is_pipeline_active(&self) -> bool {
        !self.is_pipeline_idle()
    }

    /// Returns true if there's already a request for the given hash.
    pub(crate) fn is_inflight_request(&self, hash: B256) -> bool {
        self.inflight_full_block_requests.iter().any(|req| *req.hash() == hash)
    }

    /// Starts requesting a range of blocks from the network, in reverse from the given hash.
    ///
    /// If the `count` is 1, this will use the `download_full_block` method instead, because it
    /// downloads headers and bodies for the block concurrently.
    pub(crate) fn download_block_range(&mut self, hash: B256, count: u64) {
        if count == 1 {
            self.download_full_block(hash);
        } else {
            trace!(
                target: "consensus::engine",
                ?hash,
                ?count,
                "start downloading full block range."
            );

            // notify listeners that we're downloading a block range
            self.event_sender.notify(BeaconConsensusEngineEvent::LiveSyncProgress(
                ConsensusEngineLiveSyncProgress::DownloadingBlocks {
                    remaining_blocks: count,
                    target: hash,
                },
            ));
            let request = self.full_block_client.get_full_block_range(hash, count);
            self.inflight_block_range_requests.push(request);
        }

        // // TODO: need more metrics for block ranges
        // self.update_block_download_metrics();
    }

    /// Starts requesting a full block from the network.
    ///
    /// Returns `true` if the request was started, `false` if there's already a request for the
    /// given hash.
    pub(crate) fn download_full_block(&mut self, hash: B256) -> bool {
        if self.is_inflight_request(hash) {
            return false;
        }
        trace!(
            target: "consensus::engine::sync",
            ?hash,
            "Start downloading full block"
        );

        // notify listeners that we're downloading a block
        self.event_sender.notify(BeaconConsensusEngineEvent::LiveSyncProgress(
            ConsensusEngineLiveSyncProgress::DownloadingBlocks {
                remaining_blocks: 1,
                target: hash,
            },
        ));

        let request = self.full_block_client.get_full_block(hash);
        self.inflight_full_block_requests.push(request);

        self.update_block_download_metrics();

        true
    }

    /// Sets a new target to sync the pipeline to.
    ///
    /// But ensures the target is not the zero hash.
    pub(crate) fn set_pipeline_sync_target(&mut self, target: PipelineTarget) {
        if target.sync_target().is_some_and(|target| target.is_zero()) {
            trace!(
                target: "consensus::engine::sync",
                "Pipeline target cannot be zero hash."
            );
            // precaution to never sync to the zero hash
            return;
        }
        self.pending_pipeline_target = Some(target);
    }

    /// Check if the engine reached max block as specified by `max_block` parameter.
    ///
    /// Note: this is mainly for debugging purposes.
    pub(crate) fn has_reached_max_block(&self, progress: BlockNumber) -> bool {
        let has_reached_max_block =
            self.max_block.map(|target| progress >= target).unwrap_or_default();
        if has_reached_max_block {
            trace!(
                target: "consensus::engine::sync",
                ?progress,
                max_block = ?self.max_block,
                "Consensus engine reached max block"
            );
        }
        has_reached_max_block
    }

    /// Advances the pipeline state.
    ///
    /// This checks for the result in the channel, or returns pending if the pipeline is idle.
    fn poll_pipeline(&mut self, cx: &mut Context<'_>) -> Poll<EngineSyncEvent> {
        let res = match self.pipeline_state {
            PipelineState::Idle(_) => return Poll::Pending,
            PipelineState::Running(ref mut fut) => {
                ready!(fut.poll_unpin(cx))
            }
        };
        let ev = match res {
            Ok((pipeline, result)) => {
                let minimum_block_number = pipeline.minimum_block_number();
                let reached_max_block =
                    self.has_reached_max_block(minimum_block_number.unwrap_or_default());
                self.pipeline_state = PipelineState::Idle(Some(pipeline));
                EngineSyncEvent::PipelineFinished { result, reached_max_block }
            }
            Err(_) => {
                // failed to receive the pipeline
                EngineSyncEvent::PipelineTaskDropped
            }
        };
        Poll::Ready(ev)
    }

    /// This will spawn the pipeline if it is idle and a target is set or if the pipeline is set to
    /// run continuously.
    fn try_spawn_pipeline(&mut self) -> Option<EngineSyncEvent> {
        match &mut self.pipeline_state {
            PipelineState::Idle(pipeline) => {
                let target = self.pending_pipeline_target.take()?;
                let (tx, rx) = oneshot::channel();

                let pipeline = pipeline.take().expect("exists");
                self.pipeline_task_spawner.spawn_critical_blocking(
                    "pipeline task",
                    Box::pin(async move {
                        let result = pipeline.run_as_fut(Some(target)).await;
                        let _ = tx.send(result);
                    }),
                );
                self.pipeline_state = PipelineState::Running(rx);

                // we also clear any pending full block requests because we expect them to be
                // outdated (included in the range the pipeline is syncing anyway)
                self.clear_block_download_requests();

                Some(EngineSyncEvent::PipelineStarted(Some(target)))
            }
            PipelineState::Running(_) => None,
        }
    }

    /// Advances the sync process.
    pub(crate) fn poll(&mut self, cx: &mut Context<'_>) -> Poll<EngineSyncEvent> {
        // try to spawn a pipeline if a target is set
        if let Some(event) = self.try_spawn_pipeline() {
            return Poll::Ready(event);
        }

        // make sure we poll the pipeline if it's active, and return any ready pipeline events
        if !self.is_pipeline_idle() {
            // advance the pipeline
            if let Poll::Ready(event) = self.poll_pipeline(cx) {
                return Poll::Ready(event);
            }
        }

        // advance all full block requests
        for idx in (0..self.inflight_full_block_requests.len()).rev() {
            let mut request = self.inflight_full_block_requests.swap_remove(idx);
            if let Poll::Ready(block) = request.poll_unpin(cx) {
                trace!(target: "consensus::engine", block=?block.num_hash(), "Received single full block, buffering");
                self.range_buffered_blocks.push(Reverse(OrderedSealedBlock(block)));
            } else {
                // still pending
                self.inflight_full_block_requests.push(request);
            }
        }

        // advance all full block range requests
        for idx in (0..self.inflight_block_range_requests.len()).rev() {
            let mut request = self.inflight_block_range_requests.swap_remove(idx);
            if let Poll::Ready(blocks) = request.poll_unpin(cx) {
                trace!(target: "consensus::engine", len=?blocks.len(), first=?blocks.first().map(|b| b.num_hash()), last=?blocks.last().map(|b| b.num_hash()), "Received full block range, buffering");
                self.range_buffered_blocks
                    .extend(blocks.into_iter().map(OrderedSealedBlock).map(Reverse));
            } else {
                // still pending
                self.inflight_block_range_requests.push(request);
            }
        }

        self.update_block_download_metrics();

        // drain an element of the block buffer if there are any
        if let Some(block) = self.range_buffered_blocks.pop() {
            // peek ahead and pop duplicates
            while let Some(peek) = self.range_buffered_blocks.peek_mut() {
                if peek.0 .0.hash() == block.0 .0.hash() {
                    PeekMut::pop(peek);
                } else {
                    break;
                }
            }
            return Poll::Ready(EngineSyncEvent::FetchedFullBlock(block.0 .0));
        }

        Poll::Pending
    }
}

/// A wrapper type around [`SealedBlock`] that implements the [Ord] trait by block number.
#[derive(Debug, Clone, PartialEq, Eq)]
struct OrderedSealedBlock(SealedBlock);

impl PartialOrd for OrderedSealedBlock {
    fn partial_cmp(&self, other: &Self) -> Option<Ordering> {
        Some(self.cmp(other))
    }
}

impl Ord for OrderedSealedBlock {
    fn cmp(&self, other: &Self) -> Ordering {
        self.0.number.cmp(&other.0.number)
    }
}

/// The event type emitted by the [`EngineSyncController`].
#[derive(Debug)]
pub(crate) enum EngineSyncEvent {
    /// A full block has been downloaded from the network.
    FetchedFullBlock(SealedBlock),
    /// Pipeline started syncing
    ///
    /// This is none if the pipeline is triggered without a specific target.
    PipelineStarted(Option<PipelineTarget>),
    /// Pipeline finished
    ///
    /// If this is returned, the pipeline is idle.
    PipelineFinished {
        /// Final result of the pipeline run.
        result: Result<ControlFlow, PipelineError>,
        /// Whether the pipeline reached the configured `max_block`.
        ///
        /// Note: this is only relevant in debugging scenarios.
        reached_max_block: bool,
    },
    /// Pipeline task was dropped after it was started, unable to receive it because channel
    /// closed. This would indicate a panicked pipeline task
    PipelineTaskDropped,
}

/// The possible pipeline states within the sync controller.
///
/// [`PipelineState::Idle`] means that the pipeline is currently idle.
/// [`PipelineState::Running`] means that the pipeline is currently running.
///
/// NOTE: The differentiation between these two states is important, because when the pipeline is
/// running, it acquires the write lock over the database. This means that we cannot forward to the
/// blockchain tree any messages that would result in database writes, since it would result in a
/// deadlock.
enum PipelineState<DB: Database> {
    /// Pipeline is idle.
    Idle(Option<Pipeline<DB>>),
    /// Pipeline is running and waiting for a response
    Running(oneshot::Receiver<PipelineWithResult<DB>>),
}

impl<DB: Database> PipelineState<DB> {
    /// Returns `true` if the state matches idle.
    const fn is_idle(&self) -> bool {
        matches!(self, Self::Idle(_))
    }
}

#[cfg(test)]
mod tests {
    use super::*;
    use assert_matches::assert_matches;
    use futures::poll;
    use reth_chainspec::{ChainSpecBuilder, MAINNET};
    use reth_db::{mdbx::DatabaseEnv, test_utils::TempDatabase};
    use reth_network_p2p::{either::Either, test_utils::TestFullBlockClient};
<<<<<<< HEAD
    use reth_primitives::{constants::ETHEREUM_BLOCK_GAS_LIMIT, BlockBody, Header, SealedHeader};
=======
    use reth_primitives::{BlockBody, Header, SealedHeader};
>>>>>>> c4b5f5e9
    use reth_provider::{
        test_utils::create_test_provider_factory_with_chain_spec, ExecutionOutcome,
    };
    use reth_prune_types::PruneModes;
    use reth_stages::{test_utils::TestStages, ExecOutput, StageError};
    use reth_stages_api::StageCheckpoint;
    use reth_static_file::StaticFileProducer;
    use reth_tasks::TokioTaskExecutor;
    use std::{collections::VecDeque, future::poll_fn, ops::Range};
    use tokio::sync::watch;

    struct TestPipelineBuilder {
        pipeline_exec_outputs: VecDeque<Result<ExecOutput, StageError>>,
        executor_results: Vec<ExecutionOutcome>,
        max_block: Option<BlockNumber>,
    }

    impl TestPipelineBuilder {
        /// Create a new [`TestPipelineBuilder`].
        const fn new() -> Self {
            Self {
                pipeline_exec_outputs: VecDeque::new(),
                executor_results: Vec::new(),
                max_block: None,
            }
        }

        /// Set the pipeline execution outputs to use for the test consensus engine.
        fn with_pipeline_exec_outputs(
            mut self,
            pipeline_exec_outputs: VecDeque<Result<ExecOutput, StageError>>,
        ) -> Self {
            self.pipeline_exec_outputs = pipeline_exec_outputs;
            self
        }

        /// Set the executor results to use for the test consensus engine.
        #[allow(dead_code)]
        fn with_executor_results(mut self, executor_results: Vec<ExecutionOutcome>) -> Self {
            self.executor_results = executor_results;
            self
        }

        /// Sets the max block for the pipeline to run.
        #[allow(dead_code)]
        const fn with_max_block(mut self, max_block: BlockNumber) -> Self {
            self.max_block = Some(max_block);
            self
        }

        /// Builds the pipeline.
        fn build(self, chain_spec: Arc<ChainSpec>) -> Pipeline<Arc<TempDatabase<DatabaseEnv>>> {
            reth_tracing::init_test_tracing();

            // Setup pipeline
            let (tip_tx, _tip_rx) = watch::channel(B256::default());
            let mut pipeline = Pipeline::builder()
                .add_stages(TestStages::new(self.pipeline_exec_outputs, Default::default()))
                .with_tip_sender(tip_tx);

            if let Some(max_block) = self.max_block {
                pipeline = pipeline.with_max_block(max_block);
            }

            let provider_factory = create_test_provider_factory_with_chain_spec(chain_spec);

            let static_file_producer =
                StaticFileProducer::new(provider_factory.clone(), PruneModes::default());

            pipeline.build(provider_factory, static_file_producer)
        }
    }

    struct TestSyncControllerBuilder<Client> {
        max_block: Option<BlockNumber>,
        client: Option<Client>,
    }

    impl<Client> TestSyncControllerBuilder<Client> {
        /// Create a new [`TestSyncControllerBuilder`].
        const fn new() -> Self {
            Self { max_block: None, client: None }
        }

        /// Sets the max block for the pipeline to run.
        #[allow(dead_code)]
        const fn with_max_block(mut self, max_block: BlockNumber) -> Self {
            self.max_block = Some(max_block);
            self
        }

        /// Sets the client to use for network operations.
        fn with_client(mut self, client: Client) -> Self {
            self.client = Some(client);
            self
        }

        /// Builds the sync controller.
        fn build<DB>(
            self,
            pipeline: Pipeline<DB>,
            chain_spec: Arc<ChainSpec>,
        ) -> EngineSyncController<DB, Either<Client, TestFullBlockClient>>
        where
            DB: Database + 'static,
            Client: BlockClient + 'static,
        {
            let client = self
                .client
                .map(Either::Left)
                .unwrap_or_else(|| Either::Right(TestFullBlockClient::default()));

            EngineSyncController::new(
                pipeline,
                client,
                Box::<TokioTaskExecutor>::default(),
                self.max_block,
                chain_spec,
                Default::default(),
            )
        }
    }

    #[tokio::test]
    async fn pipeline_started_after_setting_target() {
        let chain_spec = Arc::new(
            ChainSpecBuilder::default()
                .chain(MAINNET.chain)
                .genesis(MAINNET.genesis.clone())
                .paris_activated()
                .build(),
        );

        let client = TestFullBlockClient::default();
        insert_headers_into_client(&client, SealedHeader::default(), 0..10);
        // force the pipeline to be "done" after 5 blocks
        let pipeline = TestPipelineBuilder::new()
            .with_pipeline_exec_outputs(VecDeque::from([Ok(ExecOutput {
                checkpoint: StageCheckpoint::new(5),
                done: true,
            })]))
            .build(chain_spec.clone());

        let mut sync_controller = TestSyncControllerBuilder::new()
            .with_client(client.clone())
            .build(pipeline, chain_spec);

        let tip = client.highest_block().expect("there should be blocks here");
        sync_controller.set_pipeline_sync_target(tip.hash().into());

        let sync_future = poll_fn(|cx| sync_controller.poll(cx));
        let next_event = poll!(sync_future);

        // can assert that the first event here is PipelineStarted because we set the sync target,
        // and we should get Ready because the pipeline should be spawned immediately
        assert_matches!(next_event, Poll::Ready(EngineSyncEvent::PipelineStarted(Some(target))) => {
            assert_eq!(target.sync_target().unwrap(), tip.hash());
        });

        // the next event should be the pipeline finishing in a good state
        let sync_future = poll_fn(|cx| sync_controller.poll(cx));
        let next_ready = sync_future.await;
        assert_matches!(next_ready, EngineSyncEvent::PipelineFinished { result, reached_max_block } => {
            assert_matches!(result, Ok(control_flow) => assert_eq!(control_flow, ControlFlow::Continue { block_number: 5 }));
            // no max block configured
            assert!(!reached_max_block);
        });
    }

    fn insert_headers_into_client(
        client: &TestFullBlockClient,
        genesis_header: SealedHeader,
        range: Range<usize>,
    ) {
        let mut sealed_header = genesis_header;
        let body = BlockBody::default();
        for _ in range {
            let (mut header, hash) = sealed_header.split();
            // update to the next header
            header.parent_hash = hash;
            header.number += 1;
            header.timestamp += 1;
            sealed_header = header.seal_slow();
            client.insert(sealed_header.clone(), body.clone());
        }
    }

    #[tokio::test]
    async fn controller_sends_range_request() {
        let chain_spec = Arc::new(
            ChainSpecBuilder::default()
                .chain(MAINNET.chain)
                .genesis(MAINNET.genesis.clone())
                .paris_activated()
                .build(),
        );

        let client = TestFullBlockClient::default();
        let header = Header {
            base_fee_per_gas: Some(7),
            gas_limit: chain_spec.max_gas_limit,
            ..Default::default()
        }
        .seal_slow();
        insert_headers_into_client(&client, header, 0..10);

        // set up a pipeline
        let pipeline = TestPipelineBuilder::new().build(chain_spec.clone());

        let mut sync_controller = TestSyncControllerBuilder::new()
            .with_client(client.clone())
            .build(pipeline, chain_spec);

        let tip = client.highest_block().expect("there should be blocks here");

        // call the download range method
        sync_controller.download_block_range(tip.hash(), tip.number);

        // ensure we have one in flight range request
        assert_eq!(sync_controller.inflight_block_range_requests.len(), 1);

        // ensure the range request is made correctly
        let first_req = sync_controller.inflight_block_range_requests.first().unwrap();
        assert_eq!(first_req.start_hash(), tip.hash());
        assert_eq!(first_req.count(), tip.number);

        // ensure they are in ascending order
        for num in 1..=10 {
            let sync_future = poll_fn(|cx| sync_controller.poll(cx));
            let next_ready = sync_future.await;
            assert_matches!(next_ready, EngineSyncEvent::FetchedFullBlock(block) => {
                assert_eq!(block.number, num);
            });
        }
    }
}<|MERGE_RESOLUTION|>--- conflicted
+++ resolved
@@ -416,11 +416,7 @@
     use reth_chainspec::{ChainSpecBuilder, MAINNET};
     use reth_db::{mdbx::DatabaseEnv, test_utils::TempDatabase};
     use reth_network_p2p::{either::Either, test_utils::TestFullBlockClient};
-<<<<<<< HEAD
-    use reth_primitives::{constants::ETHEREUM_BLOCK_GAS_LIMIT, BlockBody, Header, SealedHeader};
-=======
     use reth_primitives::{BlockBody, Header, SealedHeader};
->>>>>>> c4b5f5e9
     use reth_provider::{
         test_utils::create_test_provider_factory_with_chain_spec, ExecutionOutcome,
     };
