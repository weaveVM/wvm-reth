use alloy_consensus::TxEnvelope;
use alloy_network::eip2718::Decodable2718;
use reth::{
    builder::{rpc::RpcRegistry, FullNodeComponents},
<<<<<<< HEAD
    rpc::{
        api::{eth::helpers::EthTransactions, DebugApiServer},
        server_types::eth::EthResult,
=======
    rpc::api::{
        eth::helpers::{EthApiSpec, EthTransactions, TraceExt},
        DebugApiServer,
>>>>>>> 74ba71f7
    },
};
use reth_primitives::{Bytes, B256};

#[allow(missing_debug_implementations)]
pub struct RpcTestContext<Node: FullNodeComponents, EthApi> {
    pub inner: RpcRegistry<Node, EthApi>,
}

impl<Node: FullNodeComponents, EthApi> RpcTestContext<Node, EthApi>
where
    EthApi: EthApiSpec + EthTransactions + TraceExt,
{
    /// Injects a raw transaction into the node tx pool via RPC server
    pub async fn inject_tx(&self, raw_tx: Bytes) -> Result<B256, EthApi::Error> {
        let eth_api = self.inner.eth_api();
        eth_api.send_raw_transaction(raw_tx).await
    }

    /// Retrieves a transaction envelope by its hash
    pub async fn envelope_by_hash(&self, hash: B256) -> eyre::Result<TxEnvelope> {
        let tx = self.inner.debug_api().raw_transaction(hash).await?.unwrap();
        let tx = tx.to_vec();
        Ok(TxEnvelope::decode_2718(&mut tx.as_ref()).unwrap())
    }
}<|MERGE_RESOLUTION|>--- conflicted
+++ resolved
@@ -2,15 +2,9 @@
 use alloy_network::eip2718::Decodable2718;
 use reth::{
     builder::{rpc::RpcRegistry, FullNodeComponents},
-<<<<<<< HEAD
-    rpc::{
-        api::{eth::helpers::EthTransactions, DebugApiServer},
-        server_types::eth::EthResult,
-=======
     rpc::api::{
         eth::helpers::{EthApiSpec, EthTransactions, TraceExt},
         DebugApiServer,
->>>>>>> 74ba71f7
     },
 };
 use reth_primitives::{Bytes, B256};
