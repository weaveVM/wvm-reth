--- conflicted
+++ resolved
@@ -1,10 +1,6 @@
 use futures_util::StreamExt;
 use reth::{
-<<<<<<< HEAD
-    network::{NetworkEvent, NetworkEvents, NetworkHandle, PeersInfo},
-=======
     network::{NetworkEvent, NetworkEventListenerProvider, PeersHandleProvider, PeersInfo},
->>>>>>> 74ba71f7
     rpc::types::PeerId,
 };
 use reth_network_peers::NodeRecord;
@@ -49,11 +45,7 @@
             match ev {
                 NetworkEvent::SessionEstablished { peer_id, .. } => {
                     info!("Session established with peer: {:?}", peer_id);
-<<<<<<< HEAD
-                    return Some(peer_id);
-=======
                     return Some(peer_id)
->>>>>>> 74ba71f7
                 }
                 _ => continue,
             }
