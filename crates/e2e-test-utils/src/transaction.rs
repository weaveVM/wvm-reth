use alloy_consensus::{
    BlobTransactionSidecar, EnvKzgSettings, SidecarBuilder, SimpleCoder, TxEip4844Variant,
    TxEnvelope,
};
use alloy_network::{eip2718::Encodable2718, EthereumWallet, TransactionBuilder};
use alloy_rpc_types::{TransactionInput, TransactionRequest};
use alloy_signer_local::PrivateKeySigner;
use eyre::Ok;
use reth_primitives::{hex, Address, Bytes, U256};

use reth_primitives::B256;

/// Helper for transaction operations
#[derive(Debug)]
pub struct TransactionTestContext;

impl TransactionTestContext {
    /// Creates a static transfer and signs it, returning bytes
    pub async fn transfer_tx(chain_id: u64, wallet: PrivateKeySigner) -> TxEnvelope {
        let tx = tx(chain_id, None, 0);
        Self::sign_tx(wallet, tx).await
    }

    /// Creates a static transfer and signs it, returning bytes
    pub async fn transfer_tx_bytes(chain_id: u64, wallet: PrivateKeySigner) -> Bytes {
        let signed = Self::transfer_tx(chain_id, wallet).await;
        signed.encoded_2718().into()
    }

    /// Creates a tx with blob sidecar and sign it
    pub async fn tx_with_blobs(
        chain_id: u64,
        wallet: PrivateKeySigner,
    ) -> eyre::Result<TxEnvelope> {
        let mut tx = tx(chain_id, None, 0);

        let mut builder = SidecarBuilder::<SimpleCoder>::new();
        builder.ingest(b"dummy blob");
        let sidecar: BlobTransactionSidecar = builder.build()?;

        tx.set_blob_sidecar(sidecar);
        tx.set_max_fee_per_blob_gas(15e9 as u128);

        let signed = Self::sign_tx(wallet, tx).await;
        Ok(signed)
    }

<<<<<<< HEAD
    /// Signs an arbitrary TransactionRequest using the provided wallet
=======
    /// Signs an arbitrary [`TransactionRequest`] using the provided wallet
>>>>>>> 74ba71f7
    pub async fn sign_tx(wallet: PrivateKeySigner, tx: TransactionRequest) -> TxEnvelope {
        let signer = EthereumWallet::from(wallet);
        tx.build(&signer).await.unwrap()
    }

    /// Creates a tx with blob sidecar and sign it, returning bytes
    pub async fn tx_with_blobs_bytes(
        chain_id: u64,
        wallet: PrivateKeySigner,
    ) -> eyre::Result<Bytes> {
        let signed = Self::tx_with_blobs(chain_id, wallet).await?;

        Ok(signed.encoded_2718().into())
    }

    /// Creates and encodes an Optimism L1 block information transaction.
    pub async fn optimism_l1_block_info_tx(
        chain_id: u64,
        wallet: PrivateKeySigner,
        nonce: u64,
    ) -> Bytes {
        let l1_block_info = Bytes::from_static(&hex!("7ef9015aa044bae9d41b8380d781187b426c6fe43df5fb2fb57bd4466ef6a701e1f01e015694deaddeaddeaddeaddeaddeaddeaddeaddead000194420000000000000000000000000000000000001580808408f0d18001b90104015d8eb900000000000000000000000000000000000000000000000000000000008057650000000000000000000000000000000000000000000000000000000063d96d10000000000000000000000000000000000000000000000000000000000009f35273d89754a1e0387b89520d989d3be9c37c1f32495a88faf1ea05c61121ab0d1900000000000000000000000000000000000000000000000000000000000000010000000000000000000000002d679b567db6187c0c8323fa982cfb88b74dbcc7000000000000000000000000000000000000000000000000000000000000083400000000000000000000000000000000000000000000000000000000000f4240"));
        let tx = tx(chain_id, Some(l1_block_info), nonce);
        let signer = EthereumWallet::from(wallet);
        tx.build(&signer).await.unwrap().encoded_2718().into()
    }

    /// Validates the sidecar of a given tx envelope and returns the versioned hashes
    pub fn validate_sidecar(tx: TxEnvelope) -> Vec<B256> {
        let proof_setting = EnvKzgSettings::Default;

        match tx {
            TxEnvelope::Eip4844(signed) => match signed.tx() {
                TxEip4844Variant::TxEip4844WithSidecar(tx) => {
                    tx.validate_blob(proof_setting.get()).unwrap();
                    tx.sidecar.versioned_hashes().collect()
                }
                _ => panic!("Expected Eip4844 transaction with sidecar"),
            },
            _ => panic!("Expected Eip4844 transaction"),
        }
    }
}

/// Creates a type 2 transaction
fn tx(chain_id: u64, data: Option<Bytes>, nonce: u64) -> TransactionRequest {
    TransactionRequest {
        nonce: Some(nonce),
        value: Some(U256::from(100)),
        to: Some(reth_primitives::TxKind::Call(Address::random())),
        gas: Some(210000),
        max_fee_per_gas: Some(20e9 as u128),
        max_priority_fee_per_gas: Some(20e9 as u128),
        chain_id: Some(chain_id),
        input: TransactionInput { input: None, data },
        ..Default::default()
    }
}<|MERGE_RESOLUTION|>--- conflicted
+++ resolved
@@ -45,11 +45,7 @@
         Ok(signed)
     }
 
-<<<<<<< HEAD
-    /// Signs an arbitrary TransactionRequest using the provided wallet
-=======
     /// Signs an arbitrary [`TransactionRequest`] using the provided wallet
->>>>>>> 74ba71f7
     pub async fn sign_tx(wallet: PrivateKeySigner, tx: TransactionRequest) -> TxEnvelope {
         let signer = EthereumWallet::from(wallet);
         tx.build(&signer).await.unwrap()
