--- conflicted
+++ resolved
@@ -6,10 +6,7 @@
 use reth::{
     api::{BuiltPayload, EngineTypes, FullNodeComponents, PayloadBuilderAttributes},
     builder::FullNode,
-<<<<<<< HEAD
-=======
     network::PeersHandleProvider,
->>>>>>> 74ba71f7
     payload::PayloadTypes,
     providers::{BlockReader, BlockReaderIdExt, CanonStateSubscriptions, StageCheckpointReader},
     rpc::{
@@ -70,11 +67,7 @@
     }
 
     /// Establish a connection to the node
-<<<<<<< HEAD
-    pub async fn connect(&mut self, node: &mut NodeTestContext<Node>) {
-=======
     pub async fn connect(&mut self, node: &mut Self) {
->>>>>>> 74ba71f7
         self.network.add_peer(node.network.record()).await;
         node.network.next_session_established().await;
         self.network.next_session_established().await;
@@ -98,10 +91,7 @@
     where
         <Node::Engine as EngineTypes>::ExecutionPayloadV3:
             From<<Node::Engine as PayloadTypes>::BuiltPayload> + PayloadEnvelopeExt,
-<<<<<<< HEAD
-=======
         AddOns::EthApi: EthApiSpec + EthTransactions + TraceExt,
->>>>>>> 74ba71f7
     {
         let mut chain = Vec::with_capacity(length as usize);
         for i in 0..length {
