[package]
name = "reth-e2e-test-utils"
version.workspace = true
edition.workspace = true
rust-version.workspace = true
license.workspace = true
homepage.workspace = true
repository.workspace = true

[lints]
workspace = true

[dependencies]
reth.workspace = true
reth-chainspec.workspace = true
reth-primitives.workspace = true
reth-tracing.workspace = true
reth-db = { workspace = true, features = ["test-utils"] }
reth-rpc.workspace = true
reth-rpc-layer.workspace = true
reth-payload-builder = { workspace = true, features = ["test-utils"] }
reth-provider.workspace = true
reth-node-builder = { workspace = true, features = ["test-utils"] }
reth-tokio-util.workspace = true
reth-stages-types.workspace = true
reth-network-peers.workspace = true
<<<<<<< HEAD
=======
reth-node-ethereum.workspace = true
>>>>>>> c4b5f5e9

jsonrpsee.workspace = true

futures-util.workspace = true
eyre.workspace = true
tokio.workspace = true
tokio-stream.workspace = true
serde_json.workspace = true
alloy-signer.workspace = true
alloy-signer-local = { workspace = true, features = ["mnemonic"] }
alloy-rpc-types.workspace = true
alloy-network.workspace = true
alloy-consensus = { workspace = true, features = ["kzg"] }
tracing.workspace = true<|MERGE_RESOLUTION|>--- conflicted
+++ resolved
@@ -24,10 +24,7 @@
 reth-tokio-util.workspace = true
 reth-stages-types.workspace = true
 reth-network-peers.workspace = true
-<<<<<<< HEAD
-=======
 reth-node-ethereum.workspace = true
->>>>>>> c4b5f5e9
 
 jsonrpsee.workspace = true
 
