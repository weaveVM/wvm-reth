use super::headers::client::HeadersRequest;
use crate::{
    bodies::client::{BodiesClient, SingleBodyRequest},
    error::PeerRequestResult,
    headers::client::{HeadersClient, SingleHeaderRequest},
    BlockClient,
};
use reth_consensus::{Consensus, ConsensusError};
use reth_eth_wire_types::HeadersDirection;
use reth_network_peers::WithPeerId;
use reth_primitives::{BlockBody, GotExpected, Header, SealedBlock, SealedHeader, B256};
use std::{
    cmp::Reverse,
    collections::{HashMap, VecDeque},
    fmt::Debug,
    future::Future,
    pin::Pin,
    sync::Arc,
    task::{ready, Context, Poll},
};
use tracing::debug;

/// A Client that can fetch full blocks from the network.
#[derive(Debug, Clone)]
pub struct FullBlockClient<Client> {
    client: Client,
    consensus: Arc<dyn Consensus>,
}

impl<Client> FullBlockClient<Client> {
    /// Creates a new instance of `FullBlockClient`.
    pub fn new(client: Client, consensus: Arc<dyn Consensus>) -> Self {
        Self { client, consensus }
    }

    /// Returns a client with Test consensus
    #[cfg(any(test, feature = "test-utils"))]
    pub fn test_client(client: Client) -> Self {
        Self::new(client, Arc::new(reth_consensus::test_utils::TestConsensus::default()))
    }
}

impl<Client> FullBlockClient<Client>
where
    Client: BlockClient,
{
    /// Returns a future that fetches the [`SealedBlock`] for the given hash.
    ///
    /// Note: this future is cancel safe
    ///
    /// Caution: This does no validation of body (transactions) response but guarantees that the
    /// [`SealedHeader`] matches the requested hash.
    pub fn get_full_block(&self, hash: B256) -> FetchFullBlockFuture<Client> {
        let client = self.client.clone();
        FetchFullBlockFuture {
            hash,
            request: FullBlockRequest {
                header: Some(client.get_header(hash.into())),
                body: Some(client.get_block_body(hash)),
            },
            client,
            header: None,
            body: None,
        }
    }

    /// Returns a future that fetches [`SealedBlock`]s for the given hash and count.
    ///
    /// Note: this future is cancel safe
    ///
    /// Caution: This does no validation of body (transactions) responses but guarantees that
    /// the starting [`SealedHeader`] matches the requested hash, and that the number of headers and
    /// bodies received matches the requested limit.
    ///
    /// The returned future yields bodies in falling order, i.e. with descending block numbers.
    pub fn get_full_block_range(
        &self,
        hash: B256,
        count: u64,
    ) -> FetchFullBlockRangeFuture<Client> {
        let client = self.client.clone();
        FetchFullBlockRangeFuture {
            start_hash: hash,
            count,
            request: FullBlockRangeRequest {
                headers: Some(client.get_headers(HeadersRequest {
                    start: hash.into(),
                    limit: count,
                    direction: HeadersDirection::Falling,
                })),
                bodies: None,
            },
            client,
            headers: None,
            pending_headers: VecDeque::new(),
            bodies: HashMap::new(),
            consensus: Arc::clone(&self.consensus),
        }
    }
}

/// A future that downloads a full block from the network.
///
/// This will attempt to fetch both the header and body for the given block hash at the same time.
/// When both requests succeed, the future will yield the full block.
#[must_use = "futures do nothing unless polled"]
pub struct FetchFullBlockFuture<Client>
where
    Client: BlockClient,
{
    client: Client,
    hash: B256,
    request: FullBlockRequest<Client>,
    header: Option<SealedHeader>,
    body: Option<BodyResponse>,
}

impl<Client> FetchFullBlockFuture<Client>
where
    Client: BlockClient,
{
    /// Returns the hash of the block being requested.
    pub const fn hash(&self) -> &B256 {
        &self.hash
    }

    /// If the header request is already complete, this returns the block number
    pub fn block_number(&self) -> Option<u64> {
        self.header.as_ref().map(|h| h.number)
    }

    /// Returns the [`SealedBlock`] if the request is complete and valid.
    fn take_block(&mut self) -> Option<SealedBlock> {
        if self.header.is_none() || self.body.is_none() {
            return None;
        }

        let header = self.header.take().unwrap();
        let resp = self.body.take().unwrap();
        match resp {
            BodyResponse::Validated(body) => Some(SealedBlock::new(header, body)),
            BodyResponse::PendingValidation(resp) => {
                // ensure the block is valid, else retry
                if let Err(err) = ensure_valid_body_response(&header, resp.data()) {
                    debug!(target: "downloaders", %err, hash=?header.hash(), "Received wrong body");
                    self.client.report_bad_message(resp.peer_id());
                    self.header = Some(header);
                    self.request.body = Some(self.client.get_block_body(self.hash));
                    return None;
                }
                Some(SealedBlock::new(header, resp.into_data()))
            }
        }
    }

    fn on_block_response(&mut self, resp: WithPeerId<BlockBody>) {
        if let Some(ref header) = self.header {
            if let Err(err) = ensure_valid_body_response(header, resp.data()) {
                debug!(target: "downloaders", %err, hash=?header.hash(), "Received wrong body");
                self.client.report_bad_message(resp.peer_id());
                return;
            }
            self.body = Some(BodyResponse::Validated(resp.into_data()));
            return;
        }
        self.body = Some(BodyResponse::PendingValidation(resp));
    }
}

impl<Client> Future for FetchFullBlockFuture<Client>
where
    Client: BlockClient + 'static,
{
    type Output = SealedBlock;

    fn poll(self: Pin<&mut Self>, cx: &mut Context<'_>) -> Poll<Self::Output> {
        let this = self.get_mut();

        loop {
            match ready!(this.request.poll(cx)) {
                ResponseResult::Header(res) => {
                    match res {
                        Ok(maybe_header) => {
                            let (peer, maybe_header) =
                                maybe_header.map(|h| h.map(|h| h.seal_slow())).split();
                            if let Some(header) = maybe_header {
                                if header.hash() != this.hash {
                                    debug!(target: "downloaders", expected=?this.hash, received=?header.hash(), "Received wrong header");
                                    // received a different header than requested
                                    this.client.report_bad_message(peer)
                                } else {
                                    this.header = Some(header);
                                }
                            }
                        }
                        Err(err) => {
                            debug!(target: "downloaders", %err, ?this.hash, "Header download failed");
                        }
                    }

                    if this.header.is_none() {
                        // received bad response
                        this.request.header = Some(this.client.get_header(this.hash.into()));
                    }
                }
                ResponseResult::Body(res) => {
                    match res {
                        Ok(maybe_body) => {
                            if let Some(body) = maybe_body.transpose() {
                                this.on_block_response(body);
                            }
                        }
                        Err(err) => {
                            debug!(target: "downloaders", %err, ?this.hash, "Body download failed");
                        }
                    }
                    if this.body.is_none() {
                        // received bad response
                        this.request.body = Some(this.client.get_block_body(this.hash));
                    }
                }
            }

            if let Some(res) = this.take_block() {
                return Poll::Ready(res);
            }
        }
    }
}

impl<Client> Debug for FetchFullBlockFuture<Client>
where
    Client: BlockClient,
{
    fn fmt(&self, f: &mut std::fmt::Formatter<'_>) -> std::fmt::Result {
        f.debug_struct("FetchFullBlockFuture")
            .field("hash", &self.hash)
            .field("header", &self.header)
            .field("body", &self.body)
            .finish()
    }
}

struct FullBlockRequest<Client>
where
    Client: BlockClient,
{
    header: Option<SingleHeaderRequest<<Client as HeadersClient>::Output>>,
    body: Option<SingleBodyRequest<<Client as BodiesClient>::Output>>,
}

impl<Client> FullBlockRequest<Client>
where
    Client: BlockClient,
{
    fn poll(&mut self, cx: &mut Context<'_>) -> Poll<ResponseResult> {
        if let Some(fut) = Pin::new(&mut self.header).as_pin_mut() {
            if let Poll::Ready(res) = fut.poll(cx) {
                self.header = None;
                return Poll::Ready(ResponseResult::Header(res));
            }
        }

        if let Some(fut) = Pin::new(&mut self.body).as_pin_mut() {
            if let Poll::Ready(res) = fut.poll(cx) {
                self.body = None;
                return Poll::Ready(ResponseResult::Body(res));
            }
        }

        Poll::Pending
    }
}

/// The result of a request for a single header or body. This is yielded by the `FullBlockRequest`
/// future.
enum ResponseResult {
    Header(PeerRequestResult<Option<Header>>),
    Body(PeerRequestResult<Option<BlockBody>>),
}

/// The response of a body request.
#[derive(Debug)]
enum BodyResponse {
    /// Already validated against transaction root of header
    Validated(BlockBody),
    /// Still needs to be validated against header
    PendingValidation(WithPeerId<BlockBody>),
}

/// Ensures the block response data matches the header.
///
/// This ensures the body response items match the header's hashes:
///   - ommer hash
///   - transaction root
///   - withdrawals root
fn ensure_valid_body_response(
    header: &SealedHeader,
    block: &BlockBody,
) -> Result<(), ConsensusError> {
    let ommers_hash = block.calculate_ommers_root();
    if header.ommers_hash != ommers_hash {
        return Err(ConsensusError::BodyOmmersHashDiff(
            GotExpected { got: ommers_hash, expected: header.ommers_hash }.into(),
        ));
    }

    let tx_root = block.calculate_tx_root();
    if header.transactions_root != tx_root {
        return Err(ConsensusError::BodyTransactionRootDiff(
            GotExpected { got: tx_root, expected: header.transactions_root }.into(),
        ));
    }

    match (header.withdrawals_root, &block.withdrawals) {
        (Some(header_withdrawals_root), Some(withdrawals)) => {
            let withdrawals = withdrawals.as_slice();
            let withdrawals_root = reth_primitives::proofs::calculate_withdrawals_root(withdrawals);
            if withdrawals_root != header_withdrawals_root {
                return Err(ConsensusError::BodyWithdrawalsRootDiff(
                    GotExpected { got: withdrawals_root, expected: header_withdrawals_root }.into(),
                ));
            }
        }
        (None, None) => {
            // this is ok because we assume the fork is not active in this case
        }
        _ => return Err(ConsensusError::WithdrawalsRootUnexpected),
    }

    match (header.requests_root, &block.requests) {
        (Some(header_requests_root), Some(requests)) => {
            let requests = requests.0.as_slice();
            let requests_root = reth_primitives::proofs::calculate_requests_root(requests);
            if requests_root != header_requests_root {
                return Err(ConsensusError::BodyRequestsRootDiff(
                    GotExpected { got: requests_root, expected: header_requests_root }.into(),
                ));
            }
        }
        (None, None) => {
            // this is ok because we assume the fork is not active in this case
        }
        _ => return Err(ConsensusError::RequestsRootUnexpected),
    }

    Ok(())
}

/// A future that downloads a range of full blocks from the network.
///
/// This first fetches the headers for the given range using the inner `Client`. Once the request
/// is complete, it will fetch the bodies for the headers it received.
///
/// Once the bodies request completes, the [`SealedBlock`]s will be assembled and the future will
/// yield the full block range.
///
/// The full block range will be returned with falling block numbers, i.e. in descending order.
///
/// NOTE: this assumes that bodies responses are returned by the client in the same order as the
/// hash array used to request them.
#[must_use = "futures do nothing unless polled"]
#[allow(missing_debug_implementations)]
pub struct FetchFullBlockRangeFuture<Client>
where
    Client: BlockClient,
{
    /// The client used to fetch headers and bodies.
    client: Client,
    /// The consensus instance used to validate the blocks.
    consensus: Arc<dyn Consensus>,
    /// The block hash to start fetching from (inclusive).
    start_hash: B256,
    /// How many blocks to fetch: `len([start_hash, ..]) == count`
    count: u64,
    /// Requests for headers and bodies that are in progress.
    request: FullBlockRangeRequest<Client>,
    /// Fetched headers.
    headers: Option<Vec<SealedHeader>>,
    /// The next headers to request bodies for. This is drained as responses are received.
    pending_headers: VecDeque<SealedHeader>,
    /// The bodies that have been received so far.
    bodies: HashMap<SealedHeader, BodyResponse>,
}

impl<Client> FetchFullBlockRangeFuture<Client>
where
    Client: BlockClient,
{
    /// Returns the block hashes for the given range, if they are available.
    pub fn range_block_hashes(&self) -> Option<Vec<B256>> {
        self.headers.as_ref().map(|h| h.iter().map(|h| h.hash()).collect::<Vec<_>>())
    }

    /// Returns whether or not the bodies map is fully populated with requested headers and bodies.
    fn is_bodies_complete(&self) -> bool {
        self.bodies.len() == self.count as usize
    }

    /// Inserts a block body, matching it with the `next_header`.
    ///
    /// Note: this assumes the response matches the next header in the queue.
    fn insert_body(&mut self, body_response: BodyResponse) {
        if let Some(header) = self.pending_headers.pop_front() {
            self.bodies.insert(header, body_response);
        }
    }

    /// Inserts multiple block bodies.
    fn insert_bodies(&mut self, bodies: impl IntoIterator<Item = BodyResponse>) {
        for body in bodies {
            self.insert_body(body);
        }
    }

    /// Returns the remaining hashes for the bodies request, based on the headers that still exist
    /// in the `root_map`.
    fn remaining_bodies_hashes(&self) -> Vec<B256> {
        self.pending_headers.iter().map(|h| h.hash()).collect()
    }

    /// Returns the [`SealedBlock`]s if the request is complete and valid.
    ///
    /// The request is complete if the number of blocks requested is equal to the number of blocks
    /// received. The request is valid if the returned bodies match the roots in the headers.
    ///
    /// These are returned in falling order starting with the requested `hash`, i.e. with
    /// descending block numbers.
    fn take_blocks(&mut self) -> Option<Vec<SealedBlock>> {
        if !self.is_bodies_complete() {
            // not done with bodies yet
            return None;
        }

        let headers = self.headers.take()?;
        let mut needs_retry = false;
        let mut valid_responses = Vec::new();

        for header in &headers {
            if let Some(body_resp) = self.bodies.remove(header) {
                // validate body w.r.t. the hashes in the header, only inserting into the response
                let body = match body_resp {
                    BodyResponse::Validated(body) => body,
                    BodyResponse::PendingValidation(resp) => {
                        // ensure the block is valid, else retry
                        if let Err(err) = ensure_valid_body_response(header, resp.data()) {
                            debug!(target: "downloaders", %err, hash=?header.hash(), "Received wrong body in range response");
                            self.client.report_bad_message(resp.peer_id());

                            // get body that doesn't match, put back into vecdeque, and retry it
                            self.pending_headers.push_back(header.clone());
                            needs_retry = true;
                            continue;
                        }

                        resp.into_data()
                    }
                };

                valid_responses.push(SealedBlock::new(header.clone(), body));
            }
        }

        if needs_retry {
            // put response hashes back into bodies map since we aren't returning them as a
            // response
            for block in valid_responses {
                let (header, body) = block.split_header_body();
                self.bodies.insert(header, BodyResponse::Validated(body));
            }

            // put headers back since they were `take`n before
            self.headers = Some(headers);

            // create response for failing bodies
            let hashes = self.remaining_bodies_hashes();
            self.request.bodies = Some(self.client.get_block_bodies(hashes));
            return None;
        }

        Some(valid_responses)
    }

    fn on_headers_response(&mut self, headers: WithPeerId<Vec<Header>>) {
        let (peer, mut headers_falling) =
            headers.map(|h| h.into_iter().map(|h| h.seal_slow()).collect::<Vec<_>>()).split();

        // fill in the response if it's the correct length
        if headers_falling.len() == self.count as usize {
            // sort headers from highest to lowest block number
            headers_falling.sort_unstable_by_key(|h| Reverse(h.number));

            // check the starting hash
            if headers_falling[0].hash() != self.start_hash {
                // received a different header than requested
                self.client.report_bad_message(peer);
            } else {
                let headers_rising = headers_falling.iter().rev().cloned().collect::<Vec<_>>();
                // ensure the downloaded headers are valid
                if let Err(err) = self.consensus.validate_header_range(&headers_rising) {
                    debug!(target: "downloaders", %err, ?self.start_hash, "Received bad header response");
                    self.client.report_bad_message(peer);
                    return;
                }

                // get the bodies request so it can be polled later
                let hashes = headers_falling.iter().map(|h| h.hash()).collect::<Vec<_>>();

                // populate the pending headers
                self.pending_headers = headers_falling.clone().into();

                // set the actual request if it hasn't been started yet
                if !self.has_bodies_request_started() {
                    // request the bodies for the downloaded headers
                    self.request.bodies = Some(self.client.get_block_bodies(hashes));
                }

                // set the headers response
                self.headers = Some(headers_falling);
            }
        }
    }

    /// Returns whether or not a bodies request has been started, returning false if there is no
    /// pending request.
    const fn has_bodies_request_started(&self) -> bool {
        self.request.bodies.is_some()
    }

    /// Returns the start hash for the request
    pub const fn start_hash(&self) -> B256 {
        self.start_hash
    }

    /// Returns the block count for the request
    pub const fn count(&self) -> u64 {
        self.count
    }
}

impl<Client> Future for FetchFullBlockRangeFuture<Client>
where
    Client: BlockClient + 'static,
{
    type Output = Vec<SealedBlock>;

    fn poll(self: Pin<&mut Self>, cx: &mut Context<'_>) -> Poll<Self::Output> {
        let this = self.get_mut();

        loop {
            match ready!(this.request.poll(cx)) {
                // This branch handles headers responses from peers - it first ensures that the
                // starting hash and number of headers matches what we requested.
                //
                // If these don't match, we penalize the peer and retry the request.
                // If they do match, we sort the headers by block number and start the request for
                // the corresponding block bodies.
                //
                // The next result that should be yielded by `poll` is the bodies response.
                RangeResponseResult::Header(res) => {
                    match res {
                        Ok(headers) => {
                            this.on_headers_response(headers);
                        }
                        Err(err) => {
                            debug!(target: "downloaders", %err, ?this.start_hash, "Header range download failed");
                        }
                    }

                    if this.headers.is_none() {
                        // did not receive a correct response yet, retry
                        this.request.headers = Some(this.client.get_headers(HeadersRequest {
                            start: this.start_hash.into(),
                            limit: this.count,
                            direction: HeadersDirection::Falling,
                        }));
                    }
                }
                // This branch handles block body responses from peers - it first inserts the
                // bodies into the `bodies` map, and then checks if the request is complete.
                //
                // If the request is not complete, and we need to request more bodies, we send
                // a bodies request for the headers we don't yet have bodies for.
                RangeResponseResult::Body(res) => {
                    match res {
                        Ok(bodies_resp) => {
                            let (peer, new_bodies) = bodies_resp.split();

                            // first insert the received bodies
                            this.insert_bodies(
                                new_bodies
                                    .into_iter()
                                    .map(|resp| WithPeerId::new(peer, resp))
                                    .map(BodyResponse::PendingValidation),
                            );

                            if !this.is_bodies_complete() {
                                // get remaining hashes so we can send the next request
                                let req_hashes = this.remaining_bodies_hashes();

                                // set a new request
                                this.request.bodies = Some(this.client.get_block_bodies(req_hashes))
                            }
                        }
                        Err(err) => {
                            debug!(target: "downloaders", %err, ?this.start_hash, "Body range download failed");
                        }
                    }
                    if this.bodies.is_empty() {
                        // received bad response, re-request headers
                        // TODO: convert this into two futures, one which is a headers range
                        // future, and one which is a bodies range future.
                        //
                        // The headers range future should yield the bodies range future.
                        // The bodies range future should not have an Option<Vec<B256>>, it should
                        // have a populated Vec<B256> from the successful headers range future.
                        //
                        // This is optimal because we can not send a bodies request without
                        // first completing the headers request. This way we can get rid of the
                        // following `if let Some`. A bodies request should never be sent before
                        // the headers request completes, so this should always be `Some` anyways.
                        let hashes = this.remaining_bodies_hashes();
                        if !hashes.is_empty() {
                            this.request.bodies = Some(this.client.get_block_bodies(hashes));
                        }
                    }
                }
            }

            if let Some(res) = this.take_blocks() {
<<<<<<< HEAD
                return Poll::Ready(res);
=======
                return Poll::Ready(res)
>>>>>>> c4b5f5e9
            }
        }
    }
}

/// A request for a range of full blocks. Polling this will poll the inner headers and bodies
/// futures until they return responses. It will return either the header or body result, depending
/// on which future successfully returned.
struct FullBlockRangeRequest<Client>
where
    Client: BlockClient,
{
    headers: Option<<Client as HeadersClient>::Output>,
    bodies: Option<<Client as BodiesClient>::Output>,
}

impl<Client> FullBlockRangeRequest<Client>
where
    Client: BlockClient,
{
    fn poll(&mut self, cx: &mut Context<'_>) -> Poll<RangeResponseResult> {
        if let Some(fut) = Pin::new(&mut self.headers).as_pin_mut() {
            if let Poll::Ready(res) = fut.poll(cx) {
                self.headers = None;
                return Poll::Ready(RangeResponseResult::Header(res));
            }
        }

        if let Some(fut) = Pin::new(&mut self.bodies).as_pin_mut() {
            if let Poll::Ready(res) = fut.poll(cx) {
                self.bodies = None;
                return Poll::Ready(RangeResponseResult::Body(res));
            }
        }

        Poll::Pending
    }
}

// The result of a request for headers or block bodies. This is yielded by the
// `FullBlockRangeRequest` future.
enum RangeResponseResult {
    Header(PeerRequestResult<Vec<Header>>),
    Body(PeerRequestResult<Vec<BlockBody>>),
}

#[cfg(test)]
mod tests {
    use super::*;
    use crate::test_utils::TestFullBlockClient;
    use std::ops::Range;

    #[tokio::test]
    async fn download_single_full_block() {
        let client = TestFullBlockClient::default();
        let header = SealedHeader::default();
        let body = BlockBody::default();
        client.insert(header.clone(), body.clone());
        let client = FullBlockClient::test_client(client);

        let received = client.get_full_block(header.hash()).await;
        assert_eq!(received, SealedBlock::new(header, body));
    }

    #[tokio::test]
    async fn download_single_full_block_range() {
        let client = TestFullBlockClient::default();
        let header = SealedHeader::default();
        let body = BlockBody::default();
        client.insert(header.clone(), body.clone());
        let client = FullBlockClient::test_client(client);

        let received = client.get_full_block_range(header.hash(), 1).await;
        let received = received.first().expect("response should include a block");
        assert_eq!(*received, SealedBlock::new(header, body));
    }

    /// Inserts headers and returns the last header and block body.
    fn insert_headers_into_client(
        client: &TestFullBlockClient,
        range: Range<usize>,
    ) -> (SealedHeader, BlockBody) {
        let mut sealed_header = SealedHeader::default();
        let body = BlockBody::default();
        for _ in range {
            let (mut header, hash) = sealed_header.split();
            // update to the next header
            header.parent_hash = hash;
            header.number += 1;

            sealed_header = header.seal_slow();
            client.insert(sealed_header.clone(), body.clone());
        }

        (sealed_header, body)
    }

    #[tokio::test]
    async fn download_full_block_range() {
        let client = TestFullBlockClient::default();
        let (header, body) = insert_headers_into_client(&client, 0..50);
        let client = FullBlockClient::test_client(client);

        let received = client.get_full_block_range(header.hash(), 1).await;
        let received = received.first().expect("response should include a block");
        assert_eq!(*received, SealedBlock::new(header.clone(), body));

        let received = client.get_full_block_range(header.hash(), 10).await;
        assert_eq!(received.len(), 10);
        for (i, block) in received.iter().enumerate() {
            let expected_number = header.number - i as u64;
            assert_eq!(block.header.number, expected_number);
        }
    }

    #[tokio::test]
    async fn download_full_block_range_over_soft_limit() {
        // default soft limit is 20, so we will request 50 blocks
        let client = TestFullBlockClient::default();
        let (header, body) = insert_headers_into_client(&client, 0..50);
        let client = FullBlockClient::test_client(client);

        let received = client.get_full_block_range(header.hash(), 1).await;
        let received = received.first().expect("response should include a block");
        assert_eq!(*received, SealedBlock::new(header.clone(), body));

        let received = client.get_full_block_range(header.hash(), 50).await;
        assert_eq!(received.len(), 50);
        for (i, block) in received.iter().enumerate() {
            let expected_number = header.number - i as u64;
            assert_eq!(block.header.number, expected_number);
        }
    }
}<|MERGE_RESOLUTION|>--- conflicted
+++ resolved
@@ -628,11 +628,7 @@
             }
 
             if let Some(res) = this.take_blocks() {
-<<<<<<< HEAD
                 return Poll::Ready(res);
-=======
-                return Poll::Ready(res)
->>>>>>> c4b5f5e9
             }
         }
     }
