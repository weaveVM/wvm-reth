[package]
name = "reth-eth-wire-types"
description = "types for eth-wire"
version.workspace = true
edition.workspace = true
rust-version.workspace = true
license.workspace = true
homepage.workspace = true
repository.workspace = true

[lints]
workspace = true

[dependencies]
# reth
reth-chainspec.workspace = true
reth-codecs-derive.workspace = true
reth-primitives.workspace = true

# ethereum
alloy-chains = { workspace = true, features = ["rlp"] }
alloy-rlp = { workspace = true, features = ["derive"] }
alloy-genesis.workspace = true

bytes.workspace = true
derive_more.workspace = true
thiserror.workspace = true
serde = { workspace = true, optional = true }

# arbitrary utils
arbitrary = { workspace = true, features = ["derive"], optional = true }
proptest = { workspace = true, optional = true }
proptest-arbitrary-interop = { workspace = true, optional = true }

[dev-dependencies]
reth-primitives = { workspace = true, features = ["arbitrary"] }
alloy-chains = { workspace = true, features = ["arbitrary"] }
arbitrary = { workspace = true, features = ["derive"] }
proptest.workspace = true
proptest-arbitrary-interop.workspace = true
<<<<<<< HEAD
proptest-derive.workspace = true
=======
>>>>>>> 74ba71f7
rand.workspace = true

[features]
arbitrary = [
    "reth-primitives/arbitrary",
    "alloy-chains/arbitrary",
    "dep:arbitrary",
    "dep:proptest",
    "dep:proptest-arbitrary-interop",
]
serde = ["dep:serde"]<|MERGE_RESOLUTION|>--- conflicted
+++ resolved
@@ -38,10 +38,6 @@
 arbitrary = { workspace = true, features = ["derive"] }
 proptest.workspace = true
 proptest-arbitrary-interop.workspace = true
-<<<<<<< HEAD
-proptest-derive.workspace = true
-=======
->>>>>>> 74ba71f7
 rand.workspace = true
 
 [features]
