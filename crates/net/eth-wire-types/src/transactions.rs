//! Implements the `GetPooledTransactions` and `PooledTransactions` message types.

use alloy_primitives::B256;
use alloy_rlp::{RlpDecodableWrapper, RlpEncodableWrapper};
use derive_more::{Constructor, Deref, IntoIterator};
use reth_codecs_derive::add_arbitrary_tests;
use reth_primitives::{
    transaction::TransactionConversionError, PooledTransactionsElement, TransactionSigned,
};

/// A list of transaction hashes that the peer would like transaction bodies for.
#[derive(Clone, Debug, PartialEq, Eq, RlpEncodableWrapper, RlpDecodableWrapper, Default)]
#[cfg_attr(feature = "serde", derive(serde::Serialize, serde::Deserialize))]
#[cfg_attr(any(test, feature = "arbitrary"), derive(arbitrary::Arbitrary))]
#[add_arbitrary_tests(rlp)]
pub struct GetPooledTransactions(
    /// The transaction hashes to request transaction bodies for.
    pub Vec<B256>,
);

impl<T> From<Vec<T>> for GetPooledTransactions
where
    T: Into<B256>,
{
    fn from(hashes: Vec<T>) -> Self {
        Self(hashes.into_iter().map(|h| h.into()).collect())
    }
}

/// The response to [`GetPooledTransactions`], containing the transaction bodies associated with
/// the requested hashes.
///
/// This response may not contain all bodies requested, but the bodies should be in the same order
/// as the request's hashes. Hashes may be skipped, and the client should ensure that each body
/// corresponds to a requested hash. Hashes may need to be re-requested if the bodies are not
/// included in the response.
// #[derive_arbitrary(rlp, 10)]
#[derive(
    Clone,
    Debug,
    PartialEq,
    Eq,
    RlpEncodableWrapper,
    RlpDecodableWrapper,
    Default,
    IntoIterator,
    Deref,
    Constructor,
)]
#[cfg_attr(feature = "serde", derive(serde::Serialize, serde::Deserialize))]
pub struct PooledTransactions(
    /// The transaction bodies, each of which should correspond to a requested hash.
    pub Vec<PooledTransactionsElement>,
);

impl PooledTransactions {
    /// Returns an iterator over the transaction hashes in this response.
    pub fn hashes(&self) -> impl Iterator<Item = &B256> + '_ {
        self.0.iter().map(|tx| tx.hash())
    }
}

impl TryFrom<Vec<TransactionSigned>> for PooledTransactions {
    type Error = TransactionConversionError;

    fn try_from(txs: Vec<TransactionSigned>) -> Result<Self, Self::Error> {
        txs.into_iter().map(PooledTransactionsElement::try_from).collect()
    }
}

impl FromIterator<PooledTransactionsElement> for PooledTransactions {
    fn from_iter<I: IntoIterator<Item = PooledTransactionsElement>>(iter: I) -> Self {
        Self(iter.into_iter().collect())
    }
}

#[cfg(test)]
mod tests {
    use crate::{message::RequestPair, GetPooledTransactions, PooledTransactions};
    use alloy_consensus::{TxEip1559, TxLegacy};
<<<<<<< HEAD
    use alloy_primitives::{hex, hex::Buffer, Parity, TxKind, U256};
    use alloy_rlp::{Decodable, Encodable};
    use reth_chainspec::MIN_TRANSACTION_GAS;
    use reth_primitives::{PooledTransactionsElement, Signature, Transaction, TransactionSigned};
    use std::{ops::Deref, str::FromStr};
=======
    use alloy_primitives::{hex, Parity, Signature, TxKind, U256};
    use alloy_rlp::{Decodable, Encodable};
    use reth_chainspec::MIN_TRANSACTION_GAS;
    use reth_primitives::{PooledTransactionsElement, Transaction, TransactionSigned};
    use std::str::FromStr;
>>>>>>> 15c230ba

    #[test]
    // Test vector from: https://eips.ethereum.org/EIPS/eip-2481
    fn encode_get_pooled_transactions() {
        let expected = hex!("f847820457f842a000000000000000000000000000000000000000000000000000000000deadc0dea000000000000000000000000000000000000000000000000000000000feedbeef");
        let mut data = vec![];
        let request = RequestPair::<GetPooledTransactions> {
            request_id: 1111,
            message: GetPooledTransactions(vec![
                hex!("00000000000000000000000000000000000000000000000000000000deadc0de").into(),
                hex!("00000000000000000000000000000000000000000000000000000000feedbeef").into(),
            ]),
        };
        request.encode(&mut data);
        assert_eq!(data, expected);
    }

    #[test]
    // Test vector from: https://eips.ethereum.org/EIPS/eip-2481
    fn decode_get_pooled_transactions() {
        let data = hex!("f847820457f842a000000000000000000000000000000000000000000000000000000000deadc0dea000000000000000000000000000000000000000000000000000000000feedbeef");
        let request = RequestPair::<GetPooledTransactions>::decode(&mut &data[..]).unwrap();
        assert_eq!(
            request,
            RequestPair::<GetPooledTransactions> {
                request_id: 1111,
                message: GetPooledTransactions(vec![
                    hex!("00000000000000000000000000000000000000000000000000000000deadc0de").into(),
                    hex!("00000000000000000000000000000000000000000000000000000000feedbeef").into(),
                ])
            }
        );
    }

    #[test]
    // Test vector from: https://eips.ethereum.org/EIPS/eip-2481
    fn encode_pooled_transactions() {
        let expected = hex!("f8d7820457f8d2f867088504a817c8088302e2489435353535353535353535353535353535353535358202008025a064b1702d9298fee62dfeccc57d322a463ad55ca201256d01f62b45b2e1c21c12a064b1702d9298fee62dfeccc57d322a463ad55ca201256d01f62b45b2e1c21c10f867098504a817c809830334509435353535353535353535353535353535353535358202d98025a052f8f61201b2b11a78d6e866abc9c3db2ae8631fa656bfe5cb53668255367afba052f8f61201b2b11a78d6e866abc9c3db2ae8631fa656bfe5cb53668255367afb");
        let mut data = vec![];
        let txs = vec![
            TransactionSigned::from_transaction_and_signature(
                Transaction::Legacy(TxLegacy {
                    chain_id: Some(1),
                    nonce: 0x8u64,
                    gas_price: 0x4a817c808,
                    gas_limit: 0x2e248,
                    to: TxKind::Call(hex!("3535353535353535353535353535353535353535").into()),
                    value: U256::from(0x200u64),
                    input: Default::default(),
                }),
                Signature::new(
                    U256::from_str(
                        "0x64b1702d9298fee62dfeccc57d322a463ad55ca201256d01f62b45b2e1c21c12",
                    )
                    .unwrap(),
                    U256::from_str(
                        "0x64b1702d9298fee62dfeccc57d322a463ad55ca201256d01f62b45b2e1c21c10",
                    )
                    .unwrap(),
                    Parity::Parity(false),
                ),
            ),
            TransactionSigned::from_transaction_and_signature(
                Transaction::Legacy(TxLegacy {
                    chain_id: Some(1),
                    nonce: 0x09u64,
                    gas_price: 0x4a817c809,
                    gas_limit: 0x33450,
                    to: TxKind::Call(hex!("3535353535353535353535353535353535353535").into()),
                    value: U256::from(0x2d9u64),
                    input: Default::default(),
                }),
                Signature::new(
                    U256::from_str(
                        "0x52f8f61201b2b11a78d6e866abc9c3db2ae8631fa656bfe5cb53668255367afb",
                    )
                    .unwrap(),
                    U256::from_str(
                        "0x52f8f61201b2b11a78d6e866abc9c3db2ae8631fa656bfe5cb53668255367afb",
                    )
                    .unwrap(),
                    Parity::Parity(false),
                ),
            ),
        ];
        let message: Vec<PooledTransactionsElement> = txs
            .into_iter()
            .map(|tx| {
                PooledTransactionsElement::try_from(tx)
                    .expect("Failed to convert TransactionSigned to PooledTransactionsElement")
            })
            .collect();
        let request = RequestPair::<PooledTransactions> {
            request_id: 1111,
            message: PooledTransactions(message), /* Assuming PooledTransactions wraps a
                                                   * Vec<PooledTransactionsElement> */
        };
        request.encode(&mut data);
        assert_eq!(data, expected);
    }

    #[test]
    // Test vector from: https://eips.ethereum.org/EIPS/eip-2481
    fn decode_pooled_transactions() {
        let data = hex!("f8d7820457f8d2f867088504a817c8088302e2489435353535353535353535353535353535353535358202008025a064b1702d9298fee62dfeccc57d322a463ad55ca201256d01f62b45b2e1c21c12a064b1702d9298fee62dfeccc57d322a463ad55ca201256d01f62b45b2e1c21c10f867098504a817c809830334509435353535353535353535353535353535353535358202d98025a052f8f61201b2b11a78d6e866abc9c3db2ae8631fa656bfe5cb53668255367afba052f8f61201b2b11a78d6e866abc9c3db2ae8631fa656bfe5cb53668255367afb");
        let txs = vec![
            TransactionSigned::from_transaction_and_signature(
                Transaction::Legacy(TxLegacy {
                    chain_id: Some(1),
                    nonce: 0x8u64,
                    gas_price: 0x4a817c808,
                    gas_limit: 0x2e248,
                    to: TxKind::Call(hex!("3535353535353535353535353535353535353535").into()),
                    value: U256::from(0x200u64),
                    input: Default::default(),
                }),
                Signature::new(
                    U256::from_str(
                        "0x64b1702d9298fee62dfeccc57d322a463ad55ca201256d01f62b45b2e1c21c12",
                    )
                    .unwrap(),
                    U256::from_str(
                        "0x64b1702d9298fee62dfeccc57d322a463ad55ca201256d01f62b45b2e1c21c10",
                    )
                    .unwrap(),
                    Parity::Eip155(37),
                ),
            ),
            TransactionSigned::from_transaction_and_signature(
                Transaction::Legacy(TxLegacy {
                    chain_id: Some(1),
                    nonce: 0x09u64,
                    gas_price: 0x4a817c809,
                    gas_limit: 0x33450,
                    to: TxKind::Call(hex!("3535353535353535353535353535353535353535").into()),
                    value: U256::from(0x2d9u64),
                    input: Default::default(),
                }),
                Signature::new(
                    U256::from_str(
                        "0x52f8f61201b2b11a78d6e866abc9c3db2ae8631fa656bfe5cb53668255367afb",
                    )
                    .unwrap(),
                    U256::from_str(
                        "0x52f8f61201b2b11a78d6e866abc9c3db2ae8631fa656bfe5cb53668255367afb",
                    )
                    .unwrap(),
                    Parity::Eip155(37),
                ),
            ),
        ];
        let message: Vec<PooledTransactionsElement> = txs
            .into_iter()
            .map(|tx| {
                PooledTransactionsElement::try_from(tx)
                    .expect("Failed to convert TransactionSigned to PooledTransactionsElement")
            })
            .collect();
        let expected = RequestPair::<PooledTransactions> {
            request_id: 1111,
            message: PooledTransactions(message),
        };

        let request = RequestPair::<PooledTransactions>::decode(&mut &data[..]).unwrap();
        assert_eq!(request, expected);
    }

    #[test]
    fn decode_pooled_transactions_network() {
        // WVM: hex data changed to fix test: MIN_GAS_LIMIT up to 500k
        let data = hex!("f9022a80f90226f8650f84832156008287fb94cf7f9e66af820a19257a2108375b180b0ec491678204d2802ca035b7bfeb9ad9ece2cbafaaf8e202e706b4cfaeb233f46198f00b44d4a566a981a0612638fb29427ca33b9a3be2a0a561beecfe0269655be160d35e72d366a6a860b87602f873041a8459682f008459682f0d8307a1209461815774383099e24810ab832a5b2a5425c154d58829a2241af62c000080c001a059e6b67f48fb32e7e570dfb11e042b5ad2e55e3ce3ce9cd989c7e06e07feeafda0016b83f4f980694ed2eee4d10667242b1f40dc406901b34125b008d334d47469f86b0384773594008398968094d3e8763675e4c425df46cc3b5c0f6cbdac39604687038d7ea4c68000802ba0ce6834447c0a4193c40382e6c57ae33b241379c5418caac9cdc18d786fd12071a03ca3ae86580e94550d7c071e3a02eadb5a77830947c9225165cf9100901bee88f86b01843b9aca00830186a094d3e8763675e4c425df46cc3b5c0f6cbdac3960468702769bb01b2a00802ba0e24d8bd32ad906d6f8b8d7741e08d1959df021698b19ee232feba15361587d0aa05406ad177223213df262cb66ccbb2f46bfdccfdfbbb5ffdda9e2c02d977631daf86b02843b9aca00830186a094d3e8763675e4c425df46cc3b5c0f6cbdac39604687038d7ea4c68000802ba00eb96ca19e8a77102767a41fc85a36afd5c61ccb09911cec5d3e86e193d9c5aea03a456401896b1b6055311536bf00a718568c744d8c1f9df59879e8350220ca18");

        let decoded_transactions =
            RequestPair::<PooledTransactions>::decode(&mut &data[..]).unwrap();
        let txs = vec![
            TransactionSigned::from_transaction_and_signature(
                Transaction::Legacy(TxLegacy {
                    chain_id: Some(4),
                    nonce: 15u64,
                    gas_price: 2200000000,
                    gas_limit: 34811,
                    to: TxKind::Call(hex!("cf7f9e66af820a19257a2108375b180b0ec49167").into()),
                    value: U256::from(1234u64),
                    input: Default::default(),
                }),
                Signature::new(
                    U256::from_str(
                        "0x35b7bfeb9ad9ece2cbafaaf8e202e706b4cfaeb233f46198f00b44d4a566a981",
                    )
                    .unwrap(),
                    U256::from_str(
                        "0x612638fb29427ca33b9a3be2a0a561beecfe0269655be160d35e72d366a6a860",
                    )
                    .unwrap(),
                    Parity::Eip155(44),
                ),
            ),
            TransactionSigned::from_transaction_and_signature(
                Transaction::Eip1559(TxEip1559 {
                    chain_id: 4,
                    nonce: 26u64,
                    max_priority_fee_per_gas: 1500000000,
                    max_fee_per_gas: 1500000013,
                    gas_limit: MIN_TRANSACTION_GAS,
                    to: TxKind::Call(hex!("61815774383099e24810ab832a5b2a5425c154d5").into()),
                    value: U256::from(3000000000000000000u64),
                    input: Default::default(),
                    access_list: Default::default(),
                }),
                Signature::new(
                    U256::from_str(
                        "0x59e6b67f48fb32e7e570dfb11e042b5ad2e55e3ce3ce9cd989c7e06e07feeafd",
                    )
                    .unwrap(),
                    U256::from_str(
                        "0x016b83f4f980694ed2eee4d10667242b1f40dc406901b34125b008d334d47469",
                    )
                    .unwrap(),
                    Parity::Parity(true),
                ),
            ),
            TransactionSigned::from_transaction_and_signature(
                Transaction::Legacy(TxLegacy {
                    chain_id: Some(4),
                    nonce: 3u64,
                    gas_price: 2000000000,
                    gas_limit: 10000000,
                    to: TxKind::Call(hex!("d3e8763675e4c425df46cc3b5c0f6cbdac396046").into()),
                    value: U256::from(1000000000000000u64),
                    input: Default::default(),
                }),
                Signature::new(
                    U256::from_str(
                        "0xce6834447c0a4193c40382e6c57ae33b241379c5418caac9cdc18d786fd12071",
                    )
                    .unwrap(),
                    U256::from_str(
                        "0x3ca3ae86580e94550d7c071e3a02eadb5a77830947c9225165cf9100901bee88",
                    )
                    .unwrap(),
                    Parity::Eip155(43),
                ),
            ),
            TransactionSigned::from_transaction_and_signature(
                Transaction::Legacy(TxLegacy {
                    chain_id: Some(4),
                    nonce: 1u64,
                    gas_price: 1000000000,
                    gas_limit: 100000,
                    to: TxKind::Call(hex!("d3e8763675e4c425df46cc3b5c0f6cbdac396046").into()),
                    value: U256::from(693361000000000u64),
                    input: Default::default(),
                }),
                Signature::new(
                    U256::from_str(
                        "0xe24d8bd32ad906d6f8b8d7741e08d1959df021698b19ee232feba15361587d0a",
                    )
                    .unwrap(),
                    U256::from_str(
                        "0x5406ad177223213df262cb66ccbb2f46bfdccfdfbbb5ffdda9e2c02d977631da",
                    )
                    .unwrap(),
                    Parity::Eip155(43),
                ),
            ),
            TransactionSigned::from_transaction_and_signature(
                Transaction::Legacy(TxLegacy {
                    chain_id: Some(4),
                    nonce: 2u64,
                    gas_price: 1000000000,
                    gas_limit: 100000,
                    to: TxKind::Call(hex!("d3e8763675e4c425df46cc3b5c0f6cbdac396046").into()),
                    value: U256::from(1000000000000000u64),
                    input: Default::default(),
                }),
                Signature::new(
                    U256::from_str(
                        "0xeb96ca19e8a77102767a41fc85a36afd5c61ccb09911cec5d3e86e193d9c5ae",
                    )
                    .unwrap(),
                    U256::from_str(
                        "0x3a456401896b1b6055311536bf00a718568c744d8c1f9df59879e8350220ca18",
                    )
                    .unwrap(),
                    Parity::Eip155(43),
                ),
            ),
        ];

        let message: Vec<PooledTransactionsElement> = txs
            .into_iter()
            .map(|tx| {
                PooledTransactionsElement::try_from(tx)
                    .expect("Failed to convert TransactionSigned to PooledTransactionsElement")
            })
            .collect();
        let expected_transactions = RequestPair::<PooledTransactions> {
            request_id: 0,
            message: PooledTransactions(message),
        };

        let decoded_transactions =
            RequestPair::<PooledTransactions>::decode(&mut &data[..]).unwrap();

        // checking tx by tx for easier debugging if there are any regressions
        for (decoded, expected) in
            decoded_transactions.message.0.iter().zip(expected_transactions.message.0.iter())
        {
            assert_eq!(decoded, expected);
        }

        assert_eq!(decoded_transactions, expected_transactions);
    }

    #[test]
    fn encode_pooled_transactions_network() {
        // WVM: hex data changed to fix test: MIN_GAS_LIMIT up to 500k
        let expected = hex!("f9022a80f90226f8650f84832156008287fb94cf7f9e66af820a19257a2108375b180b0ec491678204d2802ca035b7bfeb9ad9ece2cbafaaf8e202e706b4cfaeb233f46198f00b44d4a566a981a0612638fb29427ca33b9a3be2a0a561beecfe0269655be160d35e72d366a6a860b87602f873041a8459682f008459682f0d8307a1209461815774383099e24810ab832a5b2a5425c154d58829a2241af62c000080c001a059e6b67f48fb32e7e570dfb11e042b5ad2e55e3ce3ce9cd989c7e06e07feeafda0016b83f4f980694ed2eee4d10667242b1f40dc406901b34125b008d334d47469f86b0384773594008398968094d3e8763675e4c425df46cc3b5c0f6cbdac39604687038d7ea4c68000802ba0ce6834447c0a4193c40382e6c57ae33b241379c5418caac9cdc18d786fd12071a03ca3ae86580e94550d7c071e3a02eadb5a77830947c9225165cf9100901bee88f86b01843b9aca00830186a094d3e8763675e4c425df46cc3b5c0f6cbdac3960468702769bb01b2a00802ba0e24d8bd32ad906d6f8b8d7741e08d1959df021698b19ee232feba15361587d0aa05406ad177223213df262cb66ccbb2f46bfdccfdfbbb5ffdda9e2c02d977631daf86b02843b9aca00830186a094d3e8763675e4c425df46cc3b5c0f6cbdac39604687038d7ea4c68000802ba00eb96ca19e8a77102767a41fc85a36afd5c61ccb09911cec5d3e86e193d9c5aea03a456401896b1b6055311536bf00a718568c744d8c1f9df59879e8350220ca18");
        let txs = vec![
            TransactionSigned::from_transaction_and_signature(
                Transaction::Legacy(TxLegacy {
                    chain_id: Some(4),
                    nonce: 15u64,
                    gas_price: 2200000000,
                    gas_limit: 34811,
                    to: TxKind::Call(hex!("cf7f9e66af820a19257a2108375b180b0ec49167").into()),
                    value: U256::from(1234u64),
                    input: Default::default(),
                }),
                Signature::new(
                    U256::from_str(
                        "0x35b7bfeb9ad9ece2cbafaaf8e202e706b4cfaeb233f46198f00b44d4a566a981",
                    )
                    .unwrap(),
                    U256::from_str(
                        "0x612638fb29427ca33b9a3be2a0a561beecfe0269655be160d35e72d366a6a860",
                    )
                    .unwrap(),
                    Parity::Parity(true),
                ),
            ),
            TransactionSigned::from_transaction_and_signature(
                Transaction::Eip1559(TxEip1559 {
                    chain_id: 4,
                    nonce: 26u64,
                    max_priority_fee_per_gas: 1500000000,
                    max_fee_per_gas: 1500000013,
                    gas_limit: MIN_TRANSACTION_GAS,
                    to: TxKind::Call(hex!("61815774383099e24810ab832a5b2a5425c154d5").into()),
                    value: U256::from(3000000000000000000u64),
                    input: Default::default(),
                    access_list: Default::default(),
                }),
                Signature::new(
                    U256::from_str(
                        "0x59e6b67f48fb32e7e570dfb11e042b5ad2e55e3ce3ce9cd989c7e06e07feeafd",
                    )
                    .unwrap(),
                    U256::from_str(
                        "0x016b83f4f980694ed2eee4d10667242b1f40dc406901b34125b008d334d47469",
                    )
                    .unwrap(),
                    Parity::Parity(true),
                ),
            ),
            TransactionSigned::from_transaction_and_signature(
                Transaction::Legacy(TxLegacy {
                    chain_id: Some(4),
                    nonce: 3u64,
                    gas_price: 2000000000,
                    gas_limit: 10000000,
                    to: TxKind::Call(hex!("d3e8763675e4c425df46cc3b5c0f6cbdac396046").into()),
                    value: U256::from(1000000000000000u64),
                    input: Default::default(),
                }),
                Signature::new(
                    U256::from_str(
                        "0xce6834447c0a4193c40382e6c57ae33b241379c5418caac9cdc18d786fd12071",
                    )
                    .unwrap(),
                    U256::from_str(
                        "0x3ca3ae86580e94550d7c071e3a02eadb5a77830947c9225165cf9100901bee88",
                    )
                    .unwrap(),
                    Parity::Parity(false),
                ),
            ),
            TransactionSigned::from_transaction_and_signature(
                Transaction::Legacy(TxLegacy {
                    chain_id: Some(4),
                    nonce: 1u64,
                    gas_price: 1000000000,
                    gas_limit: 100000,
                    to: TxKind::Call(hex!("d3e8763675e4c425df46cc3b5c0f6cbdac396046").into()),
                    value: U256::from(693361000000000u64),
                    input: Default::default(),
                }),
                Signature::new(
                    U256::from_str(
                        "0xe24d8bd32ad906d6f8b8d7741e08d1959df021698b19ee232feba15361587d0a",
                    )
                    .unwrap(),
                    U256::from_str(
                        "0x5406ad177223213df262cb66ccbb2f46bfdccfdfbbb5ffdda9e2c02d977631da",
                    )
                    .unwrap(),
                    Parity::Parity(false),
                ),
            ),
            TransactionSigned::from_transaction_and_signature(
                Transaction::Legacy(TxLegacy {
                    chain_id: Some(4),
                    nonce: 2u64,
                    gas_price: 1000000000,
                    gas_limit: 100000,
                    to: TxKind::Call(hex!("d3e8763675e4c425df46cc3b5c0f6cbdac396046").into()),
                    value: U256::from(1000000000000000u64),
                    input: Default::default(),
                }),
                Signature::new(
                    U256::from_str(
                        "0xeb96ca19e8a77102767a41fc85a36afd5c61ccb09911cec5d3e86e193d9c5ae",
                    )
                    .unwrap(),
                    U256::from_str(
                        "0x3a456401896b1b6055311536bf00a718568c744d8c1f9df59879e8350220ca18",
                    )
                    .unwrap(),
                    Parity::Parity(false),
                ),
            ),
        ];
        let message: Vec<PooledTransactionsElement> = txs
            .into_iter()
            .map(|tx| {
                PooledTransactionsElement::try_from(tx)
                    .expect("Failed to convert TransactionSigned to PooledTransactionsElement")
            })
            .collect();
        let transactions = RequestPair::<PooledTransactions> {
            request_id: 0,
            message: PooledTransactions(message),
        };

        let mut encoded = vec![];
        transactions.encode(&mut encoded);
        assert_eq!(encoded.len(), transactions.length());
        let encoded_str = hex::encode(encoded);
        let expected_str = hex::encode(expected);
        assert_eq!(encoded_str.len(), expected_str.len());
        assert_eq!(encoded_str, expected_str);
    }
}<|MERGE_RESOLUTION|>--- conflicted
+++ resolved
@@ -78,19 +78,11 @@
 mod tests {
     use crate::{message::RequestPair, GetPooledTransactions, PooledTransactions};
     use alloy_consensus::{TxEip1559, TxLegacy};
-<<<<<<< HEAD
-    use alloy_primitives::{hex, hex::Buffer, Parity, TxKind, U256};
-    use alloy_rlp::{Decodable, Encodable};
-    use reth_chainspec::MIN_TRANSACTION_GAS;
-    use reth_primitives::{PooledTransactionsElement, Signature, Transaction, TransactionSigned};
-    use std::{ops::Deref, str::FromStr};
-=======
-    use alloy_primitives::{hex, Parity, Signature, TxKind, U256};
+    use alloy_primitives::{hex, Parity, Signature, hex::Buffer,  TxKind, U256};
     use alloy_rlp::{Decodable, Encodable};
     use reth_chainspec::MIN_TRANSACTION_GAS;
     use reth_primitives::{PooledTransactionsElement, Transaction, TransactionSigned};
-    use std::str::FromStr;
->>>>>>> 15c230ba
+    use std::{ops::Deref, str::FromStr};
 
     #[test]
     // Test vector from: https://eips.ethereum.org/EIPS/eip-2481
