--- conflicted
+++ resolved
@@ -376,10 +376,7 @@
                 ),
             ),
         ];
-<<<<<<< HEAD
-
-=======
->>>>>>> 2f4c509b
+
         let message: Vec<PooledTransaction> = txs
             .into_iter()
             .map(|tx| {
@@ -389,12 +386,6 @@
             .collect();
         let expected_transactions =
             RequestPair { request_id: 0, message: PooledTransactions(message) };
-<<<<<<< HEAD
-
-        let decoded_transactions =
-            RequestPair::<PooledTransactions>::decode(&mut &data[..]).unwrap();
-=======
->>>>>>> 2f4c509b
 
         // checking tx by tx for easier debugging if there are any regressions
         for (decoded, expected) in
