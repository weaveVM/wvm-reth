[package]
name = "reth-config"
version.workspace = true
edition.workspace = true
rust-version.workspace = true
license.workspace = true
homepage.workspace = true
repository.workspace = true

[lints]
workspace = true

[dependencies]
# reth
reth-network-types = { workspace = true, features = ["serde"] }
reth-prune-types.workspace = true
reth-stages-types.workspace = true
<<<<<<< HEAD
reth-primitives.workspace = true
=======
>>>>>>> c4b5f5e9

# serde
serde.workspace = true
humantime-serde.workspace = true

# toml
confy.workspace = true

[dev-dependencies]
tempfile.workspace = true
toml.workspace = true
reth-network-peers.workspace = true<|MERGE_RESOLUTION|>--- conflicted
+++ resolved
@@ -15,10 +15,6 @@
 reth-network-types = { workspace = true, features = ["serde"] }
 reth-prune-types.workspace = true
 reth-stages-types.workspace = true
-<<<<<<< HEAD
-reth-primitives.workspace = true
-=======
->>>>>>> c4b5f5e9
 
 # serde
 serde.workspace = true
