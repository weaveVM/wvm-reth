--- conflicted
+++ resolved
@@ -13,10 +13,6 @@
 [dependencies]
 # reth
 reth-network-types = { workspace = true, features = ["serde"] }
-<<<<<<< HEAD
-reth-primitives.workspace = true
-=======
->>>>>>> 2f4c509b
 reth-prune-types = { workspace = true, features = ["serde"] }
 reth-stages-types = { workspace = true, features = ["serde"] }
 
