use std::{
    cmp::Ordering,
    task::{ready, Context, Poll},
};

use futures_util::TryStreamExt;
use tracing::*;

use reth_db::tables;
use reth_db_api::{
    cursor::{DbCursorRO, DbCursorRW},
    database::Database,
    models::{StoredBlockBodyIndices, StoredBlockOmmers, StoredBlockWithdrawals},
    transaction::DbTxMut,
};
use reth_network_p2p::bodies::{downloader::BodyDownloader, response::BlockResponse};
use reth_primitives::{StaticFileSegment, TxNumber};
use reth_provider::{
    providers::{StaticFileProvider, StaticFileWriter},
    BlockReader, DatabaseProviderRW, HeaderProvider, ProviderError, StatsReader,
};
use reth_stages_api::{
    EntitiesCheckpoint, ExecInput, ExecOutput, Stage, StageCheckpoint, StageError, StageId,
    UnwindInput, UnwindOutput,
};
use reth_storage_errors::provider::ProviderResult;

/// The body stage downloads block bodies.
///
/// The body stage downloads block bodies for all block headers stored locally in storage.
///
/// # Empty blocks
///
/// Blocks with an ommers hash corresponding to no ommers *and* a transaction root corresponding to
/// no transactions will not have a block body downloaded for them, since it would be meaningless to
/// do so.
///
/// This also means that if there is no body for the block in storage (assuming the
/// block number <= the synced block of this stage), then the block can be considered empty.
///
/// # Tables
///
/// The bodies are processed and data is inserted into these tables:
///
/// - [`BlockOmmers`][reth_db::tables::BlockOmmers]
/// - [`BlockBodies`][reth_db::tables::BlockBodyIndices]
/// - [`Transactions`][reth_db::tables::Transactions]
/// - [`TransactionBlocks`][reth_db::tables::TransactionBlocks]
///
/// # Genesis
///
/// This stage expects that the genesis has been inserted into the appropriate tables:
///
/// - The header tables (see [`HeaderStage`][crate::stages::HeaderStage])
/// - The [`BlockOmmers`][reth_db::tables::BlockOmmers] table
/// - The [`BlockBodies`][reth_db::tables::BlockBodyIndices] table
/// - The [`Transactions`][reth_db::tables::Transactions] table
#[derive(Debug)]
pub struct BodyStage<D: BodyDownloader> {
    /// The body downloader.
    downloader: D,
    /// Block response buffer.
    buffer: Option<Vec<BlockResponse>>,
}

impl<D: BodyDownloader> BodyStage<D> {
    /// Create new bodies stage from downloader.
    pub const fn new(downloader: D) -> Self {
        Self { downloader, buffer: None }
    }
}

impl<DB: Database, D: BodyDownloader> Stage<DB> for BodyStage<D> {
    /// Return the id of the stage
    fn id(&self) -> StageId {
        StageId::Bodies
    }

    fn poll_execute_ready(
        &mut self,
        cx: &mut Context<'_>,
        input: ExecInput,
    ) -> Poll<Result<(), StageError>> {
        if input.target_reached() || self.buffer.is_some() {
            return Poll::Ready(Ok(()));
        }

        // Update the header range on the downloader
        self.downloader.set_download_range(input.next_block_range())?;

        // Poll next downloader item.
        let maybe_next_result = ready!(self.downloader.try_poll_next_unpin(cx));

        // Task downloader can return `None` only if the response relaying channel was closed. This
        // is a fatal error to prevent the pipeline from running forever.
        let response = match maybe_next_result {
            Some(Ok(downloaded)) => {
                self.buffer = Some(downloaded);
                Ok(())
            }
            Some(Err(err)) => Err(err.into()),
            None => Err(StageError::ChannelClosed),
        };
        Poll::Ready(response)
    }

    /// Download block bodies from the last checkpoint for this stage up until the latest synced
    /// header, limited by the stage's batch size.
    fn execute(
        &mut self,
        provider: &DatabaseProviderRW<DB>,
        input: ExecInput,
    ) -> Result<ExecOutput, StageError> {
        if input.target_reached() {
            return Ok(ExecOutput::done(input.checkpoint()));
        }
        let (from_block, to_block) = input.next_block_range().into_inner();

        // Cursors used to write bodies, ommers and transactions
        let tx = provider.tx_ref();
        let mut block_indices_cursor = tx.cursor_write::<tables::BlockBodyIndices>()?;
        let mut tx_block_cursor = tx.cursor_write::<tables::TransactionBlocks>()?;
        let mut ommers_cursor = tx.cursor_write::<tables::BlockOmmers>()?;
        let mut withdrawals_cursor = tx.cursor_write::<tables::BlockWithdrawals>()?;
        let mut requests_cursor = tx.cursor_write::<tables::BlockRequests>()?;

        // Get id for the next tx_num of zero if there are no transactions.
        let mut next_tx_num = tx_block_cursor.last()?.map(|(id, _)| id + 1).unwrap_or_default();

        let static_file_provider = provider.static_file_provider();
        let mut static_file_producer =
            static_file_provider.get_writer(from_block, StaticFileSegment::Transactions)?;

        // Make sure Transactions static file is at the same height. If it's further, this
        // input execution was interrupted previously and we need to unwind the static file.
        let next_static_file_tx_num = static_file_provider
            .get_highest_static_file_tx(StaticFileSegment::Transactions)
            .map(|id| id + 1)
            .unwrap_or_default();

        match next_static_file_tx_num.cmp(&next_tx_num) {
            // If static files are ahead, then we didn't reach the database commit in a previous
            // stage run. So, our only solution is to unwind the static files and proceed from the
            // database expected height.
            Ordering::Greater => {
                static_file_producer
                    .prune_transactions(next_static_file_tx_num - next_tx_num, from_block - 1)?;
                // Since this is a database <-> static file inconsistency, we commit the change
                // straight away.
                static_file_producer.commit()?;
            }
            // If static files are behind, then there was some corruption or loss of files. This
            // error will trigger an unwind, that will bring the database to the same height as the
            // static files.
            Ordering::Less => {
                return Err(missing_static_data_error(
                    next_static_file_tx_num.saturating_sub(1),
                    static_file_provider,
                    provider,
                )?)
            }
            Ordering::Equal => {}
        }

        debug!(target: "sync::stages::bodies", stage_progress = from_block, target = to_block, start_tx_id = next_tx_num, "Commencing sync");

        let buffer = self.buffer.take().ok_or(StageError::MissingDownloadBuffer)?;
        trace!(target: "sync::stages::bodies", bodies_len = buffer.len(), "Writing blocks");
        let mut highest_block = from_block;
        for response in buffer {
            // Write block
            let block_number = response.block_number();

            let block_indices = StoredBlockBodyIndices {
                first_tx_num: next_tx_num,
                tx_count: match &response {
                    BlockResponse::Full(block) => block.body.len() as u64,
                    BlockResponse::Empty(_) => 0,
                },
            };

            // Increment block on static file header.
            if block_number > 0 {
                let appended_block_number = static_file_producer.increment_block(block_number)?;

                if appended_block_number != block_number {
                    // This scenario indicates a critical error in the logic of adding new
                    // items. It should be treated as an `expect()` failure.
                    return Err(StageError::InconsistentBlockNumber {
                        segment: StaticFileSegment::Transactions,
                        database: block_number,
                        static_file: appended_block_number,
                    });
                }
            }

            match response {
                BlockResponse::Full(block) => {
                    // write transaction block index
                    if !block.body.is_empty() {
                        tx_block_cursor.append(block_indices.last_tx_num(), block.number)?;
                    }

                    // Write transactions
                    for transaction in block.body {
                        let appended_tx_number = static_file_producer
                            .append_transaction(next_tx_num, &transaction.into())?;

                        if appended_tx_number != next_tx_num {
                            // This scenario indicates a critical error in the logic of adding new
                            // items. It should be treated as an `expect()` failure.
                            return Err(StageError::InconsistentTxNumber {
                                segment: StaticFileSegment::Transactions,
                                database: next_tx_num,
                                static_file: appended_tx_number,
                            });
                        }

                        // Increment transaction id for each transaction.
                        next_tx_num += 1;
                    }

                    // Write ommers if any
                    if !block.ommers.is_empty() {
                        ommers_cursor
                            .append(block_number, StoredBlockOmmers { ommers: block.ommers })?;
                    }

                    // Write withdrawals if any
                    if let Some(withdrawals) = block.withdrawals {
                        if !withdrawals.is_empty() {
                            withdrawals_cursor
                                .append(block_number, StoredBlockWithdrawals { withdrawals })?;
                        }
                    }

                    // Write requests if any
                    if let Some(requests) = block.requests {
                        if !requests.0.is_empty() {
                            requests_cursor.append(block_number, requests)?;
                        }
                    }
                }
                BlockResponse::Empty(_) => {}
            };

            // insert block meta
            block_indices_cursor.append(block_number, block_indices)?;

            highest_block = block_number;
        }

        // The stage is "done" if:
        // - We got fewer blocks than our target
        // - We reached our target and the target was not limited by the batch size of the stage
        let done = highest_block == to_block;
        Ok(ExecOutput {
            checkpoint: StageCheckpoint::new(highest_block)
                .with_entities_stage_checkpoint(stage_checkpoint(provider)?),
            done,
        })
    }

    /// Unwind the stage.
    fn unwind(
        &mut self,
        provider: &DatabaseProviderRW<DB>,
        input: UnwindInput,
    ) -> Result<UnwindOutput, StageError> {
        self.buffer.take();

        let static_file_provider = provider.static_file_provider();
        let tx = provider.tx_ref();
        // Cursors to unwind bodies, ommers
        let mut body_cursor = tx.cursor_write::<tables::BlockBodyIndices>()?;
        let mut ommers_cursor = tx.cursor_write::<tables::BlockOmmers>()?;
        let mut withdrawals_cursor = tx.cursor_write::<tables::BlockWithdrawals>()?;
        let mut requests_cursor = tx.cursor_write::<tables::BlockRequests>()?;
        // Cursors to unwind transitions
        let mut tx_block_cursor = tx.cursor_write::<tables::TransactionBlocks>()?;

        let mut rev_walker = body_cursor.walk_back(None)?;
        while let Some((number, block_meta)) = rev_walker.next().transpose()? {
            if number <= input.unwind_to {
                break;
            }

            // Delete the ommers entry if any
            if ommers_cursor.seek_exact(number)?.is_some() {
                ommers_cursor.delete_current()?;
            }

            // Delete the withdrawals entry if any
            if withdrawals_cursor.seek_exact(number)?.is_some() {
                withdrawals_cursor.delete_current()?;
            }

            // Delete the requests entry if any
            if requests_cursor.seek_exact(number)?.is_some() {
                requests_cursor.delete_current()?;
            }

            // Delete all transaction to block values.
            if !block_meta.is_empty() &&
                tx_block_cursor.seek_exact(block_meta.last_tx_num())?.is_some()
            {
                tx_block_cursor.delete_current()?;
            }

            // Delete the current body value
            rev_walker.delete_current()?;
        }

        let mut static_file_producer =
            static_file_provider.latest_writer(StaticFileSegment::Transactions)?;

        // Unwind from static files. Get the current last expected transaction from DB, and match it
        // on static file
        let db_tx_num =
            body_cursor.last()?.map(|(_, block_meta)| block_meta.last_tx_num()).unwrap_or_default();
        let static_file_tx_num: u64 = static_file_provider
            .get_highest_static_file_tx(StaticFileSegment::Transactions)
            .unwrap_or_default();

        // If there are more transactions on database, then we are missing static file data and we
        // need to unwind further.
        if db_tx_num > static_file_tx_num {
            return Err(missing_static_data_error(
                static_file_tx_num,
                static_file_provider,
                provider,
            )?);
        }

        // Unwinds static file
        static_file_producer
            .prune_transactions(static_file_tx_num.saturating_sub(db_tx_num), input.unwind_to)?;

        Ok(UnwindOutput {
            checkpoint: StageCheckpoint::new(input.unwind_to)
                .with_entities_stage_checkpoint(stage_checkpoint(provider)?),
        })
    }
}

fn missing_static_data_error<DB: Database>(
    last_tx_num: TxNumber,
    static_file_provider: &StaticFileProvider,
    provider: &DatabaseProviderRW<DB>,
) -> Result<StageError, ProviderError> {
    let mut last_block = static_file_provider
        .get_highest_static_file_block(StaticFileSegment::Transactions)
        .unwrap_or_default();

    // To be extra safe, we make sure that the last tx num matches the last block from its indices.
    // If not, get it.
    loop {
        if let Some(indices) = provider.block_body_indices(last_block)? {
            if indices.last_tx_num() <= last_tx_num {
                break;
            }
        }
        if last_block == 0 {
            break;
        }
        last_block -= 1;
    }

    let missing_block = Box::new(provider.sealed_header(last_block + 1)?.unwrap_or_default());

    Ok(StageError::MissingStaticFileData {
        block: missing_block,
        segment: StaticFileSegment::Transactions,
    })
}

// TODO(alexey): ideally, we want to measure Bodies stage progress in bytes, but it's hard to know
//  beforehand how many bytes we need to download. So the good solution would be to measure the
//  progress in gas as a proxy to size. Execution stage uses a similar approach.
fn stage_checkpoint<DB: Database>(
    provider: &DatabaseProviderRW<DB>,
) -> ProviderResult<EntitiesCheckpoint> {
    Ok(EntitiesCheckpoint {
        processed: provider.count_entries::<tables::BlockBodyIndices>()? as u64,
        // Count only static files entries. If we count the database entries too, we may have
        // duplicates. We're sure that the static files have all entries that database has,
        // because we run the `StaticFileProducer` before starting the pipeline.
        total: provider.static_file_provider().count_entries::<tables::Headers>()? as u64,
    })
}

#[cfg(test)]
mod tests {
    use assert_matches::assert_matches;

    use reth_provider::StaticFileProviderFactory;
    use reth_stages_api::StageUnitCheckpoint;
    use test_utils::*;

    use crate::test_utils::{
        stage_test_suite_ext, ExecuteStageTestRunner, StageTestRunner, UnwindStageTestRunner,
    };

    use super::*;

    stage_test_suite_ext!(BodyTestRunner, body);

    /// Checks that the stage downloads at most `batch_size` blocks.
    #[tokio::test]
    async fn partial_body_download() {
        let (stage_progress, previous_stage) = (1, 200);

        // Set up test runner
        let mut runner = BodyTestRunner::default();
        let input = ExecInput {
            target: Some(previous_stage),
            checkpoint: Some(StageCheckpoint::new(stage_progress)),
        };
        runner.seed_execution(input).expect("failed to seed execution");

        // Set the batch size (max we sync per stage execution) to less than the number of blocks
        // the previous stage synced (10 vs 20)
        let batch_size = 10;
        runner.set_batch_size(batch_size);

        // Run the stage
        let rx = runner.execute(input);

        // Check that we only synced around `batch_size` blocks even though the number of blocks
        // synced by the previous stage is higher
        let output = rx.await.unwrap();
        runner.db().factory.static_file_provider().commit().unwrap();
        assert_matches!(
            output,
            Ok(ExecOutput { checkpoint: StageCheckpoint {
                block_number,
                stage_checkpoint: Some(StageUnitCheckpoint::Entities(EntitiesCheckpoint {
                    processed, // 1 seeded block body + batch size
                    total // seeded headers
                }))
            }, done: false }) if block_number < 200 &&
                processed == batch_size + 1 && total == previous_stage + 1
        );
        assert!(runner.validate_execution(input, output.ok()).is_ok(), "execution validation");
    }

    /// Same as [partial_body_download] except the `batch_size` is not hit.
    #[tokio::test]
    async fn full_body_download() {
        let (stage_progress, previous_stage) = (1, 20);

        // Set up test runner
        let mut runner = BodyTestRunner::default();
        let input = ExecInput {
            target: Some(previous_stage),
            checkpoint: Some(StageCheckpoint::new(stage_progress)),
        };
        runner.seed_execution(input).expect("failed to seed execution");

        // Set the batch size to more than what the previous stage synced (40 vs 20)
        runner.set_batch_size(40);

        // Run the stage
        let rx = runner.execute(input);

        // Check that we synced all blocks successfully, even though our `batch_size` allows us to
        // sync more (if there were more headers)
        let output = rx.await.unwrap();
        runner.db().factory.static_file_provider().commit().unwrap();
        assert_matches!(
            output,
            Ok(ExecOutput {
                checkpoint: StageCheckpoint {
                    block_number: 20,
                    stage_checkpoint: Some(StageUnitCheckpoint::Entities(EntitiesCheckpoint {
                        processed,
                        total
                    }))
                },
                done: true
            }) if processed + 1 == total && total == previous_stage + 1
        );
        assert!(runner.validate_execution(input, output.ok()).is_ok(), "execution validation");
    }

    /// Same as [full_body_download] except we have made progress before
    #[tokio::test]
    async fn sync_from_previous_progress() {
        let (stage_progress, previous_stage) = (1, 21);

        // Set up test runner
        let mut runner = BodyTestRunner::default();
        let input = ExecInput {
            target: Some(previous_stage),
            checkpoint: Some(StageCheckpoint::new(stage_progress)),
        };
        runner.seed_execution(input).expect("failed to seed execution");

        let batch_size = 10;
        runner.set_batch_size(batch_size);

        // Run the stage
        let rx = runner.execute(input);

        // Check that we synced at least 10 blocks
        let first_run = rx.await.unwrap();
        runner.db().factory.static_file_provider().commit().unwrap();
        assert_matches!(
            first_run,
            Ok(ExecOutput { checkpoint: StageCheckpoint {
                block_number,
                stage_checkpoint: Some(StageUnitCheckpoint::Entities(EntitiesCheckpoint {
                    processed,
                    total
                }))
            }, done: false }) if block_number >= 10 &&
                processed - 1 == batch_size && total == previous_stage + 1
        );
        let first_run_checkpoint = first_run.unwrap().checkpoint;

        // Execute again on top of the previous run
        let input =
            ExecInput { target: Some(previous_stage), checkpoint: Some(first_run_checkpoint) };
        let rx = runner.execute(input);

        // Check that we synced more blocks
        let output = rx.await.unwrap();
        runner.db().factory.static_file_provider().commit().unwrap();
        assert_matches!(
            output,
            Ok(ExecOutput { checkpoint: StageCheckpoint {
                block_number,
                stage_checkpoint: Some(StageUnitCheckpoint::Entities(EntitiesCheckpoint {
                    processed,
                    total
                }))
            }, done: true }) if block_number > first_run_checkpoint.block_number &&
                processed + 1 == total && total == previous_stage + 1
        );
        assert_matches!(
            runner.validate_execution(input, output.ok()),
            Ok(_),
            "execution validation"
        );
    }

    /// Checks that the stage unwinds correctly, even if a transaction in a block is missing.
    #[tokio::test]
    async fn unwind_missing_tx() {
        let (stage_progress, previous_stage) = (1, 20);

        // Set up test runner
        let mut runner = BodyTestRunner::default();
        let input = ExecInput {
            target: Some(previous_stage),
            checkpoint: Some(StageCheckpoint::new(stage_progress)),
        };
        runner.seed_execution(input).expect("failed to seed execution");

        // Set the batch size to more than what the previous stage synced (40 vs 20)
        runner.set_batch_size(40);

        // Run the stage
        let rx = runner.execute(input);

        // Check that we synced all blocks successfully, even though our `batch_size` allows us to
        // sync more (if there were more headers)
        let output = rx.await.unwrap();
        runner.db().factory.static_file_provider().commit().unwrap();
        assert_matches!(
            output,
            Ok(ExecOutput { checkpoint: StageCheckpoint {
                block_number,
                stage_checkpoint: Some(StageUnitCheckpoint::Entities(EntitiesCheckpoint {
                    processed,
                    total
                }))
            }, done: true }) if block_number == previous_stage &&
                processed + 1 == total && total == previous_stage + 1
        );
        let checkpoint = output.unwrap().checkpoint;
        runner
            .validate_db_blocks(input.checkpoint().block_number, checkpoint.block_number)
            .expect("Written block data invalid");

        // Delete a transaction
        let static_file_provider = runner.db().factory.static_file_provider();
        {
            let mut static_file_producer =
                static_file_provider.latest_writer(StaticFileSegment::Transactions).unwrap();
            static_file_producer.prune_transactions(1, checkpoint.block_number).unwrap();
            static_file_producer.commit().unwrap();
        }
        // Unwind all of it
        let unwind_to = 1;
        let input = UnwindInput { bad_block: None, checkpoint, unwind_to };
        let res = runner.unwind(input).await;
        assert_matches!(
            res,
            Ok(UnwindOutput { checkpoint: StageCheckpoint {
                block_number: 1,
                stage_checkpoint: Some(StageUnitCheckpoint::Entities(EntitiesCheckpoint {
                    processed: 1,
                    total
                }))
            }}) if total == previous_stage + 1
        );

        assert_matches!(runner.validate_unwind(input), Ok(_), "unwind validation");
    }

    mod test_utils {
        use crate::{
            stages::bodies::BodyStage,
            test_utils::{
                ExecuteStageTestRunner, StageTestRunner, TestRunnerError, TestStageDB,
                UnwindStageTestRunner,
            },
        };
        use futures_util::Stream;
        use reth_db::{static_file::HeaderMask, tables, test_utils::TempDatabase, DatabaseEnv};
        use reth_db_api::{
            cursor::DbCursorRO,
            models::{StoredBlockBodyIndices, StoredBlockOmmers},
            transaction::{DbTx, DbTxMut},
        };
        use reth_network_p2p::{
            bodies::{
                downloader::{BodyDownloader, BodyDownloaderResult},
                response::BlockResponse,
            },
            error::DownloadResult,
        };
        use reth_primitives::{
            BlockBody, BlockHash, BlockNumber, Header, SealedBlock, SealedHeader,
            StaticFileSegment, TxNumber, B256,
        };
        use reth_provider::{
            providers::StaticFileWriter, HeaderProvider, ProviderFactory,
            StaticFileProviderFactory, TransactionsProvider,
        };
        use reth_stages_api::{ExecInput, ExecOutput, UnwindInput};
        use reth_testing_utils::{
            generators,
            generators::{random_block_range, random_signed_tx},
        };
        use std::{
            collections::{HashMap, VecDeque},
            ops::RangeInclusive,
            pin::Pin,
            sync::Arc,
            task::{Context, Poll},
        };

        /// The block hash of the genesis block.
        pub(crate) const GENESIS_HASH: B256 = B256::ZERO;

        /// A helper to create a collection of block bodies keyed by their hash.
        pub(crate) fn body_by_hash(block: &SealedBlock) -> (B256, BlockBody) {
            (
                block.hash(),
                BlockBody {
                    transactions: block.body.clone(),
                    ommers: block.ommers.clone(),
                    withdrawals: block.withdrawals.clone(),
                    requests: block.requests.clone(),
                },
            )
        }

        /// A helper struct for running the [`BodyStage`].
        pub(crate) struct BodyTestRunner {
            responses: HashMap<B256, BlockBody>,
            db: TestStageDB,
            batch_size: u64,
        }

        impl Default for BodyTestRunner {
            fn default() -> Self {
                Self { responses: HashMap::default(), db: TestStageDB::default(), batch_size: 1000 }
            }
        }

        impl BodyTestRunner {
            pub(crate) fn set_batch_size(&mut self, batch_size: u64) {
                self.batch_size = batch_size;
            }

            pub(crate) fn set_responses(&mut self, responses: HashMap<B256, BlockBody>) {
                self.responses = responses;
            }
        }

        impl StageTestRunner for BodyTestRunner {
            type S = BodyStage<TestBodyDownloader>;

            fn db(&self) -> &TestStageDB {
                &self.db
            }

            fn stage(&self) -> Self::S {
                BodyStage::new(TestBodyDownloader::new(
                    self.db.factory.clone(),
                    self.responses.clone(),
                    self.batch_size,
                ))
            }
        }

        impl ExecuteStageTestRunner for BodyTestRunner {
            type Seed = Vec<SealedBlock>;

            fn seed_execution(&mut self, input: ExecInput) -> Result<Self::Seed, TestRunnerError> {
                let start = input.checkpoint().block_number;
                let end = input.target();

                let static_file_provider = self.db.factory.static_file_provider();

                let mut rng = generators::rng();

                // Static files do not support gaps in headers, so we need to generate 0 to end
                let blocks = random_block_range(&mut rng, 0..=end, GENESIS_HASH, 0..2);
                self.db.insert_headers_with_td(blocks.iter().map(|block| &block.header))?;
                if let Some(progress) = blocks.get(start as usize) {
                    // Insert last progress data
                    {
                        let tx = self.db.factory.provider_rw()?.into_tx();
                        let mut static_file_producer = static_file_provider
                            .get_writer(start, StaticFileSegment::Transactions)?;

                        let body = StoredBlockBodyIndices {
                            first_tx_num: 0,
                            tx_count: progress.body.len() as u64,
                        };

                        static_file_producer.set_block_range(0..=progress.number);

                        body.tx_num_range().try_for_each(|tx_num| {
                            let transaction = random_signed_tx(&mut rng);
                            static_file_producer
<<<<<<< HEAD
                                .append_transaction(tx_num, transaction.into())
=======
                                .append_transaction(tx_num, &transaction.into())
>>>>>>> 74ba71f7
                                .map(drop)
                        })?;

                        if body.tx_count != 0 {
                            tx.put::<tables::TransactionBlocks>(
                                body.last_tx_num(),
                                progress.number,
                            )?;
                        }

                        tx.put::<tables::BlockBodyIndices>(progress.number, body)?;

                        if !progress.ommers_hash_is_empty() {
                            tx.put::<tables::BlockOmmers>(
                                progress.number,
                                StoredBlockOmmers { ommers: progress.ommers.clone() },
                            )?;
                        }

                        static_file_producer.commit()?;
                        tx.commit()?;
                    }
                }
                self.set_responses(blocks.iter().map(body_by_hash).collect());
                Ok(blocks)
            }

            fn validate_execution(
                &self,
                input: ExecInput,
                output: Option<ExecOutput>,
            ) -> Result<(), TestRunnerError> {
                let highest_block = match output.as_ref() {
                    Some(output) => output.checkpoint,
                    None => input.checkpoint(),
                }
                .block_number;
                self.validate_db_blocks(highest_block, highest_block)
            }
        }

        impl UnwindStageTestRunner for BodyTestRunner {
            fn validate_unwind(&self, input: UnwindInput) -> Result<(), TestRunnerError> {
                self.db.ensure_no_entry_above::<tables::BlockBodyIndices, _>(
                    input.unwind_to,
                    |key| key,
                )?;
                self.db
                    .ensure_no_entry_above::<tables::BlockOmmers, _>(input.unwind_to, |key| key)?;
                if let Some(last_tx_id) = self.get_last_tx_id()? {
                    self.db
                        .ensure_no_entry_above::<tables::Transactions, _>(last_tx_id, |key| key)?;
                    self.db.ensure_no_entry_above::<tables::TransactionBlocks, _>(
                        last_tx_id,
                        |key| key,
                    )?;
                }
                Ok(())
            }
        }

        impl BodyTestRunner {
            /// Get the last available tx id if any
            pub(crate) fn get_last_tx_id(&self) -> Result<Option<TxNumber>, TestRunnerError> {
                let last_body = self.db.query(|tx| {
                    let v = tx.cursor_read::<tables::BlockBodyIndices>()?.last()?;
                    Ok(v)
                })?;
                Ok(match last_body {
                    Some((_, body)) if body.tx_count != 0 => {
                        Some(body.first_tx_num + body.tx_count - 1)
                    }
                    _ => None,
                })
            }

            /// Validate that the inserted block data is valid
            pub(crate) fn validate_db_blocks(
                &self,
                prev_progress: BlockNumber,
                highest_block: BlockNumber,
            ) -> Result<(), TestRunnerError> {
                let static_file_provider = self.db.factory.static_file_provider();

                self.db.query(|tx| {
                    // Acquire cursors on body related tables
                    let mut bodies_cursor = tx.cursor_read::<tables::BlockBodyIndices>()?;
                    let mut ommers_cursor = tx.cursor_read::<tables::BlockOmmers>()?;
                    let mut tx_block_cursor = tx.cursor_read::<tables::TransactionBlocks>()?;

                    let first_body_key = match bodies_cursor.first()? {
                        Some((key, _)) => key,
                        None => return Ok(()),
                    };

                    let mut prev_number: Option<BlockNumber> = None;


                    for entry in bodies_cursor.walk(Some(first_body_key))? {
                        let (number, body) = entry?;

                        // Validate sequentiality only after prev progress,
                        // since the data before is mocked and can contain gaps
                        if number > prev_progress {
                            if let Some(prev_key) = prev_number {
                                assert_eq!(prev_key + 1, number, "Body entries must be sequential");
                            }
                        }

                        // Validate that the current entry is below or equals to the highest allowed block
                        assert!(
                            number <= highest_block,
                            "We wrote a block body outside of our synced range. Found block with number {number}, highest block according to stage is {highest_block}",
                        );

                        let header = static_file_provider.header_by_number(number)?.expect("to be present");
                        // Validate that ommers exist if any
                        let stored_ommers =  ommers_cursor.seek_exact(number)?;
                        if header.ommers_hash_is_empty() {
                            assert!(stored_ommers.is_none(), "Unexpected ommers entry");
                        } else {
                            assert!(stored_ommers.is_some(), "Missing ommers entry");
                        }

                        let tx_block_id = tx_block_cursor.seek_exact(body.last_tx_num())?.map(|(_,b)| b);
                        if body.tx_count == 0 {
                            assert_ne!(tx_block_id,Some(number));
                        } else {
                            assert_eq!(tx_block_id, Some(number));
                        }

                        for tx_id in body.tx_num_range() {
                            assert!(static_file_provider.transaction_by_id(tx_id)?.is_some(), "Transaction is missing.");
                        }

                        prev_number = Some(number);
                    }
                    Ok(())
                })?;
                Ok(())
            }
        }

        /// A [`BodyDownloader`] that is backed by an internal [`HashMap`] for testing.
        #[derive(Debug)]
        pub(crate) struct TestBodyDownloader {
            provider_factory: ProviderFactory<Arc<TempDatabase<DatabaseEnv>>>,
            responses: HashMap<B256, BlockBody>,
            headers: VecDeque<SealedHeader>,
            batch_size: u64,
        }

        impl TestBodyDownloader {
            pub(crate) fn new(
                provider_factory: ProviderFactory<Arc<TempDatabase<DatabaseEnv>>>,
                responses: HashMap<B256, BlockBody>,
                batch_size: u64,
            ) -> Self {
                Self { provider_factory, responses, headers: VecDeque::default(), batch_size }
            }
        }

        impl BodyDownloader for TestBodyDownloader {
            fn set_download_range(
                &mut self,
                range: RangeInclusive<BlockNumber>,
            ) -> DownloadResult<()> {
                let static_file_provider = self.provider_factory.static_file_provider();

                for header in static_file_provider.fetch_range_iter(
                    StaticFileSegment::Headers,
                    *range.start()..*range.end() + 1,
                    |cursor, number| cursor.get_two::<HeaderMask<Header, BlockHash>>(number.into()),
                )? {
                    let (header, hash) = header?;
                    self.headers.push_back(header.seal(hash));
                }

                Ok(())
            }
        }

        impl Stream for TestBodyDownloader {
            type Item = BodyDownloaderResult;
            fn poll_next(self: Pin<&mut Self>, _cx: &mut Context<'_>) -> Poll<Option<Self::Item>> {
                let this = self.get_mut();

                if this.headers.is_empty() {
                    return Poll::Ready(None);
                }

                let mut response = Vec::default();
                while let Some(header) = this.headers.pop_front() {
                    if header.is_empty() {
                        response.push(BlockResponse::Empty(header))
                    } else {
                        let body =
                            this.responses.remove(&header.hash()).expect("requested unknown body");
                        response.push(BlockResponse::Full(SealedBlock {
                            header,
                            body: body.transactions,
                            ommers: body.ommers,
                            withdrawals: body.withdrawals,
                            requests: body.requests,
                        }));
                    }

                    if response.len() as u64 >= this.batch_size {
                        break;
                    }
                }

                if !response.is_empty() {
                    return Poll::Ready(Some(Ok(response)));
                }

                panic!("requested bodies without setting headers")
            }
        }
    }
}<|MERGE_RESOLUTION|>--- conflicted
+++ resolved
@@ -738,11 +738,7 @@
                         body.tx_num_range().try_for_each(|tx_num| {
                             let transaction = random_signed_tx(&mut rng);
                             static_file_producer
-<<<<<<< HEAD
-                                .append_transaction(tx_num, transaction.into())
-=======
                                 .append_transaction(tx_num, &transaction.into())
->>>>>>> 74ba71f7
                                 .map(drop)
                         })?;
 
