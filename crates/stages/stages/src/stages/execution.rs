--- conflicted
+++ resolved
@@ -568,86 +568,6 @@
     Ok(gas_total)
 }
 
-<<<<<<< HEAD
-/// The thresholds at which the execution stage writes state changes to the database.
-///
-/// If either of the thresholds (`max_blocks` and `max_changes`) are hit, then the execution stage
-/// commits all pending changes to the database.
-///
-/// A third threshold, `max_changesets`, can be set to periodically write changesets to the
-/// current database transaction, which frees up memory.
-#[derive(Debug, Clone)]
-pub struct ExecutionStageThresholds {
-    /// The maximum number of blocks to execute before the execution stage commits.
-    pub max_blocks: Option<u64>,
-    /// The maximum number of state changes to keep in memory before the execution stage commits.
-    pub max_changes: Option<u64>,
-    /// The maximum cumulative amount of gas to process before the execution stage commits.
-    pub max_cumulative_gas: Option<u64>,
-    /// The maximum spent on blocks processing before the execution stage commits.
-    pub max_duration: Option<Duration>,
-}
-
-impl Default for ExecutionStageThresholds {
-    fn default() -> Self {
-        Self {
-            max_blocks: Some(500_000),
-            max_changes: Some(5_000_000),
-            //WVM: 50k full blocks of 300M gas
-            max_cumulative_gas: Some(300_000_000 * 50_000),
-            // 10 minutes
-            max_duration: Some(Duration::from_secs(10 * 60)),
-        }
-    }
-}
-
-impl ExecutionStageThresholds {
-    /// Check if the batch thresholds have been hit.
-    #[inline]
-    pub fn is_end_of_batch(
-        &self,
-        blocks_processed: u64,
-        changes_processed: u64,
-        cumulative_gas_used: u64,
-        elapsed: Duration,
-    ) -> bool {
-        blocks_processed >= self.max_blocks.unwrap_or(u64::MAX)
-            || changes_processed >= self.max_changes.unwrap_or(u64::MAX)
-            || cumulative_gas_used >= self.max_cumulative_gas.unwrap_or(u64::MAX)
-            || elapsed >= self.max_duration.unwrap_or(Duration::MAX)
-    }
-}
-
-impl From<ExecutionConfig> for ExecutionStageThresholds {
-    fn from(config: ExecutionConfig) -> Self {
-        Self {
-            max_blocks: config.max_blocks,
-            max_changes: config.max_changes,
-            max_cumulative_gas: config.max_cumulative_gas,
-            max_duration: config.max_duration,
-        }
-    }
-}
-
-/// Returns a formatted gas throughput log, showing either:
-///  * "Kgas/s", or 1,000 gas per second
-///  * "Mgas/s", or 1,000,000 gas per second
-///  * "Ggas/s", or 1,000,000,000 gas per second
-///
-/// Depending on the magnitude of the gas throughput.
-pub fn format_gas_throughput(gas: u64, execution_duration: Duration) -> String {
-    let gas_per_second = gas as f64 / execution_duration.as_secs_f64();
-    if gas_per_second < 1_000_000.0 {
-        format!("{:.} Kgas/second", gas_per_second / 1_000.0)
-    } else if gas_per_second < 1_000_000_000.0 {
-        format!("{:.} Mgas/second", gas_per_second / 1_000_000.0)
-    } else {
-        format!("{:.} Ggas/second", gas_per_second / 1_000_000_000.0)
-    }
-}
-
-=======
->>>>>>> d5993937
 /// Returns a `StaticFileProviderRWRefMut` static file producer after performing a consistency
 /// check.
 ///
