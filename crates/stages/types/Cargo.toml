--- conflicted
+++ resolved
@@ -24,10 +24,6 @@
 [dev-dependencies]
 arbitrary = { workspace = true, features = ["derive"] }
 proptest.workspace = true
-<<<<<<< HEAD
-proptest-derive.workspace = true
-=======
->>>>>>> c4b5f5e9
 proptest-arbitrary-interop.workspace = true
 test-fuzz.workspace = true
 rand.workspace = true