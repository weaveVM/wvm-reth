[package]
name = "reth-prune-types"
version.workspace = true
edition.workspace = true
homepage.workspace = true
license.workspace = true
repository.workspace = true
rust-version.workspace = true
description = "Commonly used types for prune usage in reth."

[lints]
workspace = true

[dependencies]
reth-codecs.workspace = true

alloy-primitives.workspace = true
bytes.workspace = true
derive_more.workspace = true
modular-bitfield.workspace = true
serde.workspace = true
thiserror.workspace = true

[dev-dependencies]
arbitrary = { workspace = true, features = ["derive"] }
assert_matches.workspace = true
proptest.workspace = true
<<<<<<< HEAD
proptest-derive.workspace = true
=======
>>>>>>> 74ba71f7
proptest-arbitrary-interop.workspace = true
serde_json.workspace = true
test-fuzz.workspace = true
toml.workspace = true<|MERGE_RESOLUTION|>--- conflicted
+++ resolved
@@ -25,10 +25,6 @@
 arbitrary = { workspace = true, features = ["derive"] }
 assert_matches.workspace = true
 proptest.workspace = true
-<<<<<<< HEAD
-proptest-derive.workspace = true
-=======
->>>>>>> 74ba71f7
 proptest-arbitrary-interop.workspace = true
 serde_json.workspace = true
 test-fuzz.workspace = true
