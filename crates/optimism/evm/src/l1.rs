--- conflicted
+++ resolved
@@ -246,16 +246,10 @@
     // If the canyon hardfork is active at the current timestamp, and it was not active at the
     // previous block timestamp (heuristically, block time is not perfectly constant at 2s), and the
     // chain is an optimism chain, then we need to force-deploy the create2 deployer contract.
-<<<<<<< HEAD
-    if chain_spec.is_optimism()
-        && chain_spec.is_fork_active_at_timestamp(Hardfork::Canyon, timestamp)
-        && !chain_spec.is_fork_active_at_timestamp(Hardfork::Canyon, timestamp.saturating_sub(2))
-=======
     if chain_spec.is_optimism() &&
         chain_spec.is_fork_active_at_timestamp(OptimismHardfork::Canyon, timestamp) &&
         !chain_spec
             .is_fork_active_at_timestamp(OptimismHardfork::Canyon, timestamp.saturating_sub(2))
->>>>>>> d5993937
     {
         trace!(target: "evm", "Forcing create2 deployer contract deployment on Canyon transition");
 
