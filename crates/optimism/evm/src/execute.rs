--- conflicted
+++ resolved
@@ -218,16 +218,9 @@
                 // The deposit receipt version was introduced in Canyon to indicate an update to how
                 // receipt hashes should be computed when set. The state transition process ensures
                 // this is only set for post-Canyon deposit transactions.
-<<<<<<< HEAD
-                deposit_receipt_version: (transaction.is_deposit()
-                    && self
-                        .chain_spec
-                        .is_fork_active_at_timestamp(Hardfork::Canyon, block.timestamp))
-=======
                 deposit_receipt_version: (transaction.is_deposit() &&
                     self.chain_spec
                         .is_fork_active_at_timestamp(OptimismHardfork::Canyon, block.timestamp))
->>>>>>> d5993937
                 .then_some(1),
             });
         }
