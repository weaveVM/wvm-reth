--- conflicted
+++ resolved
@@ -28,12 +28,6 @@
 
 wvm-tx = { path = "../tx" }
 tokio.workspace = true
-<<<<<<< HEAD
-exex-wvm-bigquery.workspace = true
-exex-wvm-da.workspace = true
-
-=======
->>>>>>> 617e118f
 tracing.workspace = true
 parse_duration.workspace = true
 futures.workspace = true
