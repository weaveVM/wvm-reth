--- conflicted
+++ resolved
@@ -77,36 +77,7 @@
 
     Ok(())
 }
-<<<<<<< HEAD
-use reth::{
-    builder::{components::ExecutorBuilder, BuilderContext, NodeBuilder},
-    primitives::{
-        revm_primitives::{CfgEnvWithHandlerCfg, Env, PrecompileResult, TxEnv},
-        Address, Bytes, U256,
-    },
-    revm::{
-        handler::register::EvmHandler,
-        inspector_handle_register,
-        precompile::{Precompile, PrecompileSpecId},
-        ContextPrecompile, ContextPrecompiles, Database, Evm, EvmBuilder, GetInspector,
-    },
-    tasks::TaskManager,
-};
-=======
-/*
-fn basic_exex() {
-    let config = NodeConfig::test();
-    let db = create_test_rw_db();
-    let _builder = NodeBuilder::new(config)
-        .with_database(db)
-        .with_types::<EthereumNode>()
-        .with_components(EthereumNode::components())
-        .with_add_ons::<EthereumAddOns>()
-        .install_exex("dummy", move |ctx| future::ok(DummyExEx { _ctx: ctx }))
-        .check_launch();
-}
- */
->>>>>>> 0ae89d96
+
 
 /// Main loop of the exexed WVM node
 fn main() -> eyre::Result<()> {
