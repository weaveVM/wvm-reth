use crate::network_tag::get_network_tag;

use alloy_primitives::BlockNumber;
use arweave_upload::{ArweaveRequest, UploaderProvider};
use exex_wvm_da::{DefaultWvmDataSettler, WvmDataSettler};
use futures::{stream::FuturesUnordered, StreamExt};
<<<<<<< HEAD
use reth_primitives_traits::{self, RecoveredBlock};
use std::{
    fmt,
    sync::Arc,
    time::{SystemTime, UNIX_EPOCH},
};
=======
use load_db::LoadDbConnection;
use reth::primitives::revm_primitives::alloy_primitives::BlockNumber;
use reth_primitives::SealedBlockWithSenders;
use std::{fmt, sync::Arc};
>>>>>>> 617e118f
use tokio::sync::mpsc;
use tracing::{error, info};
use wvm_borsh::block::BorshSealedBlockWithSenders;
use wvm_tx::wvm::{v1::V1WvmSealedBlockWithSenders, WvmSealedBlockWithSenders};

#[derive(Clone)] // Add this
enum ArActorMessage {
    ProcessBlock { block: RecoveredBlock<reth_primitives::Block>, notification_type: String },
    Shutdown,
}

// Response type wrapping results and errors
type ArActorResponse = Result<String, ArActorError>;

#[derive(Debug)]
pub enum ArActorError {
    BlockExists,
    SerializationFailed {
        block_number: u64,
        error: String,
    },
    ArweaveUploadFailed {
        block_number: u64,
        error: String,
    },
    StoreBlockDataError {
        block_number: u64,
        operation: &'static str, // "tags" or "block"
        error: String,
    },
    ActorUnavailable,
    ResponseError,
}

impl std::error::Error for ArActorError {}

impl fmt::Display for ArActorError {
    fn fmt(&self, f: &mut fmt::Formatter<'_>) -> fmt::Result {
        match self {
            ArActorError::BlockExists => write!(f, "Block already exists"),
            ArActorError::SerializationFailed { block_number, error } => {
                write!(f, "Failed to serialize block {}: {}", block_number, error)
            }
            ArActorError::ArweaveUploadFailed { block_number, error } => {
                write!(f, "Failed to upload block {} to Arweave: {}", block_number, error)
            }
            ArActorError::StoreBlockDataError { block_number, operation, error } => {
                write!(f, "{} operation failed for block {}: {}", operation, block_number, error)
            }
            ArActorError::ActorUnavailable => write!(f, "Actor is unavailable"),
            ArActorError::ResponseError => write!(f, "Failed to receive response from actor"),
        }
    }
}

/// Main actor struct that maintains state and processes messages
struct ArActor {
    receiver: mpsc::Receiver<ArActorMessage>,
    load_db_repo: Arc<dyn LoadDbConnection + Send + Sync + 'static>,
    ar_uploader: UploaderProvider,
    worker_id: usize,
}

impl ArActor {
    fn new(
        receiver: mpsc::Receiver<ArActorMessage>,
        load_db_repo: Arc<dyn LoadDbConnection + Send + Sync + 'static>,
        worker_id: usize,
    ) -> Self {
        Self { receiver, load_db_repo, ar_uploader: UploaderProvider::new(None), worker_id }
    }

    async fn run(mut self) {
        info!(
            target: "wvm::exex",
            worker_id = self.worker_id,
            "ArActor worker started"
        );

        let mut in_flight = FuturesUnordered::new();

        loop {
            tokio::select! {
                Some(msg) = self.receiver.recv() => {
                    match msg {
                        ArActorMessage::Shutdown => {
                            info!(
                                target: "wvm::exex",
                                worker_id = self.worker_id,
                                "ArActor worker shutting down"
                            );
                            break;
                        }
                        ArActorMessage::ProcessBlock { block, notification_type } => {
                            let load_db_repo = self.load_db_repo.clone();
                            let ar_uploader = self.ar_uploader.clone();
                            let block_number = block.number;
                            let worker_id = self.worker_id;

                            info!(
                                target: "wvm::exex",
                                worker_id = self.worker_id,
                                block_number,
                                in_flight_count = in_flight.len(),
                                "Starting block processing"
                            );

                            in_flight.push(tokio::spawn(async move {
                                match handle_block(
                                    block,
                                    &notification_type,
                                load_db_repo,
                                    ar_uploader,
                                ).await {
                                    Ok(arweave_id) => {
                                        info!(
                                            target: "wvm::exex",
                                            worker_id,
                                            block_number,
                                            arweave_id,
                                            "Block processed successfully"
                                        );
                                        Ok(block_number)
                                    }
                                    Err(ArActorError::BlockExists) => {
                                        info!(
                                            target: "wvm::exex",
                                            worker_id,
                                            block_number,
                                            "Block already exists"
                                        );
                                        Ok(block_number)
                                    }
                                    Err(e) => {
                                        error!(
                                            target: "wvm::exex",
                                            worker_id,
                                            %e,
                                            block_number,
                                            "Failed to process block"
                                        );
                                        Err((block_number, e))
                                    }
                                }
                            }));
                        }
                    }
                }
                Some(result) = in_flight.next() => {
                    match result {
                        Ok(Ok(block_number)) => {
                            info!(
                                target: "wvm::exex",
                                worker_id = self.worker_id,
                                block_number,
                                "Completed block processing"
                            );
                        }
                        Ok(Err((block_number, e))) => {
                            error!(
                                target: "wvm::exex",
                                worker_id = self.worker_id,
                                block_number,
                                error = %e,
                                "Failed to process block"
                            );
                        }
                        Err(e) => {
                            error!(
                                target: "wvm::exex",
                                worker_id = self.worker_id,
                                error = %e,
                                "Task panicked"
                            );
                        }
                    }
                }
                else => break,
            }
        }

        let remaining = in_flight.len();
        if remaining > 0 {
            info!(
                target: "wvm::exex",
                worker_id = self.worker_id,
                remaining,
                "Worker shutting down with unfinished blocks"
            );
        }
    }
}

// Keep in same file but separate from ArActor
async fn handle_block(
    block: RecoveredBlock<reth_primitives::Block>,
    notification_type: &str,
    load_db_repo: Arc<dyn LoadDbConnection + Send + Sync + 'static>,
    ar_uploader: UploaderProvider,
) -> ArActorResponse {
    let block_hash_str = block.hash().to_string();
    let block_number = block.number;

    // 1. Serialize block
    info!(target: "wvm::exex", "Block {} processing: starting serialization", block_number);
    let borsh_brotli = serialize_block(block.clone())?;
    // 2. Upload to Arweave
    info!(target: "wvm::exex", "Block {} processing: starting Arweave upload", block_number);
    let arweave_id = upload_to_arweave(
        &ar_uploader,
        &borsh_brotli,
        notification_type,
        block_number,
        &block_hash_str,
    )
    .await?;

    // 3. Save Block
    info!(target: "wvm::exex", "Block {} processing: starting to save block in load db store", block_number);
    save_block(load_db_repo, &block, block.number, &arweave_id).await?;

    info!(target: "wvm::exex", "Block {} processing: completed", block_number);
    Ok(arweave_id)
}

fn serialize_block(msg: RecoveredBlock<reth_primitives::Block>) -> Result<Vec<u8>, ArActorError> {
    let data_settler = DefaultWvmDataSettler;
    let block_number = msg.clone().into_header().number;

    let data = WvmSealedBlockWithSenders::V1(V1WvmSealedBlockWithSenders::from(msg));

    let borsh_sealed_block = BorshSealedBlockWithSenders(data);

    data_settler
        .process_block(&borsh_sealed_block)
        .map_err(|e| ArActorError::SerializationFailed { block_number, error: e.to_string() })
}

async fn upload_to_arweave(
    ar_uploader: &UploaderProvider,
    data: &[u8],
    notification_type: &str,
    block_number: BlockNumber,
    block_hash: &str,
) -> Result<String, ArActorError> {
    let start_time = std::time::Instant::now();

    // First upload (Arweave data settlement)
    let mut request = ArweaveRequest::new();
    request
        .set_tag("Content-Type", "application/octet-stream")
        .set_tag("WeaveVM:Encoding", "Borsh-Brotli")
        .set_tag("LN:Encoding", "Borsh-Brotli")
        .set_tag("Block-Number", block_number.to_string().as_str())
        .set_tag("Block-Hash", block_hash)
        .set_tag("Client-Version", reth_primitives_traits::constants::RETH_CLIENT_VERSION)
        .set_tag("Network", get_network_tag().as_str())
        .set_tag("WeaveVM:Internal-Chain", notification_type)
        .set_tag("LN:Internal-Chain", notification_type)
        .set_data(data.to_vec());

    match request.send_with_provider(ar_uploader).await {
        Ok(response) => {
            let total_duration = start_time.elapsed();
            info!(
                target: "wvm::exex",
                block_number = block_number,
                total_duration = ?total_duration.as_millis(),
                "Arweave upload completed successfully: {}",
                response
            );

            // After first successful upload, attest Arweave data settlement to AO (WeaveDrive)
            // https://hackmd.io/@ao-docs/H1JK_WezR
            let second_start_time = std::time::Instant::now();
            let mut second_request = ArweaveRequest::new();
            second_request
                .set_tag("Content-Type", "application/json")
                .set_tag("LN:Encoding", "JSON")
                .set_tag("Data-Protocol", "ao")
                .set_tag("Type", "Attestation")
                .set_tag("Message", &response)
                .set_tag("Block-Number", block_number.to_string().as_str())
                .set_tag("Block-Hash", block_hash)
                .set_data(
                    serde_json::json!({
                        "data_settlement_tx_id": response,
                        "block_number": block_number,
                        "block_hash": block_hash,
                    })
                    .to_string()
                    .into_bytes(),
                );

            match second_request.send_with_provider(ar_uploader).await {
                Ok(second_tx_id) => {
                    info!(
                        target: "wvm::exex",
                        block_number = block_number,
                        primary_tx = response,
                        secondary_tx = second_tx_id,
                        secondary_duration = ?second_start_time.elapsed().as_millis(),
                        "Secondary Arweave upload completed successfully"
                    );
                }
                Err(e) => {
                    error!(
                        target: "wvm::exex",
                        block_number = block_number,
                        primary_tx = response,
                        error = %e,
                        duration = ?second_start_time.elapsed().as_millis(),
                        "Secondary Arweave upload failed (WeaveDrive attestation)"
                    );
                }
            }

            Ok(response)
        }
        Err(e) => {
            let total_duration = start_time.elapsed();
            error!(
                target: "wvm::exex",
                block_number = block_number,
                total_duration = ?total_duration.as_millis(),
                error = %e,
                "Failed to upload block to Arweave"
            );

            Err(ArActorError::ArweaveUploadFailed { block_number, error: e.to_string() })
        }
    }
}

<<<<<<< HEAD
async fn update_bigquery(
    state_repo: &Arc<StateRepository>,
    big_query_client: &Arc<BigQueryClient>,
    block: &RecoveredBlock<reth_primitives::Block>,
=======
async fn save_block(
    load_db_repo: Arc<dyn LoadDbConnection + Send + Sync + 'static>,
    block: &SealedBlockWithSenders,
>>>>>>> 617e118f
    block_number: BlockNumber,
    arweave_id: &str,
) -> Result<(), ArActorError> {
    let start_time = std::time::Instant::now();

    update_tags(&load_db_repo, block).await?;

    let save_block_start_time = std::time::Instant::now();
    let block_hash = block.hash().to_string();

    let result =
        load_db_repo.save_block(block, block_number, arweave_id.to_string(), block_hash).await;

    let save_block_duration = save_block_start_time.elapsed();
    match result {
        Ok(_) => {
            let total_duration = start_time.elapsed();
            info!(
                target: "wvm::exex",
                block_number = block_number,
                total_duration = ?total_duration.as_millis(),
                "save block completed successfully"
            );
            Ok(())
        }
        Err(e) => {
            let total_duration = start_time.elapsed();
            error!(
                target: "wvm::exex",
                block_number = block_number,
                total_duration = ?total_duration.as_millis(),
                error = %e,
                "save block failed"
            );

            Err(ArActorError::StoreBlockDataError {
                block_number,
                operation: "save_block",
                error: e.to_string(),
            })
        }
    }
}

<<<<<<< HEAD
async fn update_bigquery_tags(
    big_query_client: &Arc<BigQueryClient>,
    sealed_block: &RecoveredBlock<reth_primitives::Block>,
=======
async fn update_tags(
    load_db_repo: &Arc<dyn LoadDbConnection + Send + Sync + 'static>,
    sealed_block: &SealedBlockWithSenders,
>>>>>>> 617e118f
) -> Result<(), ArActorError> {
    let hashes: Vec<String> =
        sealed_block.body().transactions.iter().map(|e| e.hash().to_string()).collect();

    if hashes.is_empty() {
        return Ok(());
    }

    let start_time = std::time::Instant::now();
    load_db_repo.save_hashes(hashes.as_slice(), sealed_block.number).await.map_err(|e| {
        ArActorError::StoreBlockDataError {
            block_number: sealed_block.number,
            operation: "update tags",
            error: e.to_string(),
        }
    })?;
    let duration = start_time.elapsed();

    info!(
        target: "wvm::exex",
        block_number = sealed_block.number,
        duration = ?duration.as_millis(),
        "Tags updated successfully",
    );

    Ok(())
}

#[derive(Clone)]
pub struct ArweaveActorHandle {
    sender: mpsc::Sender<ArActorMessage>,
}

impl ArweaveActorHandle {
    pub async fn new(
        buffer_size: usize,
        load_db_repo: Arc<dyn LoadDbConnection + Send + Sync + 'static>,
    ) -> Self {
        info!(target: "wvm::exex", "Creating new ArweaveActor with buffer size {}", buffer_size);

        let (sender, receiver) = mpsc::channel(buffer_size);

        let actor = ArActor::new(receiver, load_db_repo, 0);

        tokio::spawn(async move {
            actor.run().await;
        });

        Self { sender }
    }

    pub async fn new_parallel(
        buffer_size: usize,
        num_workers: usize,
        load_db_repo: Arc<dyn LoadDbConnection + Send + Sync + 'static>,
    ) -> Self {
        info!(
            target: "wvm::exex",
            "Creating {} parallel ArActors with shared queue of size {}",
            num_workers,
            buffer_size
        );

        let mut worker_channels = Vec::with_capacity(num_workers);

        for id in 0..num_workers {
            let (worker_sender, worker_receiver) = mpsc::channel(buffer_size);

            let worker = ArActor::new(worker_receiver, load_db_repo.clone(), id);

            tokio::spawn(async move {
                worker.run().await;
            });

            worker_channels.push(worker_sender);
        }

        let (sender, mut distributor_receiver) = mpsc::channel(buffer_size);
        let worker_channels = Arc::new(worker_channels);

        let dist_channels = worker_channels.clone();
        tokio::spawn(async move {
            let mut current_worker = 0;

            while let Some(msg) = distributor_receiver.recv().await {
                if let Err(e) = dist_channels[current_worker].send(msg).await {
                    error!(
                        target: "wvm::exex",
                        worker_id = current_worker,
                        error = %e,
                        "Failed to forward message to worker"
                    );
                }
                current_worker = (current_worker + 1) % dist_channels.len();
            }

            for (id, worker) in dist_channels.iter().enumerate() {
                if let Err(e) = worker.send(ArActorMessage::Shutdown).await {
                    error!(
                        target: "wvm::exex",
                        worker_id = id,
                        error = %e,
                        "Failed to send shutdown to worker"
                    );
                }
            }
        });

        Self { sender }
    }

    pub async fn process_block(
        &self,
        block: RecoveredBlock<reth_primitives::Block>,
        notification_type: String,
    ) -> Result<(), ArActorError> {
        self.sender
            .send(ArActorMessage::ProcessBlock { block, notification_type })
            .await
            .map_err(|_| ArActorError::ActorUnavailable)
    }

    pub async fn shutdown(&self) -> Result<(), ArActorError> {
        self.sender.send(ArActorMessage::Shutdown).await.map_err(|_| ArActorError::ActorUnavailable)
    }
}<|MERGE_RESOLUTION|>--- conflicted
+++ resolved
@@ -4,19 +4,14 @@
 use arweave_upload::{ArweaveRequest, UploaderProvider};
 use exex_wvm_da::{DefaultWvmDataSettler, WvmDataSettler};
 use futures::{stream::FuturesUnordered, StreamExt};
-<<<<<<< HEAD
+use load_db::LoadDbConnection;
+use reth_primitives::SealedBlockWithSenders;
 use reth_primitives_traits::{self, RecoveredBlock};
 use std::{
     fmt,
     sync::Arc,
     time::{SystemTime, UNIX_EPOCH},
 };
-=======
-use load_db::LoadDbConnection;
-use reth::primitives::revm_primitives::alloy_primitives::BlockNumber;
-use reth_primitives::SealedBlockWithSenders;
-use std::{fmt, sync::Arc};
->>>>>>> 617e118f
 use tokio::sync::mpsc;
 use tracing::{error, info};
 use wvm_borsh::block::BorshSealedBlockWithSenders;
@@ -351,16 +346,9 @@
     }
 }
 
-<<<<<<< HEAD
-async fn update_bigquery(
-    state_repo: &Arc<StateRepository>,
-    big_query_client: &Arc<BigQueryClient>,
-    block: &RecoveredBlock<reth_primitives::Block>,
-=======
 async fn save_block(
     load_db_repo: Arc<dyn LoadDbConnection + Send + Sync + 'static>,
-    block: &SealedBlockWithSenders,
->>>>>>> 617e118f
+    block: &RecoveredBlock<reth_primitives::Block>,
     block_number: BlockNumber,
     arweave_id: &str,
 ) -> Result<(), ArActorError> {
@@ -405,15 +393,9 @@
     }
 }
 
-<<<<<<< HEAD
-async fn update_bigquery_tags(
-    big_query_client: &Arc<BigQueryClient>,
-    sealed_block: &RecoveredBlock<reth_primitives::Block>,
-=======
 async fn update_tags(
     load_db_repo: &Arc<dyn LoadDbConnection + Send + Sync + 'static>,
-    sealed_block: &SealedBlockWithSenders,
->>>>>>> 617e118f
+    sealed_block: &RecoveredBlock<reth_primitives::Block>,
 ) -> Result<(), ArActorError> {
     let hashes: Vec<String> =
         sealed_block.body().transactions.iter().map(|e| e.hash().to_string()).collect();
