[package]
name = "precompiles"
version.workspace = true
edition.workspace = true
rust-version.workspace = true

# See more keys and their definitions at https://doc.rust-lang.org/cargo/reference/manifest.html

[dependencies]
parking_lot.workspace = true
schnellru.workspace = true
reth-revm.workspace = true
reth-chainspec.workspace = true
reth-ethereum-engine-primitives.workspace = true
reth.workspace = true
reth-exex.workspace = true
revm-primitives.workspace = true
reth-node-ethereum.workspace = true
reth-tracing.workspace = true
serde_json.workspace = true
serde.workspace = true
reqwest = { workspace = true, features = ["http2", "gzip"] }
eyre.workspace = true
arweave-upload = { path = "../arweave-upload" }
tokio.workspace = true
reqwest-graphql = "1.0.0"
rbrotli = { path = "../brotli" }
wvm-borsh = { path = "../wvm-borsh", name = "wvm-borsh" }
wvm-tx = { path = "../tx" }
borsh.workspace = true
alloy-primitives.workspace = true
alloy-evm.workspace = true
alloy-consensus.workspace = true
ureq = { version = "2.10.1", features = ["json"] }
reth-evm-ethereum.workspace = true
reth-evm.workspace = true
reth-trie-db.workspace = true
reth-node-builder.workspace = true
<<<<<<< HEAD
alloy-eips.workspace = true
reth-ethereum-primitives.workspace = true
reth-primitives-traits.workspace = true
=======

wvm-static = { path = "../../../../crates/wvm-static" }
load-db = { path = "../../../../crates/load-db" }
>>>>>>> 617e118f
<|MERGE_RESOLUTION|>--- conflicted
+++ resolved
@@ -36,12 +36,9 @@
 reth-evm.workspace = true
 reth-trie-db.workspace = true
 reth-node-builder.workspace = true
-<<<<<<< HEAD
 alloy-eips.workspace = true
 reth-ethereum-primitives.workspace = true
 reth-primitives-traits.workspace = true
-=======
 
 wvm-static = { path = "../../../../crates/wvm-static" }
-load-db = { path = "../../../../crates/load-db" }
->>>>>>> 617e118f
+load-db = { path = "../../../../crates/load-db" }