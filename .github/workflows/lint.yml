name: lint

on:
  pull_request:
  merge_group:
  push:
    branches: [main]

env:
  CARGO_TERM_COLOR: always

jobs:
  clippy-binaries:
    name: clippy / ${{ matrix.network }}
    runs-on: ubuntu-latest
    timeout-minutes: 30
    strategy:
      matrix:
        include:
          - binary: reth
            network: ethereum
          - binary: op-reth
            network: optimism
    steps:
      - uses: actions/checkout@v4
      - uses: dtolnay/rust-toolchain@clippy
      - uses: Swatinem/rust-cache@v2
        with:
          cache-on-failure: true
      - run: cargo clippy --bin "${{ matrix.binary }}" --workspace --features "${{ matrix.network }} asm-keccak jemalloc jemalloc-prof min-error-logs min-warn-logs min-info-logs min-debug-logs min-trace-logs"
        env:
          RUSTFLAGS: -D warnings

  clippy:
    name: clippy
    runs-on: ubuntu-latest
    timeout-minutes: 30
    steps:
      - uses: actions/checkout@v4
      - uses: dtolnay/rust-toolchain@clippy
      - uses: Swatinem/rust-cache@v2
        with:
          cache-on-failure: true
      - run: cargo clippy --workspace --lib --examples --tests --benches --all-features --locked
        env:
          RUSTFLAGS: -D warnings

  wasm:
    runs-on: ubuntu-latest
    timeout-minutes: 30
    steps:
      - uses: actions/checkout@v4
      - uses: dtolnay/rust-toolchain@stable
        with:
          target: wasm32-wasip1
      - uses: taiki-e/install-action@cargo-hack
      - uses: Swatinem/rust-cache@v2
        with:
          cache-on-failure: true
      - name: Run Wasm checks
        run: .github/assets/check_wasm.sh

  crate-checks:
    runs-on: ubuntu-latest
    timeout-minutes: 30
    steps:
      - uses: actions/checkout@v4
      - uses: dtolnay/rust-toolchain@stable
      - uses: taiki-e/install-action@cargo-hack
      - uses: Swatinem/rust-cache@v2
        with:
          cache-on-failure: true
      - run: cargo hack check

  msrv:
    name: MSRV / ${{ matrix.network }}
    runs-on: ubuntu-latest
    timeout-minutes: 30
    strategy:
      matrix:
        include:
          - binary: reth
            network: ethereum
          - binary: op-reth
            network: optimism
    steps:
      - uses: actions/checkout@v4
      - uses: dtolnay/rust-toolchain@master
        with:
          toolchain: "1.79" # MSRV
      - uses: Swatinem/rust-cache@v2
        with:
          cache-on-failure: true
      - run: cargo build --bin "${{ matrix.binary }}" --workspace --features "${{ matrix.network }}"
        env:
          RUSTFLAGS: -D warnings

  docs:
    name: docs
    runs-on: ubuntu-latest
    timeout-minutes: 30
    steps:
      - uses: actions/checkout@v4
      - uses: dtolnay/rust-toolchain@nightly
      - uses: Swatinem/rust-cache@v2
        with:
          cache-on-failure: true
      - run: cargo docs --document-private-items
        env:
          # Keep in sync with ./book.yml:jobs.build
          # This should only add `-D warnings`
          RUSTDOCFLAGS: --cfg docsrs --show-type-layout --generate-link-to-definition --enable-index-page -Zunstable-options -D warnings

  fmt:
    name: fmt
    runs-on: ubuntu-latest
    timeout-minutes: 30
    steps:
      - uses: actions/checkout@v4
      - uses: dtolnay/rust-toolchain@nightly
        with:
          components: rustfmt
      - run: cargo fmt --all --check

  book:
    name: book
    runs-on: ubuntu-latest
    timeout-minutes: 30
    steps:
      - uses: actions/checkout@v4
      - uses: dtolnay/rust-toolchain@master
        with:
          toolchain: "1.79" # MSRV
      - uses: Swatinem/rust-cache@v2
        with:
          cache-on-failure: true
      - run: cargo build --bin reth --workspace --features ethereum
        env:
          RUSTFLAGS: -D warnings
      - run: ./book/cli/update.sh target/debug/reth
      - name: Check book changes
        run: git diff --exit-code

  codespell:
    runs-on: ubuntu-latest
    timeout-minutes: 30
    steps:
      - uses: actions/checkout@v4
      - uses: codespell-project/actions-codespell@v2
        with:
          skip: "*.json"

  grafana:
    runs-on: ubuntu-latest
    timeout-minutes: 30
    steps:
      - uses: actions/checkout@v4
      - name: Check dashboard JSON with jq
        uses: sergeysova/jq-action@v2
        with:
          cmd: jq empty etc/grafana/dashboards/overview.json

  no-test-deps:
    runs-on: ubuntu-latest
    timeout-minutes: 30
    steps:
      - uses: actions/checkout@v4
      - uses: dtolnay/rust-toolchain@stable
      - name: Ensure no arbitrary or proptest dependency on default build
        run: cargo tree --package reth -e=features,no-dev | grep -Eq "arbitrary|proptest" && exit 1 || exit 0
<<<<<<< HEAD
=======

  # Checks that selected rates can compile with power set of features
  features:
    name: features
    runs-on: ubuntu-latest
    timeout-minutes: 30
    steps:
      - uses: actions/checkout@v4
      - uses: dtolnay/rust-toolchain@clippy
      - uses: Swatinem/rust-cache@v2
        with:
          cache-on-failure: true
      - name: cargo install cargo-hack
        uses: taiki-e/install-action@cargo-hack
      - run: make check-features
        env:
          RUSTFLAGS: -D warnings

>>>>>>> e7214afe
  lint-success:
    name: lint success
    runs-on: ubuntu-latest
    if: always()
    needs:
      - clippy-binaries
      - clippy
      - crate-checks
      - docs
      - fmt
      - book
      - codespell
      - grafana
      - no-test-deps
      - features
    timeout-minutes: 30
    steps:
      - name: Decide whether the needed jobs succeeded or failed
        uses: re-actors/alls-green@release/v1
        with:
          jobs: ${{ toJSON(needs) }}<|MERGE_RESOLUTION|>--- conflicted
+++ resolved
@@ -168,8 +168,6 @@
       - uses: dtolnay/rust-toolchain@stable
       - name: Ensure no arbitrary or proptest dependency on default build
         run: cargo tree --package reth -e=features,no-dev | grep -Eq "arbitrary|proptest" && exit 1 || exit 0
-<<<<<<< HEAD
-=======
 
   # Checks that selected rates can compile with power set of features
   features:
@@ -188,7 +186,6 @@
         env:
           RUSTFLAGS: -D warnings
 
->>>>>>> e7214afe
   lint-success:
     name: lint success
     runs-on: ubuntu-latest
